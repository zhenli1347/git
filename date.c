--- conflicted
+++ resolved
@@ -101,11 +101,6 @@
 	return offset * eastwest;
 }
 
-<<<<<<< HEAD
-void show_date_relative(timestamp_t time,
-			const struct timeval *now,
-			struct strbuf *timebuf)
-=======
 /*
  * What value of "tz" was in effect back then at "time" in the
  * local timezone?
@@ -133,10 +128,9 @@
 		gettimeofday(now, NULL);
 }
 
-void show_date_relative(timestamp_t time, int tz,
-			       const struct timeval *now,
-			       struct strbuf *timebuf)
->>>>>>> 110a6a16
+void show_date_relative(timestamp_t time,
+			const struct timeval *now,
+			struct strbuf *timebuf)
 {
 	timestamp_t diff;
 	if (now->tv_sec < time) {
@@ -248,7 +242,7 @@
 	if (hide.wday) {
 		struct timeval now;
 		get_time(&now);
-		show_date_relative(time, tz, &now, buf);
+		show_date_relative(time, &now, buf);
 		return;
 	}
 
@@ -322,13 +316,8 @@
 		struct timeval now;
 
 		strbuf_reset(&timebuf);
-<<<<<<< HEAD
-		gettimeofday(&now, NULL);
+		get_time(&now);
 		show_date_relative(time, &now, &timebuf);
-=======
-		get_time(&now);
-		show_date_relative(time, tz, &now, &timebuf);
->>>>>>> 110a6a16
 		return timebuf.buf;
 	}
 
