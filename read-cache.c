/*
 * GIT - The information manager from hell
 *
 * Copyright (C) Linus Torvalds, 2005
 */
#define NO_THE_INDEX_COMPATIBILITY_MACROS
#include "cache.h"
#include "config.h"
#include "diff.h"
#include "diffcore.h"
#include "tempfile.h"
#include "lockfile.h"
#include "cache-tree.h"
#include "refs.h"
#include "dir.h"
#include "object-store.h"
#include "tree.h"
#include "commit.h"
#include "blob.h"
#include "resolve-undo.h"
#include "strbuf.h"
#include "varint.h"
#include "split-index.h"
#include "utf8.h"
#include "fsmonitor.h"

/* Mask for the name length in ce_flags in the on-disk index */

#define CE_NAMEMASK  (0x0fff)

/* Index extensions.
 *
 * The first letter should be 'A'..'Z' for extensions that are not
 * necessary for a correct operation (i.e. optimization data).
 * When new extensions are added that _needs_ to be understood in
 * order to correctly interpret the index file, pick character that
 * is outside the range, to cause the reader to abort.
 */

#define CACHE_EXT(s) ( (s[0]<<24)|(s[1]<<16)|(s[2]<<8)|(s[3]) )
#define CACHE_EXT_TREE 0x54524545	/* "TREE" */
#define CACHE_EXT_RESOLVE_UNDO 0x52455543 /* "REUC" */
#define CACHE_EXT_LINK 0x6c696e6b	  /* "link" */
#define CACHE_EXT_UNTRACKED 0x554E5452	  /* "UNTR" */
#define CACHE_EXT_FSMONITOR 0x46534D4E	  /* "FSMN" */

/* changes that can be kept in $GIT_DIR/index (basically all extensions) */
#define EXTMASK (RESOLVE_UNDO_CHANGED | CACHE_TREE_CHANGED | \
		 CE_ENTRY_ADDED | CE_ENTRY_REMOVED | CE_ENTRY_CHANGED | \
		 SPLIT_INDEX_ORDERED | UNTRACKED_CHANGED | FSMONITOR_CHANGED)


/*
 * This is an estimate of the pathname length in the index.  We use
 * this for V4 index files to guess the un-deltafied size of the index
 * in memory because of pathname deltafication.  This is not required
 * for V2/V3 index formats because their pathnames are not compressed.
 * If the initial amount of memory set aside is not sufficient, the
 * mem pool will allocate extra memory.
 */
#define CACHE_ENTRY_PATH_LENGTH 80

static inline struct cache_entry *mem_pool__ce_alloc(struct mem_pool *mem_pool, size_t len)
{
	struct cache_entry *ce;
	ce = mem_pool_alloc(mem_pool, cache_entry_size(len));
	ce->mem_pool_allocated = 1;
	return ce;
}

static inline struct cache_entry *mem_pool__ce_calloc(struct mem_pool *mem_pool, size_t len)
{
	struct cache_entry * ce;
	ce = mem_pool_calloc(mem_pool, 1, cache_entry_size(len));
	ce->mem_pool_allocated = 1;
	return ce;
}

static struct mem_pool *find_mem_pool(struct index_state *istate)
{
	struct mem_pool **pool_ptr;

	if (istate->split_index && istate->split_index->base)
		pool_ptr = &istate->split_index->base->ce_mem_pool;
	else
		pool_ptr = &istate->ce_mem_pool;

	if (!*pool_ptr)
		mem_pool_init(pool_ptr, 0);

	return *pool_ptr;
}

struct index_state the_index;
static const char *alternate_index_output;

static void set_index_entry(struct index_state *istate, int nr, struct cache_entry *ce)
{
	istate->cache[nr] = ce;
	add_name_hash(istate, ce);
}

static void replace_index_entry(struct index_state *istate, int nr, struct cache_entry *ce)
{
	struct cache_entry *old = istate->cache[nr];

	replace_index_entry_in_base(istate, old, ce);
	remove_name_hash(istate, old);
	discard_cache_entry(old);
	ce->ce_flags &= ~CE_HASHED;
	set_index_entry(istate, nr, ce);
	ce->ce_flags |= CE_UPDATE_IN_BASE;
	mark_fsmonitor_invalid(istate, ce);
	istate->cache_changed |= CE_ENTRY_CHANGED;
}

void rename_index_entry_at(struct index_state *istate, int nr, const char *new_name)
{
	struct cache_entry *old_entry = istate->cache[nr], *new_entry;
	int namelen = strlen(new_name);

	new_entry = make_empty_cache_entry(istate, namelen);
	copy_cache_entry(new_entry, old_entry);
	new_entry->ce_flags &= ~CE_HASHED;
	new_entry->ce_namelen = namelen;
	new_entry->index = 0;
	memcpy(new_entry->name, new_name, namelen + 1);

	cache_tree_invalidate_path(istate, old_entry->name);
	untracked_cache_remove_from_index(istate, old_entry->name);
	remove_index_entry_at(istate, nr);
	add_index_entry(istate, new_entry, ADD_CACHE_OK_TO_ADD|ADD_CACHE_OK_TO_REPLACE);
}

void fill_stat_data(struct stat_data *sd, struct stat *st)
{
	sd->sd_ctime.sec = (unsigned int)st->st_ctime;
	sd->sd_mtime.sec = (unsigned int)st->st_mtime;
	sd->sd_ctime.nsec = ST_CTIME_NSEC(*st);
	sd->sd_mtime.nsec = ST_MTIME_NSEC(*st);
	sd->sd_dev = st->st_dev;
	sd->sd_ino = st->st_ino;
	sd->sd_uid = st->st_uid;
	sd->sd_gid = st->st_gid;
	sd->sd_size = st->st_size;
}

int match_stat_data(const struct stat_data *sd, struct stat *st)
{
	int changed = 0;

	if (sd->sd_mtime.sec != (unsigned int)st->st_mtime)
		changed |= MTIME_CHANGED;
	if (trust_ctime && check_stat &&
	    sd->sd_ctime.sec != (unsigned int)st->st_ctime)
		changed |= CTIME_CHANGED;

#ifdef USE_NSEC
	if (check_stat && sd->sd_mtime.nsec != ST_MTIME_NSEC(*st))
		changed |= MTIME_CHANGED;
	if (trust_ctime && check_stat &&
	    sd->sd_ctime.nsec != ST_CTIME_NSEC(*st))
		changed |= CTIME_CHANGED;
#endif

	if (check_stat) {
		if (sd->sd_uid != (unsigned int) st->st_uid ||
			sd->sd_gid != (unsigned int) st->st_gid)
			changed |= OWNER_CHANGED;
		if (sd->sd_ino != (unsigned int) st->st_ino)
			changed |= INODE_CHANGED;
	}

#ifdef USE_STDEV
	/*
	 * st_dev breaks on network filesystems where different
	 * clients will have different views of what "device"
	 * the filesystem is on
	 */
	if (check_stat && sd->sd_dev != (unsigned int) st->st_dev)
			changed |= INODE_CHANGED;
#endif

	if (sd->sd_size != (unsigned int) st->st_size)
		changed |= DATA_CHANGED;

	return changed;
}

/*
 * This only updates the "non-critical" parts of the directory
 * cache, ie the parts that aren't tracked by GIT, and only used
 * to validate the cache.
 */
void fill_stat_cache_info(struct cache_entry *ce, struct stat *st)
{
	fill_stat_data(&ce->ce_stat_data, st);

	if (assume_unchanged)
		ce->ce_flags |= CE_VALID;

	if (S_ISREG(st->st_mode)) {
		ce_mark_uptodate(ce);
		mark_fsmonitor_valid(ce);
	}
}

static int ce_compare_data(struct index_state *istate,
			   const struct cache_entry *ce,
			   struct stat *st)
{
	int match = -1;
	int fd = git_open_cloexec(ce->name, O_RDONLY);

	if (fd >= 0) {
		struct object_id oid;
<<<<<<< HEAD
		if (!index_fd(&oid, fd, st, OBJ_BLOB, ce->name, 0))
			match = !oideq(&oid, &ce->oid);
=======
		if (!index_fd(istate, &oid, fd, st, OBJ_BLOB, ce->name, 0))
			match = oidcmp(&oid, &ce->oid);
>>>>>>> b3c7eef9
		/* index_fd() closed the file descriptor already */
	}
	return match;
}

static int ce_compare_link(const struct cache_entry *ce, size_t expected_size)
{
	int match = -1;
	void *buffer;
	unsigned long size;
	enum object_type type;
	struct strbuf sb = STRBUF_INIT;

	if (strbuf_readlink(&sb, ce->name, expected_size))
		return -1;

	buffer = read_object_file(&ce->oid, &type, &size);
	if (buffer) {
		if (size == sb.len)
			match = memcmp(buffer, sb.buf, size);
		free(buffer);
	}
	strbuf_release(&sb);
	return match;
}

static int ce_compare_gitlink(const struct cache_entry *ce)
{
	struct object_id oid;

	/*
	 * We don't actually require that the .git directory
	 * under GITLINK directory be a valid git directory. It
	 * might even be missing (in case nobody populated that
	 * sub-project).
	 *
	 * If so, we consider it always to match.
	 */
	if (resolve_gitlink_ref(ce->name, "HEAD", &oid) < 0)
		return 0;
	return !oideq(&oid, &ce->oid);
}

static int ce_modified_check_fs(struct index_state *istate,
				const struct cache_entry *ce,
				struct stat *st)
{
	switch (st->st_mode & S_IFMT) {
	case S_IFREG:
		if (ce_compare_data(istate, ce, st))
			return DATA_CHANGED;
		break;
	case S_IFLNK:
		if (ce_compare_link(ce, xsize_t(st->st_size)))
			return DATA_CHANGED;
		break;
	case S_IFDIR:
		if (S_ISGITLINK(ce->ce_mode))
			return ce_compare_gitlink(ce) ? DATA_CHANGED : 0;
		/* else fallthrough */
	default:
		return TYPE_CHANGED;
	}
	return 0;
}

static int ce_match_stat_basic(const struct cache_entry *ce, struct stat *st)
{
	unsigned int changed = 0;

	if (ce->ce_flags & CE_REMOVE)
		return MODE_CHANGED | DATA_CHANGED | TYPE_CHANGED;

	switch (ce->ce_mode & S_IFMT) {
	case S_IFREG:
		changed |= !S_ISREG(st->st_mode) ? TYPE_CHANGED : 0;
		/* We consider only the owner x bit to be relevant for
		 * "mode changes"
		 */
		if (trust_executable_bit &&
		    (0100 & (ce->ce_mode ^ st->st_mode)))
			changed |= MODE_CHANGED;
		break;
	case S_IFLNK:
		if (!S_ISLNK(st->st_mode) &&
		    (has_symlinks || !S_ISREG(st->st_mode)))
			changed |= TYPE_CHANGED;
		break;
	case S_IFGITLINK:
		/* We ignore most of the st_xxx fields for gitlinks */
		if (!S_ISDIR(st->st_mode))
			changed |= TYPE_CHANGED;
		else if (ce_compare_gitlink(ce))
			changed |= DATA_CHANGED;
		return changed;
	default:
		die("internal error: ce_mode is %o", ce->ce_mode);
	}

	changed |= match_stat_data(&ce->ce_stat_data, st);

	/* Racily smudged entry? */
	if (!ce->ce_stat_data.sd_size) {
		if (!is_empty_blob_sha1(ce->oid.hash))
			changed |= DATA_CHANGED;
	}

	return changed;
}

static int is_racy_stat(const struct index_state *istate,
			const struct stat_data *sd)
{
	return (istate->timestamp.sec &&
#ifdef USE_NSEC
		 /* nanosecond timestamped files can also be racy! */
		(istate->timestamp.sec < sd->sd_mtime.sec ||
		 (istate->timestamp.sec == sd->sd_mtime.sec &&
		  istate->timestamp.nsec <= sd->sd_mtime.nsec))
#else
		istate->timestamp.sec <= sd->sd_mtime.sec
#endif
		);
}

static int is_racy_timestamp(const struct index_state *istate,
			     const struct cache_entry *ce)
{
	return (!S_ISGITLINK(ce->ce_mode) &&
		is_racy_stat(istate, &ce->ce_stat_data));
}

int match_stat_data_racy(const struct index_state *istate,
			 const struct stat_data *sd, struct stat *st)
{
	if (is_racy_stat(istate, sd))
		return MTIME_CHANGED;
	return match_stat_data(sd, st);
}

int ie_match_stat(struct index_state *istate,
		  const struct cache_entry *ce, struct stat *st,
		  unsigned int options)
{
	unsigned int changed;
	int ignore_valid = options & CE_MATCH_IGNORE_VALID;
	int ignore_skip_worktree = options & CE_MATCH_IGNORE_SKIP_WORKTREE;
	int assume_racy_is_modified = options & CE_MATCH_RACY_IS_DIRTY;
	int ignore_fsmonitor = options & CE_MATCH_IGNORE_FSMONITOR;

	if (!ignore_fsmonitor)
		refresh_fsmonitor(istate);
	/*
	 * If it's marked as always valid in the index, it's
	 * valid whatever the checked-out copy says.
	 *
	 * skip-worktree has the same effect with higher precedence
	 */
	if (!ignore_skip_worktree && ce_skip_worktree(ce))
		return 0;
	if (!ignore_valid && (ce->ce_flags & CE_VALID))
		return 0;
	if (!ignore_fsmonitor && (ce->ce_flags & CE_FSMONITOR_VALID))
		return 0;

	/*
	 * Intent-to-add entries have not been added, so the index entry
	 * by definition never matches what is in the work tree until it
	 * actually gets added.
	 */
	if (ce_intent_to_add(ce))
		return DATA_CHANGED | TYPE_CHANGED | MODE_CHANGED;

	changed = ce_match_stat_basic(ce, st);

	/*
	 * Within 1 second of this sequence:
	 * 	echo xyzzy >file && git-update-index --add file
	 * running this command:
	 * 	echo frotz >file
	 * would give a falsely clean cache entry.  The mtime and
	 * length match the cache, and other stat fields do not change.
	 *
	 * We could detect this at update-index time (the cache entry
	 * being registered/updated records the same time as "now")
	 * and delay the return from git-update-index, but that would
	 * effectively mean we can make at most one commit per second,
	 * which is not acceptable.  Instead, we check cache entries
	 * whose mtime are the same as the index file timestamp more
	 * carefully than others.
	 */
	if (!changed && is_racy_timestamp(istate, ce)) {
		if (assume_racy_is_modified)
			changed |= DATA_CHANGED;
		else
			changed |= ce_modified_check_fs(istate, ce, st);
	}

	return changed;
}

int ie_modified(struct index_state *istate,
		const struct cache_entry *ce,
		struct stat *st, unsigned int options)
{
	int changed, changed_fs;

	changed = ie_match_stat(istate, ce, st, options);
	if (!changed)
		return 0;
	/*
	 * If the mode or type has changed, there's no point in trying
	 * to refresh the entry - it's not going to match
	 */
	if (changed & (MODE_CHANGED | TYPE_CHANGED))
		return changed;

	/*
	 * Immediately after read-tree or update-index --cacheinfo,
	 * the length field is zero, as we have never even read the
	 * lstat(2) information once, and we cannot trust DATA_CHANGED
	 * returned by ie_match_stat() which in turn was returned by
	 * ce_match_stat_basic() to signal that the filesize of the
	 * blob changed.  We have to actually go to the filesystem to
	 * see if the contents match, and if so, should answer "unchanged".
	 *
	 * The logic does not apply to gitlinks, as ce_match_stat_basic()
	 * already has checked the actual HEAD from the filesystem in the
	 * subproject.  If ie_match_stat() already said it is different,
	 * then we know it is.
	 */
	if ((changed & DATA_CHANGED) &&
	    (S_ISGITLINK(ce->ce_mode) || ce->ce_stat_data.sd_size != 0))
		return changed;

	changed_fs = ce_modified_check_fs(istate, ce, st);
	if (changed_fs)
		return changed | changed_fs;
	return 0;
}

int base_name_compare(const char *name1, int len1, int mode1,
		      const char *name2, int len2, int mode2)
{
	unsigned char c1, c2;
	int len = len1 < len2 ? len1 : len2;
	int cmp;

	cmp = memcmp(name1, name2, len);
	if (cmp)
		return cmp;
	c1 = name1[len];
	c2 = name2[len];
	if (!c1 && S_ISDIR(mode1))
		c1 = '/';
	if (!c2 && S_ISDIR(mode2))
		c2 = '/';
	return (c1 < c2) ? -1 : (c1 > c2) ? 1 : 0;
}

/*
 * df_name_compare() is identical to base_name_compare(), except it
 * compares conflicting directory/file entries as equal. Note that
 * while a directory name compares as equal to a regular file, they
 * then individually compare _differently_ to a filename that has
 * a dot after the basename (because '\0' < '.' < '/').
 *
 * This is used by routines that want to traverse the git namespace
 * but then handle conflicting entries together when possible.
 */
int df_name_compare(const char *name1, int len1, int mode1,
		    const char *name2, int len2, int mode2)
{
	int len = len1 < len2 ? len1 : len2, cmp;
	unsigned char c1, c2;

	cmp = memcmp(name1, name2, len);
	if (cmp)
		return cmp;
	/* Directories and files compare equal (same length, same name) */
	if (len1 == len2)
		return 0;
	c1 = name1[len];
	if (!c1 && S_ISDIR(mode1))
		c1 = '/';
	c2 = name2[len];
	if (!c2 && S_ISDIR(mode2))
		c2 = '/';
	if (c1 == '/' && !c2)
		return 0;
	if (c2 == '/' && !c1)
		return 0;
	return c1 - c2;
}

int name_compare(const char *name1, size_t len1, const char *name2, size_t len2)
{
	size_t min_len = (len1 < len2) ? len1 : len2;
	int cmp = memcmp(name1, name2, min_len);
	if (cmp)
		return cmp;
	if (len1 < len2)
		return -1;
	if (len1 > len2)
		return 1;
	return 0;
}

int cache_name_stage_compare(const char *name1, int len1, int stage1, const char *name2, int len2, int stage2)
{
	int cmp;

	cmp = name_compare(name1, len1, name2, len2);
	if (cmp)
		return cmp;

	if (stage1 < stage2)
		return -1;
	if (stage1 > stage2)
		return 1;
	return 0;
}

static int index_name_stage_pos(const struct index_state *istate, const char *name, int namelen, int stage)
{
	int first, last;

	first = 0;
	last = istate->cache_nr;
	while (last > first) {
		int next = (last + first) >> 1;
		struct cache_entry *ce = istate->cache[next];
		int cmp = cache_name_stage_compare(name, namelen, stage, ce->name, ce_namelen(ce), ce_stage(ce));
		if (!cmp)
			return next;
		if (cmp < 0) {
			last = next;
			continue;
		}
		first = next+1;
	}
	return -first-1;
}

int index_name_pos(const struct index_state *istate, const char *name, int namelen)
{
	return index_name_stage_pos(istate, name, namelen, 0);
}

int remove_index_entry_at(struct index_state *istate, int pos)
{
	struct cache_entry *ce = istate->cache[pos];

	record_resolve_undo(istate, ce);
	remove_name_hash(istate, ce);
	save_or_free_index_entry(istate, ce);
	istate->cache_changed |= CE_ENTRY_REMOVED;
	istate->cache_nr--;
	if (pos >= istate->cache_nr)
		return 0;
	MOVE_ARRAY(istate->cache + pos, istate->cache + pos + 1,
		   istate->cache_nr - pos);
	return 1;
}

/*
 * Remove all cache entries marked for removal, that is where
 * CE_REMOVE is set in ce_flags.  This is much more effective than
 * calling remove_index_entry_at() for each entry to be removed.
 */
void remove_marked_cache_entries(struct index_state *istate)
{
	struct cache_entry **ce_array = istate->cache;
	unsigned int i, j;

	for (i = j = 0; i < istate->cache_nr; i++) {
		if (ce_array[i]->ce_flags & CE_REMOVE) {
			remove_name_hash(istate, ce_array[i]);
			save_or_free_index_entry(istate, ce_array[i]);
		}
		else
			ce_array[j++] = ce_array[i];
	}
	if (j == istate->cache_nr)
		return;
	istate->cache_changed |= CE_ENTRY_REMOVED;
	istate->cache_nr = j;
}

int remove_file_from_index(struct index_state *istate, const char *path)
{
	int pos = index_name_pos(istate, path, strlen(path));
	if (pos < 0)
		pos = -pos-1;
	cache_tree_invalidate_path(istate, path);
	untracked_cache_remove_from_index(istate, path);
	while (pos < istate->cache_nr && !strcmp(istate->cache[pos]->name, path))
		remove_index_entry_at(istate, pos);
	return 0;
}

static int compare_name(struct cache_entry *ce, const char *path, int namelen)
{
	return namelen != ce_namelen(ce) || memcmp(path, ce->name, namelen);
}

static int index_name_pos_also_unmerged(struct index_state *istate,
	const char *path, int namelen)
{
	int pos = index_name_pos(istate, path, namelen);
	struct cache_entry *ce;

	if (pos >= 0)
		return pos;

	/* maybe unmerged? */
	pos = -1 - pos;
	if (pos >= istate->cache_nr ||
			compare_name((ce = istate->cache[pos]), path, namelen))
		return -1;

	/* order of preference: stage 2, 1, 3 */
	if (ce_stage(ce) == 1 && pos + 1 < istate->cache_nr &&
			ce_stage((ce = istate->cache[pos + 1])) == 2 &&
			!compare_name(ce, path, namelen))
		pos++;
	return pos;
}

static int different_name(struct cache_entry *ce, struct cache_entry *alias)
{
	int len = ce_namelen(ce);
	return ce_namelen(alias) != len || memcmp(ce->name, alias->name, len);
}

/*
 * If we add a filename that aliases in the cache, we will use the
 * name that we already have - but we don't want to update the same
 * alias twice, because that implies that there were actually two
 * different files with aliasing names!
 *
 * So we use the CE_ADDED flag to verify that the alias was an old
 * one before we accept it as
 */
static struct cache_entry *create_alias_ce(struct index_state *istate,
					   struct cache_entry *ce,
					   struct cache_entry *alias)
{
	int len;
	struct cache_entry *new_entry;

	if (alias->ce_flags & CE_ADDED)
		die("Will not add file alias '%s' ('%s' already exists in index)", ce->name, alias->name);

	/* Ok, create the new entry using the name of the existing alias */
	len = ce_namelen(alias);
	new_entry = make_empty_cache_entry(istate, len);
	memcpy(new_entry->name, alias->name, len);
	copy_cache_entry(new_entry, ce);
	save_or_free_index_entry(istate, ce);
	return new_entry;
}

void set_object_name_for_intent_to_add_entry(struct cache_entry *ce)
{
	struct object_id oid;
	if (write_object_file("", 0, blob_type, &oid))
		die("cannot create an empty blob in the object database");
	oidcpy(&ce->oid, &oid);
}

int add_to_index(struct index_state *istate, const char *path, struct stat *st, int flags)
{
	int namelen, was_same;
	mode_t st_mode = st->st_mode;
	struct cache_entry *ce, *alias = NULL;
	unsigned ce_option = CE_MATCH_IGNORE_VALID|CE_MATCH_IGNORE_SKIP_WORKTREE|CE_MATCH_RACY_IS_DIRTY;
	int verbose = flags & (ADD_CACHE_VERBOSE | ADD_CACHE_PRETEND);
	int pretend = flags & ADD_CACHE_PRETEND;
	int intent_only = flags & ADD_CACHE_INTENT;
	int add_option = (ADD_CACHE_OK_TO_ADD|ADD_CACHE_OK_TO_REPLACE|
			  (intent_only ? ADD_CACHE_NEW_ONLY : 0));
	int newflags = HASH_WRITE_OBJECT;

	if (flags & HASH_RENORMALIZE)
		newflags |= HASH_RENORMALIZE;

	if (!S_ISREG(st_mode) && !S_ISLNK(st_mode) && !S_ISDIR(st_mode))
		return error("%s: can only add regular files, symbolic links or git-directories", path);

	namelen = strlen(path);
	if (S_ISDIR(st_mode)) {
		while (namelen && path[namelen-1] == '/')
			namelen--;
	}
	ce = make_empty_cache_entry(istate, namelen);
	memcpy(ce->name, path, namelen);
	ce->ce_namelen = namelen;
	if (!intent_only)
		fill_stat_cache_info(ce, st);
	else
		ce->ce_flags |= CE_INTENT_TO_ADD;


	if (trust_executable_bit && has_symlinks) {
		ce->ce_mode = create_ce_mode(st_mode);
	} else {
		/* If there is an existing entry, pick the mode bits and type
		 * from it, otherwise assume unexecutable regular file.
		 */
		struct cache_entry *ent;
		int pos = index_name_pos_also_unmerged(istate, path, namelen);

		ent = (0 <= pos) ? istate->cache[pos] : NULL;
		ce->ce_mode = ce_mode_from_stat(ent, st_mode);
	}

	/* When core.ignorecase=true, determine if a directory of the same name but differing
	 * case already exists within the Git repository.  If it does, ensure the directory
	 * case of the file being added to the repository matches (is folded into) the existing
	 * entry's directory case.
	 */
	if (ignore_case) {
		adjust_dirname_case(istate, ce->name);
	}
	if (!(flags & HASH_RENORMALIZE)) {
		alias = index_file_exists(istate, ce->name,
					  ce_namelen(ce), ignore_case);
		if (alias &&
		    !ce_stage(alias) &&
		    !ie_match_stat(istate, alias, st, ce_option)) {
			/* Nothing changed, really */
			if (!S_ISGITLINK(alias->ce_mode))
				ce_mark_uptodate(alias);
			alias->ce_flags |= CE_ADDED;

			discard_cache_entry(ce);
			return 0;
		}
	}
	if (!intent_only) {
		if (index_path(istate, &ce->oid, path, st, newflags)) {
			discard_cache_entry(ce);
			return error("unable to index file %s", path);
		}
	} else
		set_object_name_for_intent_to_add_entry(ce);

	if (ignore_case && alias && different_name(ce, alias))
		ce = create_alias_ce(istate, ce, alias);
	ce->ce_flags |= CE_ADDED;

	/* It was suspected to be racily clean, but it turns out to be Ok */
	was_same = (alias &&
		    !ce_stage(alias) &&
		    oideq(&alias->oid, &ce->oid) &&
		    ce->ce_mode == alias->ce_mode);

	if (pretend)
		discard_cache_entry(ce);
	else if (add_index_entry(istate, ce, add_option)) {
		discard_cache_entry(ce);
		return error("unable to add %s to index", path);
	}
	if (verbose && !was_same)
		printf("add '%s'\n", path);
	return 0;
}

int add_file_to_index(struct index_state *istate, const char *path, int flags)
{
	struct stat st;
	if (lstat(path, &st))
		die_errno("unable to stat '%s'", path);
	return add_to_index(istate, path, &st, flags);
}

struct cache_entry *make_empty_cache_entry(struct index_state *istate, size_t len)
{
	return mem_pool__ce_calloc(find_mem_pool(istate), len);
}

struct cache_entry *make_empty_transient_cache_entry(size_t len)
{
	return xcalloc(1, cache_entry_size(len));
}

struct cache_entry *make_cache_entry(struct index_state *istate,
				     unsigned int mode,
				     const struct object_id *oid,
				     const char *path,
				     int stage,
				     unsigned int refresh_options)
{
	struct cache_entry *ce, *ret;
	int len;

	if (!verify_path(path, mode)) {
		error("Invalid path '%s'", path);
		return NULL;
	}

	len = strlen(path);
	ce = make_empty_cache_entry(istate, len);

	oidcpy(&ce->oid, oid);
	memcpy(ce->name, path, len);
	ce->ce_flags = create_ce_flags(stage);
	ce->ce_namelen = len;
	ce->ce_mode = create_ce_mode(mode);

	ret = refresh_cache_entry(istate, ce, refresh_options);
	if (ret != ce)
		discard_cache_entry(ce);
	return ret;
}

struct cache_entry *make_transient_cache_entry(unsigned int mode, const struct object_id *oid,
					       const char *path, int stage)
{
	struct cache_entry *ce;
	int len;

	if (!verify_path(path, mode)) {
		error("Invalid path '%s'", path);
		return NULL;
	}

	len = strlen(path);
	ce = make_empty_transient_cache_entry(len);

	oidcpy(&ce->oid, oid);
	memcpy(ce->name, path, len);
	ce->ce_flags = create_ce_flags(stage);
	ce->ce_namelen = len;
	ce->ce_mode = create_ce_mode(mode);

	return ce;
}

/*
 * Chmod an index entry with either +x or -x.
 *
 * Returns -1 if the chmod for the particular cache entry failed (if it's
 * not a regular file), -2 if an invalid flip argument is passed in, 0
 * otherwise.
 */
int chmod_index_entry(struct index_state *istate, struct cache_entry *ce,
		      char flip)
{
	if (!S_ISREG(ce->ce_mode))
		return -1;
	switch (flip) {
	case '+':
		ce->ce_mode |= 0111;
		break;
	case '-':
		ce->ce_mode &= ~0111;
		break;
	default:
		return -2;
	}
	cache_tree_invalidate_path(istate, ce->name);
	ce->ce_flags |= CE_UPDATE_IN_BASE;
	mark_fsmonitor_invalid(istate, ce);
	istate->cache_changed |= CE_ENTRY_CHANGED;

	return 0;
}

int ce_same_name(const struct cache_entry *a, const struct cache_entry *b)
{
	int len = ce_namelen(a);
	return ce_namelen(b) == len && !memcmp(a->name, b->name, len);
}

/*
 * We fundamentally don't like some paths: we don't want
 * dot or dot-dot anywhere, and for obvious reasons don't
 * want to recurse into ".git" either.
 *
 * Also, we don't want double slashes or slashes at the
 * end that can make pathnames ambiguous.
 */
static int verify_dotfile(const char *rest, unsigned mode)
{
	/*
	 * The first character was '.', but that
	 * has already been discarded, we now test
	 * the rest.
	 */

	/* "." is not allowed */
	if (*rest == '\0' || is_dir_sep(*rest))
		return 0;

	switch (*rest) {
	/*
	 * ".git" followed by NUL or slash is bad. Note that we match
	 * case-insensitively here, even if ignore_case is not set.
	 * This outlaws ".GIT" everywhere out of an abundance of caution,
	 * since there's really no good reason to allow it.
	 *
	 * Once we've seen ".git", we can also find ".gitmodules", etc (also
	 * case-insensitively).
	 */
	case 'g':
	case 'G':
		if (rest[1] != 'i' && rest[1] != 'I')
			break;
		if (rest[2] != 't' && rest[2] != 'T')
			break;
		if (rest[3] == '\0' || is_dir_sep(rest[3]))
			return 0;
		if (S_ISLNK(mode)) {
			rest += 3;
			if (skip_iprefix(rest, "modules", &rest) &&
			    (*rest == '\0' || is_dir_sep(*rest)))
				return 0;
		}
		break;
	case '.':
		if (rest[1] == '\0' || is_dir_sep(rest[1]))
			return 0;
	}
	return 1;
}

int verify_path(const char *path, unsigned mode)
{
	char c;

	if (has_dos_drive_prefix(path))
		return 0;

	goto inside;
	for (;;) {
		if (!c)
			return 1;
		if (is_dir_sep(c)) {
inside:
			if (protect_hfs) {
				if (is_hfs_dotgit(path))
					return 0;
				if (S_ISLNK(mode)) {
					if (is_hfs_dotgitmodules(path))
						return 0;
				}
			}
			if (protect_ntfs) {
				if (is_ntfs_dotgit(path))
					return 0;
				if (S_ISLNK(mode)) {
					if (is_ntfs_dotgitmodules(path))
						return 0;
				}
			}

			c = *path++;
			if ((c == '.' && !verify_dotfile(path, mode)) ||
			    is_dir_sep(c) || c == '\0')
				return 0;
		}
		c = *path++;
	}
}

/*
 * Do we have another file that has the beginning components being a
 * proper superset of the name we're trying to add?
 */
static int has_file_name(struct index_state *istate,
			 const struct cache_entry *ce, int pos, int ok_to_replace)
{
	int retval = 0;
	int len = ce_namelen(ce);
	int stage = ce_stage(ce);
	const char *name = ce->name;

	while (pos < istate->cache_nr) {
		struct cache_entry *p = istate->cache[pos++];

		if (len >= ce_namelen(p))
			break;
		if (memcmp(name, p->name, len))
			break;
		if (ce_stage(p) != stage)
			continue;
		if (p->name[len] != '/')
			continue;
		if (p->ce_flags & CE_REMOVE)
			continue;
		retval = -1;
		if (!ok_to_replace)
			break;
		remove_index_entry_at(istate, --pos);
	}
	return retval;
}


/*
 * Like strcmp(), but also return the offset of the first change.
 * If strings are equal, return the length.
 */
int strcmp_offset(const char *s1, const char *s2, size_t *first_change)
{
	size_t k;

	if (!first_change)
		return strcmp(s1, s2);

	for (k = 0; s1[k] == s2[k]; k++)
		if (s1[k] == '\0')
			break;

	*first_change = k;
	return (unsigned char)s1[k] - (unsigned char)s2[k];
}

/*
 * Do we have another file with a pathname that is a proper
 * subset of the name we're trying to add?
 *
 * That is, is there another file in the index with a path
 * that matches a sub-directory in the given entry?
 */
static int has_dir_name(struct index_state *istate,
			const struct cache_entry *ce, int pos, int ok_to_replace)
{
	int retval = 0;
	int stage = ce_stage(ce);
	const char *name = ce->name;
	const char *slash = name + ce_namelen(ce);
	size_t len_eq_last;
	int cmp_last = 0;

	/*
	 * We are frequently called during an iteration on a sorted
	 * list of pathnames and while building a new index.  Therefore,
	 * there is a high probability that this entry will eventually
	 * be appended to the index, rather than inserted in the middle.
	 * If we can confirm that, we can avoid binary searches on the
	 * components of the pathname.
	 *
	 * Compare the entry's full path with the last path in the index.
	 */
	if (istate->cache_nr > 0) {
		cmp_last = strcmp_offset(name,
			istate->cache[istate->cache_nr - 1]->name,
			&len_eq_last);
		if (cmp_last > 0) {
			if (len_eq_last == 0) {
				/*
				 * The entry sorts AFTER the last one in the
				 * index and their paths have no common prefix,
				 * so there cannot be a F/D conflict.
				 */
				return retval;
			} else {
				/*
				 * The entry sorts AFTER the last one in the
				 * index, but has a common prefix.  Fall through
				 * to the loop below to disect the entry's path
				 * and see where the difference is.
				 */
			}
		} else if (cmp_last == 0) {
			/*
			 * The entry exactly matches the last one in the
			 * index, but because of multiple stage and CE_REMOVE
			 * items, we fall through and let the regular search
			 * code handle it.
			 */
		}
	}

	for (;;) {
		size_t len;

		for (;;) {
			if (*--slash == '/')
				break;
			if (slash <= ce->name)
				return retval;
		}
		len = slash - name;

		if (cmp_last > 0) {
			/*
			 * (len + 1) is a directory boundary (including
			 * the trailing slash).  And since the loop is
			 * decrementing "slash", the first iteration is
			 * the longest directory prefix; subsequent
			 * iterations consider parent directories.
			 */

			if (len + 1 <= len_eq_last) {
				/*
				 * The directory prefix (including the trailing
				 * slash) also appears as a prefix in the last
				 * entry, so the remainder cannot collide (because
				 * strcmp said the whole path was greater).
				 *
				 * EQ: last: xxx/A
				 *     this: xxx/B
				 *
				 * LT: last: xxx/file_A
				 *     this: xxx/file_B
				 */
				return retval;
			}

			if (len > len_eq_last) {
				/*
				 * This part of the directory prefix (excluding
				 * the trailing slash) is longer than the known
				 * equal portions, so this sub-directory cannot
				 * collide with a file.
				 *
				 * GT: last: xxxA
				 *     this: xxxB/file
				 */
				return retval;
			}

			if (istate->cache_nr > 0 &&
				ce_namelen(istate->cache[istate->cache_nr - 1]) > len) {
				/*
				 * The directory prefix lines up with part of
				 * a longer file or directory name, but sorts
				 * after it, so this sub-directory cannot
				 * collide with a file.
				 *
				 * last: xxx/yy-file (because '-' sorts before '/')
				 * this: xxx/yy/abc
				 */
				return retval;
			}

			/*
			 * This is a possible collision. Fall through and
			 * let the regular search code handle it.
			 *
			 * last: xxx
			 * this: xxx/file
			 */
		}

		pos = index_name_stage_pos(istate, name, len, stage);
		if (pos >= 0) {
			/*
			 * Found one, but not so fast.  This could
			 * be a marker that says "I was here, but
			 * I am being removed".  Such an entry is
			 * not a part of the resulting tree, and
			 * it is Ok to have a directory at the same
			 * path.
			 */
			if (!(istate->cache[pos]->ce_flags & CE_REMOVE)) {
				retval = -1;
				if (!ok_to_replace)
					break;
				remove_index_entry_at(istate, pos);
				continue;
			}
		}
		else
			pos = -pos-1;

		/*
		 * Trivial optimization: if we find an entry that
		 * already matches the sub-directory, then we know
		 * we're ok, and we can exit.
		 */
		while (pos < istate->cache_nr) {
			struct cache_entry *p = istate->cache[pos];
			if ((ce_namelen(p) <= len) ||
			    (p->name[len] != '/') ||
			    memcmp(p->name, name, len))
				break; /* not our subdirectory */
			if (ce_stage(p) == stage && !(p->ce_flags & CE_REMOVE))
				/*
				 * p is at the same stage as our entry, and
				 * is a subdirectory of what we are looking
				 * at, so we cannot have conflicts at our
				 * level or anything shorter.
				 */
				return retval;
			pos++;
		}
	}
	return retval;
}

/* We may be in a situation where we already have path/file and path
 * is being added, or we already have path and path/file is being
 * added.  Either one would result in a nonsense tree that has path
 * twice when git-write-tree tries to write it out.  Prevent it.
 *
 * If ok-to-replace is specified, we remove the conflicting entries
 * from the cache so the caller should recompute the insert position.
 * When this happens, we return non-zero.
 */
static int check_file_directory_conflict(struct index_state *istate,
					 const struct cache_entry *ce,
					 int pos, int ok_to_replace)
{
	int retval;

	/*
	 * When ce is an "I am going away" entry, we allow it to be added
	 */
	if (ce->ce_flags & CE_REMOVE)
		return 0;

	/*
	 * We check if the path is a sub-path of a subsequent pathname
	 * first, since removing those will not change the position
	 * in the array.
	 */
	retval = has_file_name(istate, ce, pos, ok_to_replace);

	/*
	 * Then check if the path might have a clashing sub-directory
	 * before it.
	 */
	return retval + has_dir_name(istate, ce, pos, ok_to_replace);
}

static int add_index_entry_with_check(struct index_state *istate, struct cache_entry *ce, int option)
{
	int pos;
	int ok_to_add = option & ADD_CACHE_OK_TO_ADD;
	int ok_to_replace = option & ADD_CACHE_OK_TO_REPLACE;
	int skip_df_check = option & ADD_CACHE_SKIP_DFCHECK;
	int new_only = option & ADD_CACHE_NEW_ONLY;

	if (!(option & ADD_CACHE_KEEP_CACHE_TREE))
		cache_tree_invalidate_path(istate, ce->name);

	/*
	 * If this entry's path sorts after the last entry in the index,
	 * we can avoid searching for it.
	 */
	if (istate->cache_nr > 0 &&
		strcmp(ce->name, istate->cache[istate->cache_nr - 1]->name) > 0)
		pos = -istate->cache_nr - 1;
	else
		pos = index_name_stage_pos(istate, ce->name, ce_namelen(ce), ce_stage(ce));

	/* existing match? Just replace it. */
	if (pos >= 0) {
		if (!new_only)
			replace_index_entry(istate, pos, ce);
		return 0;
	}
	pos = -pos-1;

	if (!(option & ADD_CACHE_KEEP_CACHE_TREE))
		untracked_cache_add_to_index(istate, ce->name);

	/*
	 * Inserting a merged entry ("stage 0") into the index
	 * will always replace all non-merged entries..
	 */
	if (pos < istate->cache_nr && ce_stage(ce) == 0) {
		while (ce_same_name(istate->cache[pos], ce)) {
			ok_to_add = 1;
			if (!remove_index_entry_at(istate, pos))
				break;
		}
	}

	if (!ok_to_add)
		return -1;
	if (!verify_path(ce->name, ce->ce_mode))
		return error("Invalid path '%s'", ce->name);

	if (!skip_df_check &&
	    check_file_directory_conflict(istate, ce, pos, ok_to_replace)) {
		if (!ok_to_replace)
			return error("'%s' appears as both a file and as a directory",
				     ce->name);
		pos = index_name_stage_pos(istate, ce->name, ce_namelen(ce), ce_stage(ce));
		pos = -pos-1;
	}
	return pos + 1;
}

int add_index_entry(struct index_state *istate, struct cache_entry *ce, int option)
{
	int pos;

	if (option & ADD_CACHE_JUST_APPEND)
		pos = istate->cache_nr;
	else {
		int ret;
		ret = add_index_entry_with_check(istate, ce, option);
		if (ret <= 0)
			return ret;
		pos = ret - 1;
	}

	/* Make sure the array is big enough .. */
	ALLOC_GROW(istate->cache, istate->cache_nr + 1, istate->cache_alloc);

	/* Add it in.. */
	istate->cache_nr++;
	if (istate->cache_nr > pos + 1)
		MOVE_ARRAY(istate->cache + pos + 1, istate->cache + pos,
			   istate->cache_nr - pos - 1);
	set_index_entry(istate, pos, ce);
	istate->cache_changed |= CE_ENTRY_ADDED;
	return 0;
}

/*
 * "refresh" does not calculate a new sha1 file or bring the
 * cache up-to-date for mode/content changes. But what it
 * _does_ do is to "re-match" the stat information of a file
 * with the cache, so that you can refresh the cache for a
 * file that hasn't been changed but where the stat entry is
 * out of date.
 *
 * For example, you'd want to do this after doing a "git-read-tree",
 * to link up the stat cache details with the proper files.
 */
static struct cache_entry *refresh_cache_ent(struct index_state *istate,
					     struct cache_entry *ce,
					     unsigned int options, int *err,
					     int *changed_ret)
{
	struct stat st;
	struct cache_entry *updated;
	int changed;
	int refresh = options & CE_MATCH_REFRESH;
	int ignore_valid = options & CE_MATCH_IGNORE_VALID;
	int ignore_skip_worktree = options & CE_MATCH_IGNORE_SKIP_WORKTREE;
	int ignore_missing = options & CE_MATCH_IGNORE_MISSING;
	int ignore_fsmonitor = options & CE_MATCH_IGNORE_FSMONITOR;

	if (!refresh || ce_uptodate(ce))
		return ce;

	if (!ignore_fsmonitor)
		refresh_fsmonitor(istate);
	/*
	 * CE_VALID or CE_SKIP_WORKTREE means the user promised us
	 * that the change to the work tree does not matter and told
	 * us not to worry.
	 */
	if (!ignore_skip_worktree && ce_skip_worktree(ce)) {
		ce_mark_uptodate(ce);
		return ce;
	}
	if (!ignore_valid && (ce->ce_flags & CE_VALID)) {
		ce_mark_uptodate(ce);
		return ce;
	}
	if (!ignore_fsmonitor && (ce->ce_flags & CE_FSMONITOR_VALID)) {
		ce_mark_uptodate(ce);
		return ce;
	}

	if (has_symlink_leading_path(ce->name, ce_namelen(ce))) {
		if (ignore_missing)
			return ce;
		if (err)
			*err = ENOENT;
		return NULL;
	}

	if (lstat(ce->name, &st) < 0) {
		if (ignore_missing && errno == ENOENT)
			return ce;
		if (err)
			*err = errno;
		return NULL;
	}

	changed = ie_match_stat(istate, ce, &st, options);
	if (changed_ret)
		*changed_ret = changed;
	if (!changed) {
		/*
		 * The path is unchanged.  If we were told to ignore
		 * valid bit, then we did the actual stat check and
		 * found that the entry is unmodified.  If the entry
		 * is not marked VALID, this is the place to mark it
		 * valid again, under "assume unchanged" mode.
		 */
		if (ignore_valid && assume_unchanged &&
		    !(ce->ce_flags & CE_VALID))
			; /* mark this one VALID again */
		else {
			/*
			 * We do not mark the index itself "modified"
			 * because CE_UPTODATE flag is in-core only;
			 * we are not going to write this change out.
			 */
			if (!S_ISGITLINK(ce->ce_mode)) {
				ce_mark_uptodate(ce);
				mark_fsmonitor_valid(ce);
			}
			return ce;
		}
	}

	if (ie_modified(istate, ce, &st, options)) {
		if (err)
			*err = EINVAL;
		return NULL;
	}

	updated = make_empty_cache_entry(istate, ce_namelen(ce));
	copy_cache_entry(updated, ce);
	memcpy(updated->name, ce->name, ce->ce_namelen + 1);
	fill_stat_cache_info(updated, &st);
	/*
	 * If ignore_valid is not set, we should leave CE_VALID bit
	 * alone.  Otherwise, paths marked with --no-assume-unchanged
	 * (i.e. things to be edited) will reacquire CE_VALID bit
	 * automatically, which is not really what we want.
	 */
	if (!ignore_valid && assume_unchanged &&
	    !(ce->ce_flags & CE_VALID))
		updated->ce_flags &= ~CE_VALID;

	/* istate->cache_changed is updated in the caller */
	return updated;
}

static void show_file(const char * fmt, const char * name, int in_porcelain,
		      int * first, const char *header_msg)
{
	if (in_porcelain && *first && header_msg) {
		printf("%s\n", header_msg);
		*first = 0;
	}
	printf(fmt, name);
}

int refresh_index(struct index_state *istate, unsigned int flags,
		  const struct pathspec *pathspec,
		  char *seen, const char *header_msg)
{
	int i;
	int has_errors = 0;
	int really = (flags & REFRESH_REALLY) != 0;
	int allow_unmerged = (flags & REFRESH_UNMERGED) != 0;
	int quiet = (flags & REFRESH_QUIET) != 0;
	int not_new = (flags & REFRESH_IGNORE_MISSING) != 0;
	int ignore_submodules = (flags & REFRESH_IGNORE_SUBMODULES) != 0;
	int first = 1;
	int in_porcelain = (flags & REFRESH_IN_PORCELAIN);
	unsigned int options = (CE_MATCH_REFRESH |
				(really ? CE_MATCH_IGNORE_VALID : 0) |
				(not_new ? CE_MATCH_IGNORE_MISSING : 0));
	const char *modified_fmt;
	const char *deleted_fmt;
	const char *typechange_fmt;
	const char *added_fmt;
	const char *unmerged_fmt;

	trace_performance_enter();
	modified_fmt = (in_porcelain ? "M\t%s\n" : "%s: needs update\n");
	deleted_fmt = (in_porcelain ? "D\t%s\n" : "%s: needs update\n");
	typechange_fmt = (in_porcelain ? "T\t%s\n" : "%s needs update\n");
	added_fmt = (in_porcelain ? "A\t%s\n" : "%s needs update\n");
	unmerged_fmt = (in_porcelain ? "U\t%s\n" : "%s: needs merge\n");
	for (i = 0; i < istate->cache_nr; i++) {
		struct cache_entry *ce, *new_entry;
		int cache_errno = 0;
		int changed = 0;
		int filtered = 0;

		ce = istate->cache[i];
		if (ignore_submodules && S_ISGITLINK(ce->ce_mode))
			continue;

		if (pathspec && !ce_path_match(istate, ce, pathspec, seen))
			filtered = 1;

		if (ce_stage(ce)) {
			while ((i < istate->cache_nr) &&
			       ! strcmp(istate->cache[i]->name, ce->name))
				i++;
			i--;
			if (allow_unmerged)
				continue;
			if (!filtered)
				show_file(unmerged_fmt, ce->name, in_porcelain,
					  &first, header_msg);
			has_errors = 1;
			continue;
		}

		if (filtered)
			continue;

		new_entry = refresh_cache_ent(istate, ce, options, &cache_errno, &changed);
		if (new_entry == ce)
			continue;
		if (!new_entry) {
			const char *fmt;

			if (really && cache_errno == EINVAL) {
				/* If we are doing --really-refresh that
				 * means the index is not valid anymore.
				 */
				ce->ce_flags &= ~CE_VALID;
				ce->ce_flags |= CE_UPDATE_IN_BASE;
				mark_fsmonitor_invalid(istate, ce);
				istate->cache_changed |= CE_ENTRY_CHANGED;
			}
			if (quiet)
				continue;

			if (cache_errno == ENOENT)
				fmt = deleted_fmt;
			else if (ce_intent_to_add(ce))
				fmt = added_fmt; /* must be before other checks */
			else if (changed & TYPE_CHANGED)
				fmt = typechange_fmt;
			else
				fmt = modified_fmt;
			show_file(fmt,
				  ce->name, in_porcelain, &first, header_msg);
			has_errors = 1;
			continue;
		}

		replace_index_entry(istate, i, new_entry);
	}
	trace_performance_leave("refresh index");
	return has_errors;
}

struct cache_entry *refresh_cache_entry(struct index_state *istate,
					struct cache_entry *ce,
					unsigned int options)
{
	return refresh_cache_ent(istate, ce, options, NULL, NULL);
}


/*****************************************************************
 * Index File I/O
 *****************************************************************/

#define INDEX_FORMAT_DEFAULT 3

static unsigned int get_index_format_default(void)
{
	char *envversion = getenv("GIT_INDEX_VERSION");
	char *endp;
	int value;
	unsigned int version = INDEX_FORMAT_DEFAULT;

	if (!envversion) {
		if (!git_config_get_int("index.version", &value))
			version = value;
		if (version < INDEX_FORMAT_LB || INDEX_FORMAT_UB < version) {
			warning(_("index.version set, but the value is invalid.\n"
				  "Using version %i"), INDEX_FORMAT_DEFAULT);
			return INDEX_FORMAT_DEFAULT;
		}
		return version;
	}

	version = strtoul(envversion, &endp, 10);
	if (*endp ||
	    version < INDEX_FORMAT_LB || INDEX_FORMAT_UB < version) {
		warning(_("GIT_INDEX_VERSION set, but the value is invalid.\n"
			  "Using version %i"), INDEX_FORMAT_DEFAULT);
		version = INDEX_FORMAT_DEFAULT;
	}
	return version;
}

/*
 * dev/ino/uid/gid/size are also just tracked to the low 32 bits
 * Again - this is just a (very strong in practice) heuristic that
 * the inode hasn't changed.
 *
 * We save the fields in big-endian order to allow using the
 * index file over NFS transparently.
 */
struct ondisk_cache_entry {
	struct cache_time ctime;
	struct cache_time mtime;
	uint32_t dev;
	uint32_t ino;
	uint32_t mode;
	uint32_t uid;
	uint32_t gid;
	uint32_t size;
	unsigned char sha1[20];
	uint16_t flags;
	char name[FLEX_ARRAY]; /* more */
};

/*
 * This struct is used when CE_EXTENDED bit is 1
 * The struct must match ondisk_cache_entry exactly from
 * ctime till flags
 */
struct ondisk_cache_entry_extended {
	struct cache_time ctime;
	struct cache_time mtime;
	uint32_t dev;
	uint32_t ino;
	uint32_t mode;
	uint32_t uid;
	uint32_t gid;
	uint32_t size;
	unsigned char sha1[20];
	uint16_t flags;
	uint16_t flags2;
	char name[FLEX_ARRAY]; /* more */
};

/* These are only used for v3 or lower */
#define align_padding_size(size, len) ((size + (len) + 8) & ~7) - (size + len)
#define align_flex_name(STRUCT,len) ((offsetof(struct STRUCT,name) + (len) + 8) & ~7)
#define ondisk_cache_entry_size(len) align_flex_name(ondisk_cache_entry,len)
#define ondisk_cache_entry_extended_size(len) align_flex_name(ondisk_cache_entry_extended,len)
#define ondisk_ce_size(ce) (((ce)->ce_flags & CE_EXTENDED) ? \
			    ondisk_cache_entry_extended_size(ce_namelen(ce)) : \
			    ondisk_cache_entry_size(ce_namelen(ce)))

/* Allow fsck to force verification of the index checksum. */
int verify_index_checksum;

/* Allow fsck to force verification of the cache entry order. */
int verify_ce_order;

static int verify_hdr(struct cache_header *hdr, unsigned long size)
{
	git_hash_ctx c;
	unsigned char hash[GIT_MAX_RAWSZ];
	int hdr_version;

	if (hdr->hdr_signature != htonl(CACHE_SIGNATURE))
		return error("bad signature");
	hdr_version = ntohl(hdr->hdr_version);
	if (hdr_version < INDEX_FORMAT_LB || INDEX_FORMAT_UB < hdr_version)
		return error("bad index version %d", hdr_version);

	if (!verify_index_checksum)
		return 0;

	the_hash_algo->init_fn(&c);
	the_hash_algo->update_fn(&c, hdr, size - the_hash_algo->rawsz);
	the_hash_algo->final_fn(hash, &c);
	if (!hasheq(hash, (unsigned char *)hdr + size - the_hash_algo->rawsz))
		return error("bad index file sha1 signature");
	return 0;
}

static int read_index_extension(struct index_state *istate,
				const char *ext, void *data, unsigned long sz)
{
	switch (CACHE_EXT(ext)) {
	case CACHE_EXT_TREE:
		istate->cache_tree = cache_tree_read(data, sz);
		break;
	case CACHE_EXT_RESOLVE_UNDO:
		istate->resolve_undo = resolve_undo_read(data, sz);
		break;
	case CACHE_EXT_LINK:
		if (read_link_extension(istate, data, sz))
			return -1;
		break;
	case CACHE_EXT_UNTRACKED:
		istate->untracked = read_untracked_extension(data, sz);
		break;
	case CACHE_EXT_FSMONITOR:
		read_fsmonitor_extension(istate, data, sz);
		break;
	default:
		if (*ext < 'A' || 'Z' < *ext)
			return error("index uses %.4s extension, which we do not understand",
				     ext);
		fprintf(stderr, "ignoring %.4s extension\n", ext);
		break;
	}
	return 0;
}

int hold_locked_index(struct lock_file *lk, int lock_flags)
{
	return hold_lock_file_for_update(lk, get_index_file(), lock_flags);
}

int read_index(struct index_state *istate)
{
	return read_index_from(istate, get_index_file(), get_git_dir());
}

static struct cache_entry *cache_entry_from_ondisk(struct mem_pool *mem_pool,
						   struct ondisk_cache_entry *ondisk,
						   unsigned int flags,
						   const char *name,
						   size_t len)
{
	struct cache_entry *ce = mem_pool__ce_alloc(mem_pool, len);

	ce->ce_stat_data.sd_ctime.sec = get_be32(&ondisk->ctime.sec);
	ce->ce_stat_data.sd_mtime.sec = get_be32(&ondisk->mtime.sec);
	ce->ce_stat_data.sd_ctime.nsec = get_be32(&ondisk->ctime.nsec);
	ce->ce_stat_data.sd_mtime.nsec = get_be32(&ondisk->mtime.nsec);
	ce->ce_stat_data.sd_dev   = get_be32(&ondisk->dev);
	ce->ce_stat_data.sd_ino   = get_be32(&ondisk->ino);
	ce->ce_mode  = get_be32(&ondisk->mode);
	ce->ce_stat_data.sd_uid   = get_be32(&ondisk->uid);
	ce->ce_stat_data.sd_gid   = get_be32(&ondisk->gid);
	ce->ce_stat_data.sd_size  = get_be32(&ondisk->size);
	ce->ce_flags = flags & ~CE_NAMEMASK;
	ce->ce_namelen = len;
	ce->index = 0;
	hashcpy(ce->oid.hash, ondisk->sha1);
	memcpy(ce->name, name, len);
	ce->name[len] = '\0';
	return ce;
}

/*
 * Adjacent cache entries tend to share the leading paths, so it makes
 * sense to only store the differences in later entries.  In the v4
 * on-disk format of the index, each on-disk cache entry stores the
 * number of bytes to be stripped from the end of the previous name,
 * and the bytes to append to the result, to come up with its name.
 */
static unsigned long expand_name_field(struct strbuf *name, const char *cp_)
{
	const unsigned char *ep, *cp = (const unsigned char *)cp_;
	size_t len = decode_varint(&cp);

	if (name->len < len)
		die("malformed name field in the index");
	strbuf_remove(name, name->len - len, len);
	for (ep = cp; *ep; ep++)
		; /* find the end */
	strbuf_add(name, cp, ep - cp);
	return (const char *)ep + 1 - cp_;
}

static struct cache_entry *create_from_disk(struct mem_pool *mem_pool,
					    struct ondisk_cache_entry *ondisk,
					    unsigned long *ent_size,
					    struct strbuf *previous_name)
{
	struct cache_entry *ce;
	size_t len;
	const char *name;
	unsigned int flags;

	/* On-disk flags are just 16 bits */
	flags = get_be16(&ondisk->flags);
	len = flags & CE_NAMEMASK;

	if (flags & CE_EXTENDED) {
		struct ondisk_cache_entry_extended *ondisk2;
		int extended_flags;
		ondisk2 = (struct ondisk_cache_entry_extended *)ondisk;
		extended_flags = get_be16(&ondisk2->flags2) << 16;
		/* We do not yet understand any bit out of CE_EXTENDED_FLAGS */
		if (extended_flags & ~CE_EXTENDED_FLAGS)
			die("Unknown index entry format %08x", extended_flags);
		flags |= extended_flags;
		name = ondisk2->name;
	}
	else
		name = ondisk->name;

	if (!previous_name) {
		/* v3 and earlier */
		if (len == CE_NAMEMASK)
			len = strlen(name);
		ce = cache_entry_from_ondisk(mem_pool, ondisk, flags, name, len);

		*ent_size = ondisk_ce_size(ce);
	} else {
		unsigned long consumed;
		consumed = expand_name_field(previous_name, name);
		ce = cache_entry_from_ondisk(mem_pool, ondisk, flags,
					     previous_name->buf,
					     previous_name->len);

		*ent_size = (name - ((char *)ondisk)) + consumed;
	}
	return ce;
}

static void check_ce_order(struct index_state *istate)
{
	unsigned int i;

	if (!verify_ce_order)
		return;

	for (i = 1; i < istate->cache_nr; i++) {
		struct cache_entry *ce = istate->cache[i - 1];
		struct cache_entry *next_ce = istate->cache[i];
		int name_compare = strcmp(ce->name, next_ce->name);

		if (0 < name_compare)
			die("unordered stage entries in index");
		if (!name_compare) {
			if (!ce_stage(ce))
				die("multiple stage entries for merged file '%s'",
				    ce->name);
			if (ce_stage(ce) > ce_stage(next_ce))
				die("unordered stage entries for '%s'",
				    ce->name);
		}
	}
}

static void tweak_untracked_cache(struct index_state *istate)
{
	switch (git_config_get_untracked_cache()) {
	case -1: /* keep: do nothing */
		break;
	case 0: /* false */
		remove_untracked_cache(istate);
		break;
	case 1: /* true */
		add_untracked_cache(istate);
		break;
	default: /* unknown value: do nothing */
		break;
	}
}

static void tweak_split_index(struct index_state *istate)
{
	switch (git_config_get_split_index()) {
	case -1: /* unset: do nothing */
		break;
	case 0: /* false */
		remove_split_index(istate);
		break;
	case 1: /* true */
		add_split_index(istate);
		break;
	default: /* unknown value: do nothing */
		break;
	}
}

static void post_read_index_from(struct index_state *istate)
{
	check_ce_order(istate);
	tweak_untracked_cache(istate);
	tweak_split_index(istate);
	tweak_fsmonitor(istate);
}

static size_t estimate_cache_size_from_compressed(unsigned int entries)
{
	return entries * (sizeof(struct cache_entry) + CACHE_ENTRY_PATH_LENGTH);
}

static size_t estimate_cache_size(size_t ondisk_size, unsigned int entries)
{
	long per_entry = sizeof(struct cache_entry) - sizeof(struct ondisk_cache_entry);

	/*
	 * Account for potential alignment differences.
	 */
	per_entry += align_padding_size(sizeof(struct cache_entry), -sizeof(struct ondisk_cache_entry));
	return ondisk_size + entries * per_entry;
}

/* remember to discard_cache() before reading a different cache! */
int do_read_index(struct index_state *istate, const char *path, int must_exist)
{
	int fd, i;
	struct stat st;
	unsigned long src_offset;
	struct cache_header *hdr;
	void *mmap;
	size_t mmap_size;
	struct strbuf previous_name_buf = STRBUF_INIT, *previous_name;

	if (istate->initialized)
		return istate->cache_nr;

	istate->timestamp.sec = 0;
	istate->timestamp.nsec = 0;
	fd = open(path, O_RDONLY);
	if (fd < 0) {
		if (!must_exist && errno == ENOENT)
			return 0;
		die_errno("%s: index file open failed", path);
	}

	if (fstat(fd, &st))
		die_errno("cannot stat the open index");

	mmap_size = xsize_t(st.st_size);
	if (mmap_size < sizeof(struct cache_header) + the_hash_algo->rawsz)
		die("index file smaller than expected");

	mmap = xmmap(NULL, mmap_size, PROT_READ, MAP_PRIVATE, fd, 0);
	if (mmap == MAP_FAILED)
		die_errno("unable to map index file");
	close(fd);

	hdr = mmap;
	if (verify_hdr(hdr, mmap_size) < 0)
		goto unmap;

	hashcpy(istate->oid.hash, (const unsigned char *)hdr + mmap_size - the_hash_algo->rawsz);
	istate->version = ntohl(hdr->hdr_version);
	istate->cache_nr = ntohl(hdr->hdr_entries);
	istate->cache_alloc = alloc_nr(istate->cache_nr);
	istate->cache = xcalloc(istate->cache_alloc, sizeof(*istate->cache));
	istate->initialized = 1;

	if (istate->version == 4) {
		previous_name = &previous_name_buf;
		mem_pool_init(&istate->ce_mem_pool,
			      estimate_cache_size_from_compressed(istate->cache_nr));
	} else {
		previous_name = NULL;
		mem_pool_init(&istate->ce_mem_pool,
			      estimate_cache_size(mmap_size, istate->cache_nr));
	}

	src_offset = sizeof(*hdr);
	for (i = 0; i < istate->cache_nr; i++) {
		struct ondisk_cache_entry *disk_ce;
		struct cache_entry *ce;
		unsigned long consumed;

		disk_ce = (struct ondisk_cache_entry *)((char *)mmap + src_offset);
		ce = create_from_disk(istate->ce_mem_pool, disk_ce, &consumed, previous_name);
		set_index_entry(istate, i, ce);

		src_offset += consumed;
	}
	strbuf_release(&previous_name_buf);
	istate->timestamp.sec = st.st_mtime;
	istate->timestamp.nsec = ST_MTIME_NSEC(st);

	while (src_offset <= mmap_size - the_hash_algo->rawsz - 8) {
		/* After an array of active_nr index entries,
		 * there can be arbitrary number of extended
		 * sections, each of which is prefixed with
		 * extension name (4-byte) and section length
		 * in 4-byte network byte order.
		 */
		uint32_t extsize;
		memcpy(&extsize, (char *)mmap + src_offset + 4, 4);
		extsize = ntohl(extsize);
		if (read_index_extension(istate,
					 (const char *) mmap + src_offset,
					 (char *) mmap + src_offset + 8,
					 extsize) < 0)
			goto unmap;
		src_offset += 8;
		src_offset += extsize;
	}
	munmap(mmap, mmap_size);
	return istate->cache_nr;

unmap:
	munmap(mmap, mmap_size);
	die("index file corrupt");
}

/*
 * Signal that the shared index is used by updating its mtime.
 *
 * This way, shared index can be removed if they have not been used
 * for some time.
 */
static void freshen_shared_index(const char *shared_index, int warn)
{
	if (!check_and_freshen_file(shared_index, 1) && warn)
		warning("could not freshen shared index '%s'", shared_index);
}

int read_index_from(struct index_state *istate, const char *path,
		    const char *gitdir)
{
	struct split_index *split_index;
	int ret;
	char *base_oid_hex;
	char *base_path;

	/* istate->initialized covers both .git/index and .git/sharedindex.xxx */
	if (istate->initialized)
		return istate->cache_nr;

	trace_performance_enter();
	ret = do_read_index(istate, path, 0);
	trace_performance_leave("read cache %s", path);

	split_index = istate->split_index;
	if (!split_index || is_null_oid(&split_index->base_oid)) {
		post_read_index_from(istate);
		return ret;
	}

	trace_performance_enter();
	if (split_index->base)
		discard_index(split_index->base);
	else
		split_index->base = xcalloc(1, sizeof(*split_index->base));

	base_oid_hex = oid_to_hex(&split_index->base_oid);
	base_path = xstrfmt("%s/sharedindex.%s", gitdir, base_oid_hex);
	ret = do_read_index(split_index->base, base_path, 1);
	if (!oideq(&split_index->base_oid, &split_index->base->oid))
		die("broken index, expect %s in %s, got %s",
		    base_oid_hex, base_path,
		    oid_to_hex(&split_index->base->oid));

	freshen_shared_index(base_path, 0);
	merge_base_index(istate);
	post_read_index_from(istate);
	free(base_path);
	trace_performance_leave("read cache %s", base_path);
	return ret;
}

int is_index_unborn(struct index_state *istate)
{
	return (!istate->cache_nr && !istate->timestamp.sec);
}

int discard_index(struct index_state *istate)
{
	/*
	 * Cache entries in istate->cache[] should have been allocated
	 * from the memory pool associated with this index, or from an
	 * associated split_index. There is no need to free individual
	 * cache entries. validate_cache_entries can detect when this
	 * assertion does not hold.
	 */
	validate_cache_entries(istate);

	resolve_undo_clear_index(istate);
	istate->cache_nr = 0;
	istate->cache_changed = 0;
	istate->timestamp.sec = 0;
	istate->timestamp.nsec = 0;
	free_name_hash(istate);
	cache_tree_free(&(istate->cache_tree));
	istate->initialized = 0;
	FREE_AND_NULL(istate->cache);
	istate->cache_alloc = 0;
	discard_split_index(istate);
	free_untracked_cache(istate->untracked);
	istate->untracked = NULL;

	if (istate->ce_mem_pool) {
		mem_pool_discard(istate->ce_mem_pool, should_validate_cache_entries());
		istate->ce_mem_pool = NULL;
	}

	return 0;
}

/*
 * Validate the cache entries of this index.
 * All cache entries associated with this index
 * should have been allocated by the memory pool
 * associated with this index, or by a referenced
 * split index.
 */
void validate_cache_entries(const struct index_state *istate)
{
	int i;

	if (!should_validate_cache_entries() ||!istate || !istate->initialized)
		return;

	for (i = 0; i < istate->cache_nr; i++) {
		if (!istate) {
			die("internal error: cache entry is not allocated from expected memory pool");
		} else if (!istate->ce_mem_pool ||
			!mem_pool_contains(istate->ce_mem_pool, istate->cache[i])) {
			if (!istate->split_index ||
				!istate->split_index->base ||
				!istate->split_index->base->ce_mem_pool ||
				!mem_pool_contains(istate->split_index->base->ce_mem_pool, istate->cache[i])) {
				die("internal error: cache entry is not allocated from expected memory pool");
			}
		}
	}

	if (istate->split_index)
		validate_cache_entries(istate->split_index->base);
}

int unmerged_index(const struct index_state *istate)
{
	int i;
	for (i = 0; i < istate->cache_nr; i++) {
		if (ce_stage(istate->cache[i]))
			return 1;
	}
	return 0;
}

int index_has_changes(struct index_state *istate,
		      struct tree *tree,
		      struct strbuf *sb)
{
	struct object_id cmp;
	int i;

	if (istate != &the_index) {
		BUG("index_has_changes cannot yet accept istate != &the_index; do_diff_cache needs updating first.");
	}
	if (tree)
		cmp = tree->object.oid;
	if (tree || !get_oid_tree("HEAD", &cmp)) {
		struct diff_options opt;

		repo_diff_setup(the_repository, &opt);
		opt.flags.exit_with_status = 1;
		if (!sb)
			opt.flags.quick = 1;
		do_diff_cache(&cmp, &opt);
		diffcore_std(&opt);
		for (i = 0; sb && i < diff_queued_diff.nr; i++) {
			if (i)
				strbuf_addch(sb, ' ');
			strbuf_addstr(sb, diff_queued_diff.queue[i]->two->path);
		}
		diff_flush(&opt);
		return opt.flags.has_changes != 0;
	} else {
		for (i = 0; sb && i < istate->cache_nr; i++) {
			if (i)
				strbuf_addch(sb, ' ');
			strbuf_addstr(sb, istate->cache[i]->name);
		}
		return !!istate->cache_nr;
	}
}

#define WRITE_BUFFER_SIZE 8192
static unsigned char write_buffer[WRITE_BUFFER_SIZE];
static unsigned long write_buffer_len;

static int ce_write_flush(git_hash_ctx *context, int fd)
{
	unsigned int buffered = write_buffer_len;
	if (buffered) {
		the_hash_algo->update_fn(context, write_buffer, buffered);
		if (write_in_full(fd, write_buffer, buffered) < 0)
			return -1;
		write_buffer_len = 0;
	}
	return 0;
}

static int ce_write(git_hash_ctx *context, int fd, void *data, unsigned int len)
{
	while (len) {
		unsigned int buffered = write_buffer_len;
		unsigned int partial = WRITE_BUFFER_SIZE - buffered;
		if (partial > len)
			partial = len;
		memcpy(write_buffer + buffered, data, partial);
		buffered += partial;
		if (buffered == WRITE_BUFFER_SIZE) {
			write_buffer_len = buffered;
			if (ce_write_flush(context, fd))
				return -1;
			buffered = 0;
		}
		write_buffer_len = buffered;
		len -= partial;
		data = (char *) data + partial;
	}
	return 0;
}

static int write_index_ext_header(git_hash_ctx *context, int fd,
				  unsigned int ext, unsigned int sz)
{
	ext = htonl(ext);
	sz = htonl(sz);
	return ((ce_write(context, fd, &ext, 4) < 0) ||
		(ce_write(context, fd, &sz, 4) < 0)) ? -1 : 0;
}

static int ce_flush(git_hash_ctx *context, int fd, unsigned char *hash)
{
	unsigned int left = write_buffer_len;

	if (left) {
		write_buffer_len = 0;
		the_hash_algo->update_fn(context, write_buffer, left);
	}

	/* Flush first if not enough space for hash signature */
	if (left + the_hash_algo->rawsz > WRITE_BUFFER_SIZE) {
		if (write_in_full(fd, write_buffer, left) < 0)
			return -1;
		left = 0;
	}

	/* Append the hash signature at the end */
	the_hash_algo->final_fn(write_buffer + left, context);
	hashcpy(hash, write_buffer + left);
	left += the_hash_algo->rawsz;
	return (write_in_full(fd, write_buffer, left) < 0) ? -1 : 0;
}

static void ce_smudge_racily_clean_entry(struct index_state *istate,
					 struct cache_entry *ce)
{
	/*
	 * The only thing we care about in this function is to smudge the
	 * falsely clean entry due to touch-update-touch race, so we leave
	 * everything else as they are.  We are called for entries whose
	 * ce_stat_data.sd_mtime match the index file mtime.
	 *
	 * Note that this actually does not do much for gitlinks, for
	 * which ce_match_stat_basic() always goes to the actual
	 * contents.  The caller checks with is_racy_timestamp() which
	 * always says "no" for gitlinks, so we are not called for them ;-)
	 */
	struct stat st;

	if (lstat(ce->name, &st) < 0)
		return;
	if (ce_match_stat_basic(ce, &st))
		return;
	if (ce_modified_check_fs(istate, ce, &st)) {
		/* This is "racily clean"; smudge it.  Note that this
		 * is a tricky code.  At first glance, it may appear
		 * that it can break with this sequence:
		 *
		 * $ echo xyzzy >frotz
		 * $ git-update-index --add frotz
		 * $ : >frotz
		 * $ sleep 3
		 * $ echo filfre >nitfol
		 * $ git-update-index --add nitfol
		 *
		 * but it does not.  When the second update-index runs,
		 * it notices that the entry "frotz" has the same timestamp
		 * as index, and if we were to smudge it by resetting its
		 * size to zero here, then the object name recorded
		 * in index is the 6-byte file but the cached stat information
		 * becomes zero --- which would then match what we would
		 * obtain from the filesystem next time we stat("frotz").
		 *
		 * However, the second update-index, before calling
		 * this function, notices that the cached size is 6
		 * bytes and what is on the filesystem is an empty
		 * file, and never calls us, so the cached size information
		 * for "frotz" stays 6 which does not match the filesystem.
		 */
		ce->ce_stat_data.sd_size = 0;
	}
}

/* Copy miscellaneous fields but not the name */
static void copy_cache_entry_to_ondisk(struct ondisk_cache_entry *ondisk,
				       struct cache_entry *ce)
{
	short flags;

	ondisk->ctime.sec = htonl(ce->ce_stat_data.sd_ctime.sec);
	ondisk->mtime.sec = htonl(ce->ce_stat_data.sd_mtime.sec);
	ondisk->ctime.nsec = htonl(ce->ce_stat_data.sd_ctime.nsec);
	ondisk->mtime.nsec = htonl(ce->ce_stat_data.sd_mtime.nsec);
	ondisk->dev  = htonl(ce->ce_stat_data.sd_dev);
	ondisk->ino  = htonl(ce->ce_stat_data.sd_ino);
	ondisk->mode = htonl(ce->ce_mode);
	ondisk->uid  = htonl(ce->ce_stat_data.sd_uid);
	ondisk->gid  = htonl(ce->ce_stat_data.sd_gid);
	ondisk->size = htonl(ce->ce_stat_data.sd_size);
	hashcpy(ondisk->sha1, ce->oid.hash);

	flags = ce->ce_flags & ~CE_NAMEMASK;
	flags |= (ce_namelen(ce) >= CE_NAMEMASK ? CE_NAMEMASK : ce_namelen(ce));
	ondisk->flags = htons(flags);
	if (ce->ce_flags & CE_EXTENDED) {
		struct ondisk_cache_entry_extended *ondisk2;
		ondisk2 = (struct ondisk_cache_entry_extended *)ondisk;
		ondisk2->flags2 = htons((ce->ce_flags & CE_EXTENDED_FLAGS) >> 16);
	}
}

static int ce_write_entry(git_hash_ctx *c, int fd, struct cache_entry *ce,
			  struct strbuf *previous_name, struct ondisk_cache_entry *ondisk)
{
	int size;
	int result;
	unsigned int saved_namelen;
	int stripped_name = 0;
	static unsigned char padding[8] = { 0x00 };

	if (ce->ce_flags & CE_STRIP_NAME) {
		saved_namelen = ce_namelen(ce);
		ce->ce_namelen = 0;
		stripped_name = 1;
	}

	if (ce->ce_flags & CE_EXTENDED)
		size = offsetof(struct ondisk_cache_entry_extended, name);
	else
		size = offsetof(struct ondisk_cache_entry, name);

	if (!previous_name) {
		int len = ce_namelen(ce);
		copy_cache_entry_to_ondisk(ondisk, ce);
		result = ce_write(c, fd, ondisk, size);
		if (!result)
			result = ce_write(c, fd, ce->name, len);
		if (!result)
			result = ce_write(c, fd, padding, align_padding_size(size, len));
	} else {
		int common, to_remove, prefix_size;
		unsigned char to_remove_vi[16];
		for (common = 0;
		     (ce->name[common] &&
		      common < previous_name->len &&
		      ce->name[common] == previous_name->buf[common]);
		     common++)
			; /* still matching */
		to_remove = previous_name->len - common;
		prefix_size = encode_varint(to_remove, to_remove_vi);

		copy_cache_entry_to_ondisk(ondisk, ce);
		result = ce_write(c, fd, ondisk, size);
		if (!result)
			result = ce_write(c, fd, to_remove_vi, prefix_size);
		if (!result)
			result = ce_write(c, fd, ce->name + common, ce_namelen(ce) - common);
		if (!result)
			result = ce_write(c, fd, padding, 1);

		strbuf_splice(previous_name, common, to_remove,
			      ce->name + common, ce_namelen(ce) - common);
	}
	if (stripped_name) {
		ce->ce_namelen = saved_namelen;
		ce->ce_flags &= ~CE_STRIP_NAME;
	}

	return result;
}

/*
 * This function verifies if index_state has the correct sha1 of the
 * index file.  Don't die if we have any other failure, just return 0.
 */
static int verify_index_from(const struct index_state *istate, const char *path)
{
	int fd;
	ssize_t n;
	struct stat st;
	unsigned char hash[GIT_MAX_RAWSZ];

	if (!istate->initialized)
		return 0;

	fd = open(path, O_RDONLY);
	if (fd < 0)
		return 0;

	if (fstat(fd, &st))
		goto out;

	if (st.st_size < sizeof(struct cache_header) + the_hash_algo->rawsz)
		goto out;

	n = pread_in_full(fd, hash, the_hash_algo->rawsz, st.st_size - the_hash_algo->rawsz);
	if (n != the_hash_algo->rawsz)
		goto out;

	if (!hasheq(istate->oid.hash, hash))
		goto out;

	close(fd);
	return 1;

out:
	close(fd);
	return 0;
}

static int verify_index(const struct index_state *istate)
{
	return verify_index_from(istate, get_index_file());
}

static int has_racy_timestamp(struct index_state *istate)
{
	int entries = istate->cache_nr;
	int i;

	for (i = 0; i < entries; i++) {
		struct cache_entry *ce = istate->cache[i];
		if (is_racy_timestamp(istate, ce))
			return 1;
	}
	return 0;
}

void update_index_if_able(struct index_state *istate, struct lock_file *lockfile)
{
	if ((istate->cache_changed || has_racy_timestamp(istate)) &&
	    verify_index(istate))
		write_locked_index(istate, lockfile, COMMIT_LOCK);
	else
		rollback_lock_file(lockfile);
}

/*
 * On success, `tempfile` is closed. If it is the temporary file
 * of a `struct lock_file`, we will therefore effectively perform
 * a 'close_lock_file_gently()`. Since that is an implementation
 * detail of lockfiles, callers of `do_write_index()` should not
 * rely on it.
 */
static int do_write_index(struct index_state *istate, struct tempfile *tempfile,
			  int strip_extensions)
{
	uint64_t start = getnanotime();
	int newfd = tempfile->fd;
	git_hash_ctx c;
	struct cache_header hdr;
	int i, err = 0, removed, extended, hdr_version;
	struct cache_entry **cache = istate->cache;
	int entries = istate->cache_nr;
	struct stat st;
	struct ondisk_cache_entry_extended ondisk;
	struct strbuf previous_name_buf = STRBUF_INIT, *previous_name;
	int drop_cache_tree = istate->drop_cache_tree;

	for (i = removed = extended = 0; i < entries; i++) {
		if (cache[i]->ce_flags & CE_REMOVE)
			removed++;

		/* reduce extended entries if possible */
		cache[i]->ce_flags &= ~CE_EXTENDED;
		if (cache[i]->ce_flags & CE_EXTENDED_FLAGS) {
			extended++;
			cache[i]->ce_flags |= CE_EXTENDED;
		}
	}

	if (!istate->version) {
		istate->version = get_index_format_default();
		if (git_env_bool("GIT_TEST_SPLIT_INDEX", 0))
			init_split_index(istate);
	}

	/* demote version 3 to version 2 when the latter suffices */
	if (istate->version == 3 || istate->version == 2)
		istate->version = extended ? 3 : 2;

	hdr_version = istate->version;

	hdr.hdr_signature = htonl(CACHE_SIGNATURE);
	hdr.hdr_version = htonl(hdr_version);
	hdr.hdr_entries = htonl(entries - removed);

	the_hash_algo->init_fn(&c);
	if (ce_write(&c, newfd, &hdr, sizeof(hdr)) < 0)
		return -1;

	previous_name = (hdr_version == 4) ? &previous_name_buf : NULL;

	for (i = 0; i < entries; i++) {
		struct cache_entry *ce = cache[i];
		if (ce->ce_flags & CE_REMOVE)
			continue;
		if (!ce_uptodate(ce) && is_racy_timestamp(istate, ce))
			ce_smudge_racily_clean_entry(istate, ce);
		if (is_null_oid(&ce->oid)) {
			static const char msg[] = "cache entry has null sha1: %s";
			static int allow = -1;

			if (allow < 0)
				allow = git_env_bool("GIT_ALLOW_NULL_SHA1", 0);
			if (allow)
				warning(msg, ce->name);
			else
				err = error(msg, ce->name);

			drop_cache_tree = 1;
		}
		if (ce_write_entry(&c, newfd, ce, previous_name, (struct ondisk_cache_entry *)&ondisk) < 0)
			err = -1;

		if (err)
			break;
	}
	strbuf_release(&previous_name_buf);

	if (err)
		return err;

	/* Write extension data here */
	if (!strip_extensions && istate->split_index) {
		struct strbuf sb = STRBUF_INIT;

		err = write_link_extension(&sb, istate) < 0 ||
			write_index_ext_header(&c, newfd, CACHE_EXT_LINK,
					       sb.len) < 0 ||
			ce_write(&c, newfd, sb.buf, sb.len) < 0;
		strbuf_release(&sb);
		if (err)
			return -1;
	}
	if (!strip_extensions && !drop_cache_tree && istate->cache_tree) {
		struct strbuf sb = STRBUF_INIT;

		cache_tree_write(&sb, istate->cache_tree);
		err = write_index_ext_header(&c, newfd, CACHE_EXT_TREE, sb.len) < 0
			|| ce_write(&c, newfd, sb.buf, sb.len) < 0;
		strbuf_release(&sb);
		if (err)
			return -1;
	}
	if (!strip_extensions && istate->resolve_undo) {
		struct strbuf sb = STRBUF_INIT;

		resolve_undo_write(&sb, istate->resolve_undo);
		err = write_index_ext_header(&c, newfd, CACHE_EXT_RESOLVE_UNDO,
					     sb.len) < 0
			|| ce_write(&c, newfd, sb.buf, sb.len) < 0;
		strbuf_release(&sb);
		if (err)
			return -1;
	}
	if (!strip_extensions && istate->untracked) {
		struct strbuf sb = STRBUF_INIT;

		write_untracked_extension(&sb, istate->untracked);
		err = write_index_ext_header(&c, newfd, CACHE_EXT_UNTRACKED,
					     sb.len) < 0 ||
			ce_write(&c, newfd, sb.buf, sb.len) < 0;
		strbuf_release(&sb);
		if (err)
			return -1;
	}
	if (!strip_extensions && istate->fsmonitor_last_update) {
		struct strbuf sb = STRBUF_INIT;

		write_fsmonitor_extension(&sb, istate);
		err = write_index_ext_header(&c, newfd, CACHE_EXT_FSMONITOR, sb.len) < 0
			|| ce_write(&c, newfd, sb.buf, sb.len) < 0;
		strbuf_release(&sb);
		if (err)
			return -1;
	}

	if (ce_flush(&c, newfd, istate->oid.hash))
		return -1;
	if (close_tempfile_gently(tempfile)) {
		error(_("could not close '%s'"), tempfile->filename.buf);
		return -1;
	}
	if (stat(tempfile->filename.buf, &st))
		return -1;
	istate->timestamp.sec = (unsigned int)st.st_mtime;
	istate->timestamp.nsec = ST_MTIME_NSEC(st);
	trace_performance_since(start, "write index, changed mask = %x", istate->cache_changed);
	return 0;
}

void set_alternate_index_output(const char *name)
{
	alternate_index_output = name;
}

static int commit_locked_index(struct lock_file *lk)
{
	if (alternate_index_output)
		return commit_lock_file_to(lk, alternate_index_output);
	else
		return commit_lock_file(lk);
}

static int do_write_locked_index(struct index_state *istate, struct lock_file *lock,
				 unsigned flags)
{
	int ret = do_write_index(istate, lock->tempfile, 0);
	if (ret)
		return ret;
	if (flags & COMMIT_LOCK)
		return commit_locked_index(lock);
	return close_lock_file_gently(lock);
}

static int write_split_index(struct index_state *istate,
			     struct lock_file *lock,
			     unsigned flags)
{
	int ret;
	prepare_to_write_split_index(istate);
	ret = do_write_locked_index(istate, lock, flags);
	finish_writing_split_index(istate);
	return ret;
}

static const char *shared_index_expire = "2.weeks.ago";

static unsigned long get_shared_index_expire_date(void)
{
	static unsigned long shared_index_expire_date;
	static int shared_index_expire_date_prepared;

	if (!shared_index_expire_date_prepared) {
		git_config_get_expiry("splitindex.sharedindexexpire",
				      &shared_index_expire);
		shared_index_expire_date = approxidate(shared_index_expire);
		shared_index_expire_date_prepared = 1;
	}

	return shared_index_expire_date;
}

static int should_delete_shared_index(const char *shared_index_path)
{
	struct stat st;
	unsigned long expiration;

	/* Check timestamp */
	expiration = get_shared_index_expire_date();
	if (!expiration)
		return 0;
	if (stat(shared_index_path, &st))
		return error_errno(_("could not stat '%s'"), shared_index_path);
	if (st.st_mtime > expiration)
		return 0;

	return 1;
}

static int clean_shared_index_files(const char *current_hex)
{
	struct dirent *de;
	DIR *dir = opendir(get_git_dir());

	if (!dir)
		return error_errno(_("unable to open git dir: %s"), get_git_dir());

	while ((de = readdir(dir)) != NULL) {
		const char *sha1_hex;
		const char *shared_index_path;
		if (!skip_prefix(de->d_name, "sharedindex.", &sha1_hex))
			continue;
		if (!strcmp(sha1_hex, current_hex))
			continue;
		shared_index_path = git_path("%s", de->d_name);
		if (should_delete_shared_index(shared_index_path) > 0 &&
		    unlink(shared_index_path))
			warning_errno(_("unable to unlink: %s"), shared_index_path);
	}
	closedir(dir);

	return 0;
}

static int write_shared_index(struct index_state *istate,
			      struct tempfile **temp)
{
	struct split_index *si = istate->split_index;
	int ret;

	move_cache_to_base_index(istate);
	ret = do_write_index(si->base, *temp, 1);
	if (ret)
		return ret;
	ret = adjust_shared_perm(get_tempfile_path(*temp));
	if (ret) {
		error("cannot fix permission bits on %s", get_tempfile_path(*temp));
		return ret;
	}
	ret = rename_tempfile(temp,
			      git_path("sharedindex.%s", oid_to_hex(&si->base->oid)));
	if (!ret) {
		oidcpy(&si->base_oid, &si->base->oid);
		clean_shared_index_files(oid_to_hex(&si->base->oid));
	}

	return ret;
}

static const int default_max_percent_split_change = 20;

static int too_many_not_shared_entries(struct index_state *istate)
{
	int i, not_shared = 0;
	int max_split = git_config_get_max_percent_split_change();

	switch (max_split) {
	case -1:
		/* not or badly configured: use the default value */
		max_split = default_max_percent_split_change;
		break;
	case 0:
		return 1; /* 0% means always write a new shared index */
	case 100:
		return 0; /* 100% means never write a new shared index */
	default:
		break; /* just use the configured value */
	}

	/* Count not shared entries */
	for (i = 0; i < istate->cache_nr; i++) {
		struct cache_entry *ce = istate->cache[i];
		if (!ce->index)
			not_shared++;
	}

	return (int64_t)istate->cache_nr * max_split < (int64_t)not_shared * 100;
}

int write_locked_index(struct index_state *istate, struct lock_file *lock,
		       unsigned flags)
{
	int new_shared_index, ret;
	struct split_index *si = istate->split_index;

	if (git_env_bool("GIT_TEST_CHECK_CACHE_TREE", 0))
		cache_tree_verify(istate);

	if ((flags & SKIP_IF_UNCHANGED) && !istate->cache_changed) {
		if (flags & COMMIT_LOCK)
			rollback_lock_file(lock);
		return 0;
	}

	if (istate->fsmonitor_last_update)
		fill_fsmonitor_bitmap(istate);

	if (!si || alternate_index_output ||
	    (istate->cache_changed & ~EXTMASK)) {
		if (si)
			oidclr(&si->base_oid);
		ret = do_write_locked_index(istate, lock, flags);
		goto out;
	}

	if (git_env_bool("GIT_TEST_SPLIT_INDEX", 0)) {
		int v = si->base_oid.hash[0];
		if ((v & 15) < 6)
			istate->cache_changed |= SPLIT_INDEX_ORDERED;
	}
	if (too_many_not_shared_entries(istate))
		istate->cache_changed |= SPLIT_INDEX_ORDERED;

	new_shared_index = istate->cache_changed & SPLIT_INDEX_ORDERED;

	if (new_shared_index) {
		struct tempfile *temp;
		int saved_errno;

		temp = mks_tempfile(git_path("sharedindex_XXXXXX"));
		if (!temp) {
			oidclr(&si->base_oid);
			ret = do_write_locked_index(istate, lock, flags);
			goto out;
		}
		ret = write_shared_index(istate, &temp);

		saved_errno = errno;
		if (is_tempfile_active(temp))
			delete_tempfile(&temp);
		errno = saved_errno;

		if (ret)
			goto out;
	}

	ret = write_split_index(istate, lock, flags);

	/* Freshen the shared index only if the split-index was written */
	if (!ret && !new_shared_index) {
		const char *shared_index = git_path("sharedindex.%s",
						    oid_to_hex(&si->base_oid));
		freshen_shared_index(shared_index, 1);
	}

out:
	if (flags & COMMIT_LOCK)
		rollback_lock_file(lock);
	return ret;
}

/*
 * Read the index file that is potentially unmerged into given
 * index_state, dropping any unmerged entries to stage #0 (potentially
 * resulting in a path appearing as both a file and a directory in the
 * index; the caller is responsible to clear out the extra entries
 * before writing the index to a tree).  Returns true if the index is
 * unmerged.  Callers who want to refuse to work from an unmerged
 * state can call this and check its return value, instead of calling
 * read_cache().
 */
int read_index_unmerged(struct index_state *istate)
{
	int i;
	int unmerged = 0;

	read_index(istate);
	for (i = 0; i < istate->cache_nr; i++) {
		struct cache_entry *ce = istate->cache[i];
		struct cache_entry *new_ce;
		int len;

		if (!ce_stage(ce))
			continue;
		unmerged = 1;
		len = ce_namelen(ce);
		new_ce = make_empty_cache_entry(istate, len);
		memcpy(new_ce->name, ce->name, len);
		new_ce->ce_flags = create_ce_flags(0) | CE_CONFLICTED;
		new_ce->ce_namelen = len;
		new_ce->ce_mode = ce->ce_mode;
		if (add_index_entry(istate, new_ce, ADD_CACHE_SKIP_DFCHECK))
			return error("%s: cannot drop to stage #0",
				     new_ce->name);
	}
	return unmerged;
}

/*
 * Returns 1 if the path is an "other" path with respect to
 * the index; that is, the path is not mentioned in the index at all,
 * either as a file, a directory with some files in the index,
 * or as an unmerged entry.
 *
 * We helpfully remove a trailing "/" from directories so that
 * the output of read_directory can be used as-is.
 */
int index_name_is_other(const struct index_state *istate, const char *name,
		int namelen)
{
	int pos;
	if (namelen && name[namelen - 1] == '/')
		namelen--;
	pos = index_name_pos(istate, name, namelen);
	if (0 <= pos)
		return 0;	/* exact match */
	pos = -pos - 1;
	if (pos < istate->cache_nr) {
		struct cache_entry *ce = istate->cache[pos];
		if (ce_namelen(ce) == namelen &&
		    !memcmp(ce->name, name, namelen))
			return 0; /* Yup, this one exists unmerged */
	}
	return 1;
}

void *read_blob_data_from_index(const struct index_state *istate,
				const char *path, unsigned long *size)
{
	int pos, len;
	unsigned long sz;
	enum object_type type;
	void *data;

	len = strlen(path);
	pos = index_name_pos(istate, path, len);
	if (pos < 0) {
		/*
		 * We might be in the middle of a merge, in which
		 * case we would read stage #2 (ours).
		 */
		int i;
		for (i = -pos - 1;
		     (pos < 0 && i < istate->cache_nr &&
		      !strcmp(istate->cache[i]->name, path));
		     i++)
			if (ce_stage(istate->cache[i]) == 2)
				pos = i;
	}
	if (pos < 0)
		return NULL;
	data = read_object_file(&istate->cache[pos]->oid, &type, &sz);
	if (!data || type != OBJ_BLOB) {
		free(data);
		return NULL;
	}
	if (size)
		*size = sz;
	return data;
}

void stat_validity_clear(struct stat_validity *sv)
{
	FREE_AND_NULL(sv->sd);
}

int stat_validity_check(struct stat_validity *sv, const char *path)
{
	struct stat st;

	if (stat(path, &st) < 0)
		return sv->sd == NULL;
	if (!sv->sd)
		return 0;
	return S_ISREG(st.st_mode) && !match_stat_data(sv->sd, &st);
}

void stat_validity_update(struct stat_validity *sv, int fd)
{
	struct stat st;

	if (fstat(fd, &st) < 0 || !S_ISREG(st.st_mode))
		stat_validity_clear(sv);
	else {
		if (!sv->sd)
			sv->sd = xcalloc(1, sizeof(struct stat_data));
		fill_stat_data(sv->sd, &st);
	}
}

void move_index_extensions(struct index_state *dst, struct index_state *src)
{
	dst->untracked = src->untracked;
	src->untracked = NULL;
	dst->cache_tree = src->cache_tree;
	src->cache_tree = NULL;
}

struct cache_entry *dup_cache_entry(const struct cache_entry *ce,
				    struct index_state *istate)
{
	unsigned int size = ce_size(ce);
	int mem_pool_allocated;
	struct cache_entry *new_entry = make_empty_cache_entry(istate, ce_namelen(ce));
	mem_pool_allocated = new_entry->mem_pool_allocated;

	memcpy(new_entry, ce, size);
	new_entry->mem_pool_allocated = mem_pool_allocated;
	return new_entry;
}

void discard_cache_entry(struct cache_entry *ce)
{
	if (ce && should_validate_cache_entries())
		memset(ce, 0xCD, cache_entry_size(ce->ce_namelen));

	if (ce && ce->mem_pool_allocated)
		return;

	free(ce);
}

int should_validate_cache_entries(void)
{
	static int validate_index_cache_entries = -1;

	if (validate_index_cache_entries < 0) {
		if (getenv("GIT_TEST_VALIDATE_INDEX_CACHE_ENTRIES"))
			validate_index_cache_entries = 1;
		else
			validate_index_cache_entries = 0;
	}

	return validate_index_cache_entries;
}<|MERGE_RESOLUTION|>--- conflicted
+++ resolved
@@ -214,13 +214,8 @@
 
 	if (fd >= 0) {
 		struct object_id oid;
-<<<<<<< HEAD
-		if (!index_fd(&oid, fd, st, OBJ_BLOB, ce->name, 0))
+		if (!index_fd(istate, &oid, fd, st, OBJ_BLOB, ce->name, 0))
 			match = !oideq(&oid, &ce->oid);
-=======
-		if (!index_fd(istate, &oid, fd, st, OBJ_BLOB, ce->name, 0))
-			match = oidcmp(&oid, &ce->oid);
->>>>>>> b3c7eef9
 		/* index_fd() closed the file descriptor already */
 	}
 	return match;
