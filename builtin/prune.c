#include "cache.h"
#include "commit.h"
#include "diff.h"
#include "revision.h"
#include "builtin.h"
#include "reachable.h"
#include "parse-options.h"
#include "progress.h"
#include "object-store.h"

static const char * const prune_usage[] = {
	N_("git prune [-n] [-v] [--progress] [--expire <time>] [--] [<head>...]"),
	NULL
};
static int show_only;
static int verbose;
static timestamp_t expire;
static int show_progress = -1;

static int prune_tmp_file(const char *fullpath)
{
	struct stat st;
	if (lstat(fullpath, &st))
		return error("Could not stat '%s'", fullpath);
	if (st.st_mtime > expire)
		return 0;
	if (show_only || verbose)
		printf("Removing stale temporary file %s\n", fullpath);
	if (!show_only)
		unlink_or_warn(fullpath);
	return 0;
}

static int prune_object(const struct object_id *oid, const char *fullpath,
			void *data)
{
	struct stat st;

	/*
	 * Do we know about this object?
	 * It must have been reachable
	 */
	if (lookup_object(the_repository, oid->hash))
		return 0;

	if (lstat(fullpath, &st)) {
		/* report errors, but do not stop pruning */
		error("Could not stat '%s'", fullpath);
		return 0;
	}
	if (st.st_mtime > expire)
		return 0;
	if (show_only || verbose) {
		enum object_type type = oid_object_info(the_repository, oid,
							NULL);
		printf("%s %s\n", oid_to_hex(oid),
		       (type > 0) ? type_name(type) : "unknown");
	}
	if (!show_only)
		unlink_or_warn(fullpath);
	return 0;
}

static int prune_cruft(const char *basename, const char *path, void *data)
{
	if (starts_with(basename, "tmp_obj_"))
		prune_tmp_file(path);
	else
		fprintf(stderr, "bad sha1 file: %s\n", path);
	return 0;
}

static int prune_subdir(unsigned int nr, const char *path, void *data)
{
	if (!show_only)
		rmdir(path);
	return 0;
}

/*
 * Write errors (particularly out of space) can result in
 * failed temporary packs (and more rarely indexes and other
 * files beginning with "tmp_") accumulating in the object
 * and the pack directories.
 */
static void remove_temporary_files(const char *path)
{
	DIR *dir;
	struct dirent *de;

	dir = opendir(path);
	if (!dir) {
		fprintf(stderr, "Unable to open directory %s\n", path);
		return;
	}
	while ((de = readdir(dir)) != NULL)
		if (starts_with(de->d_name, "tmp_"))
			prune_tmp_file(mkpath("%s/%s", path, de->d_name));
	closedir(dir);
}

int cmd_prune(int argc, const char **argv, const char *prefix)
{
	struct rev_info revs;
	struct progress *progress = NULL;
	int exclude_promisor_objects = 0;
	const struct option options[] = {
		OPT__DRY_RUN(&show_only, N_("do not remove, show only")),
		OPT__VERBOSE(&verbose, N_("report pruned objects")),
		OPT_BOOL(0, "progress", &show_progress, N_("show progress")),
		OPT_EXPIRY_DATE(0, "expire", &expire,
				N_("expire objects older than <time>")),
		OPT_BOOL(0, "exclude-promisor-objects", &exclude_promisor_objects,
			 N_("limit traversal to objects outside promisor packfiles")),
		OPT_END()
	};
	char *s;

	expire = TIME_MAX;
	save_commit_buffer = 0;
	read_replace_refs = 0;
	ref_paranoia = 1;
<<<<<<< HEAD
	revs.allow_exclude_promisor_objects_opt = 1;
	repo_init_revisions(the_repository, &revs, prefix);
=======
	init_revisions(&revs, prefix);
>>>>>>> bbcde41a

	argc = parse_options(argc, argv, prefix, options, prune_usage, 0);

	if (repository_format_precious_objects)
		die(_("cannot prune in a precious-objects repo"));

	while (argc--) {
		struct object_id oid;
		const char *name = *argv++;

		if (!get_oid(name, &oid)) {
			struct object *object = parse_object_or_die(&oid,
								    name);
			add_pending_object(&revs, object, "");
		}
		else
			die("unrecognized argument: %s", name);
	}

	if (show_progress == -1)
		show_progress = isatty(2);
	if (show_progress)
		progress = start_delayed_progress(_("Checking connectivity"), 0);
	if (exclude_promisor_objects) {
		fetch_if_missing = 0;
		revs.exclude_promisor_objects = 1;
	}

	mark_reachable_objects(&revs, 1, expire, progress);
	stop_progress(&progress);
	for_each_loose_file_in_objdir(get_object_directory(), prune_object,
				      prune_cruft, prune_subdir, NULL);

	prune_packed_objects(show_only ? PRUNE_PACKED_DRY_RUN : 0);
	remove_temporary_files(get_object_directory());
	s = mkpathdup("%s/pack", get_object_directory());
	remove_temporary_files(s);
	free(s);

	if (is_repository_shallow(the_repository))
		prune_shallow(show_only ? PRUNE_SHOW_ONLY : 0);

	return 0;
}<|MERGE_RESOLUTION|>--- conflicted
+++ resolved
@@ -120,12 +120,7 @@
 	save_commit_buffer = 0;
 	read_replace_refs = 0;
 	ref_paranoia = 1;
-<<<<<<< HEAD
-	revs.allow_exclude_promisor_objects_opt = 1;
 	repo_init_revisions(the_repository, &revs, prefix);
-=======
-	init_revisions(&revs, prefix);
->>>>>>> bbcde41a
 
 	argc = parse_options(argc, argv, prefix, options, prune_usage, 0);
 
