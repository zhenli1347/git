--- conflicted
+++ resolved
@@ -701,12 +701,8 @@
 				v->s = xstrdup(buf + 1);
 			}
 			continue;
-<<<<<<< HEAD
-		}
-		else if (!deref && grab_objectname(name, ref->objectname, v))
-			continue;
-		else
-=======
+		} else if (!deref && grab_objectname(name, ref->objectname, v)) {
+			continue;
 		} else if (!strcmp(name, "HEAD")) {
 			const char *head;
 			unsigned char sha1[20];
@@ -718,7 +714,6 @@
 				v->s = " ";
 			continue;
 		} else
->>>>>>> db64eb65
 			continue;
 
 		formatp = strchr(name, ':');
