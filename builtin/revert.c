#include "cache.h"
#include "builtin.h"
#include "parse-options.h"
#include "diff.h"
#include "revision.h"
#include "rerere.h"
#include "dir.h"
#include "sequencer.h"

/*
 * This implements the builtins revert and cherry-pick.
 *
 * Copyright (c) 2007 Johannes E. Schindelin
 *
 * Based on git-revert.sh, which is
 *
 * Copyright (c) 2005 Linus Torvalds
 * Copyright (c) 2005 Junio C Hamano
 */

static const char * const revert_usage[] = {
	"git revert [options] <commit-ish>",
	"git revert <subcommand>",
	NULL
};

static const char * const cherry_pick_usage[] = {
	"git cherry-pick [options] <commit-ish>",
	"git cherry-pick <subcommand>",
	NULL
};

static const char *action_name(const struct replay_opts *opts)
{
	return opts->action == REPLAY_REVERT ? "revert" : "cherry-pick";
}

static const char * const *revert_or_cherry_pick_usage(struct replay_opts *opts)
{
	return opts->action == REPLAY_REVERT ? revert_usage : cherry_pick_usage;
}

static int option_parse_x(const struct option *opt,
			  const char *arg, int unset)
{
	struct replay_opts **opts_ptr = opt->value;
	struct replay_opts *opts = *opts_ptr;

	if (unset)
		return 0;

	ALLOC_GROW(opts->xopts, opts->xopts_nr + 1, opts->xopts_alloc);
	opts->xopts[opts->xopts_nr++] = xstrdup(arg);
	return 0;
}

static void verify_opt_compatible(const char *me, const char *base_opt, ...)
{
	const char *this_opt;
	va_list ap;

	va_start(ap, base_opt);
	while ((this_opt = va_arg(ap, const char *))) {
		if (va_arg(ap, int))
			break;
	}
	va_end(ap);

	if (this_opt)
		die(_("%s: %s cannot be used with %s"), me, this_opt, base_opt);
}

static void verify_opt_mutually_compatible(const char *me, ...)
{
	const char *opt1, *opt2 = NULL;
	va_list ap;

	va_start(ap, me);
	while ((opt1 = va_arg(ap, const char *))) {
		if (va_arg(ap, int))
			break;
	}
	if (opt1) {
		while ((opt2 = va_arg(ap, const char *))) {
			if (va_arg(ap, int))
				break;
		}
	}

	if (opt1 && opt2)
		die(_("%s: %s cannot be used with %s"),	me, opt1, opt2);
}

static void parse_args(int argc, const char **argv, struct replay_opts *opts)
{
	const char * const * usage_str = revert_or_cherry_pick_usage(opts);
	const char *me = action_name(opts);
	int remove_state = 0;
	int contin = 0;
	int rollback = 0;
	struct option options[] = {
		OPT_BOOLEAN(0, "quit", &remove_state, "end revert or cherry-pick sequence"),
		OPT_BOOLEAN(0, "continue", &contin, "resume revert or cherry-pick sequence"),
		OPT_BOOLEAN(0, "abort", &rollback, "cancel revert or cherry-pick sequence"),
		OPT_BOOLEAN('n', "no-commit", &opts->no_commit, "don't automatically commit"),
		OPT_BOOLEAN('e', "edit", &opts->edit, "edit the commit message"),
		OPT_NOOP_NOARG('r', NULL),
		OPT_BOOLEAN('s', "signoff", &opts->signoff, "add Signed-off-by:"),
		OPT_INTEGER('m', "mainline", &opts->mainline, "parent number"),
		OPT_RERERE_AUTOUPDATE(&opts->allow_rerere_auto),
		OPT_STRING(0, "strategy", &opts->strategy, "strategy", "merge strategy"),
		OPT_CALLBACK('X', "strategy-option", &opts, "option",
			"option for merge strategy", option_parse_x),
		OPT_END(),
		OPT_END(),
		OPT_END(),
	};

	if (opts->action == REPLAY_PICK) {
		struct option cp_extra[] = {
			OPT_BOOLEAN('x', NULL, &opts->record_origin, "append commit name"),
			OPT_BOOLEAN(0, "ff", &opts->allow_ff, "allow fast-forward"),
			OPT_END(),
		};
		if (parse_options_concat(options, ARRAY_SIZE(options), cp_extra))
			die(_("program error"));
	}

	argc = parse_options(argc, argv, NULL, options, usage_str,
			PARSE_OPT_KEEP_ARGV0 |
			PARSE_OPT_KEEP_UNKNOWN);

	/* Check for incompatible subcommands */
	verify_opt_mutually_compatible(me,
				"--quit", remove_state,
				"--continue", contin,
				"--abort", rollback,
				NULL);

	/* Set the subcommand */
	if (remove_state)
		opts->subcommand = REPLAY_REMOVE_STATE;
	else if (contin)
		opts->subcommand = REPLAY_CONTINUE;
	else if (rollback)
		opts->subcommand = REPLAY_ROLLBACK;
	else
		opts->subcommand = REPLAY_NONE;

	/* Check for incompatible command line arguments */
	if (opts->subcommand != REPLAY_NONE) {
		char *this_operation;
		if (opts->subcommand == REPLAY_REMOVE_STATE)
			this_operation = "--quit";
		else if (opts->subcommand == REPLAY_CONTINUE)
			this_operation = "--continue";
		else {
			assert(opts->subcommand == REPLAY_ROLLBACK);
			this_operation = "--abort";
		}

		verify_opt_compatible(me, this_operation,
				"--no-commit", opts->no_commit,
				"--signoff", opts->signoff,
				"--mainline", opts->mainline,
				"--strategy", opts->strategy ? 1 : 0,
				"--strategy-option", opts->xopts ? 1 : 0,
				"-x", opts->record_origin,
				"--ff", opts->allow_ff,
				NULL);
	}

	if (opts->allow_ff)
		verify_opt_compatible(me, "--ff",
				"--signoff", opts->signoff,
				"--no-commit", opts->no_commit,
				"-x", opts->record_origin,
				"--edit", opts->edit,
				NULL);

	if (opts->subcommand != REPLAY_NONE) {
		opts->revs = NULL;
	} else {
		opts->revs = xmalloc(sizeof(*opts->revs));
		init_revisions(opts->revs, NULL);
		opts->revs->no_walk = 1;
		if (argc < 2)
			usage_with_options(usage_str, options);
		argc = setup_revisions(argc, argv, opts->revs, NULL);
	}

	if (argc > 1)
		usage_with_options(usage_str, options);
}

<<<<<<< HEAD
struct commit_message {
	char *parent_label;
	const char *label;
	const char *subject;
	char *reencoded_message;
	const char *message;
};

static int get_message(struct commit *commit, struct commit_message *out)
{
	const char *encoding;
	const char *abbrev, *subject;
	int abbrev_len, subject_len;
	char *q;

	if (!commit->buffer)
		return -1;
	encoding = get_encoding(commit->buffer);
	if (!encoding)
		encoding = "UTF-8";
	if (!git_commit_encoding)
		git_commit_encoding = "UTF-8";

	out->reencoded_message = NULL;
	out->message = commit->buffer;
	if (strcmp(encoding, git_commit_encoding))
		out->reencoded_message = reencode_string(commit->buffer,
					git_commit_encoding, encoding);
	if (out->reencoded_message)
		out->message = out->reencoded_message;

	abbrev = find_unique_abbrev(commit->object.sha1, DEFAULT_ABBREV);
	abbrev_len = strlen(abbrev);

	subject_len = find_commit_subject(out->message, &subject);

	out->parent_label = xmalloc(strlen("parent of ") + abbrev_len +
			      strlen("... ") + subject_len + 1);
	q = out->parent_label;
	q = mempcpy(q, "parent of ", strlen("parent of "));
	out->label = q;
	q = mempcpy(q, abbrev, abbrev_len);
	q = mempcpy(q, "... ", strlen("... "));
	out->subject = q;
	q = mempcpy(q, subject, subject_len);
	*q = '\0';
	return 0;
}

static void free_message(struct commit_message *msg)
{
	free(msg->parent_label);
	free(msg->reencoded_message);
}

static char *get_encoding(const char *message)
{
	const char *p = message, *eol;

	while (*p && *p != '\n') {
		for (eol = p + 1; *eol && *eol != '\n'; eol++)
			; /* do nothing */
		if (!prefixcmp(p, "encoding ")) {
			char *result = xmalloc(eol - 8 - p);
			strlcpy(result, p + 9, eol - 8 - p);
			return result;
		}
		p = eol;
		if (*p == '\n')
			p++;
	}
	return NULL;
}

static void write_cherry_pick_head(struct commit *commit, const char *pseudoref)
{
	const char *filename;
	int fd;
	struct strbuf buf = STRBUF_INIT;

	strbuf_addf(&buf, "%s\n", sha1_to_hex(commit->object.sha1));

	filename = git_path("%s", pseudoref);
	fd = open(filename, O_WRONLY | O_CREAT, 0666);
	if (fd < 0)
		die_errno(_("Could not open '%s' for writing"), filename);
	if (write_in_full(fd, buf.buf, buf.len) != buf.len || close(fd))
		die_errno(_("Could not write to '%s'"), filename);
	strbuf_release(&buf);
}

static void print_advice(int show_hint)
{
	char *msg = getenv("GIT_CHERRY_PICK_HELP");

	if (msg) {
		fprintf(stderr, "%s\n", msg);
		/*
		 * A conflict has occured but the porcelain
		 * (typically rebase --interactive) wants to take care
		 * of the commit itself so remove CHERRY_PICK_HEAD
		 */
		unlink(git_path("CHERRY_PICK_HEAD"));
		return;
	}

	if (show_hint)
		advise(_("after resolving the conflicts, mark the corrected paths\n"
			 "with 'git add <paths>' or 'git rm <paths>'\n"
			 "and commit the result with 'git commit'"));
}

static void write_message(struct strbuf *msgbuf, const char *filename)
{
	static struct lock_file msg_file;

	int msg_fd = hold_lock_file_for_update(&msg_file, filename,
					       LOCK_DIE_ON_ERROR);
	if (write_in_full(msg_fd, msgbuf->buf, msgbuf->len) < 0)
		die_errno(_("Could not write to %s"), filename);
	strbuf_release(msgbuf);
	if (commit_lock_file(&msg_file) < 0)
		die(_("Error wrapping up %s"), filename);
}

static struct tree *empty_tree(void)
{
	return lookup_tree((const unsigned char *)EMPTY_TREE_SHA1_BIN);
}

static int error_dirty_index(struct replay_opts *opts)
{
	if (read_cache_unmerged())
		return error_resolve_conflict(action_name(opts));

	/* Different translation strings for cherry-pick and revert */
	if (opts->action == CHERRY_PICK)
		error(_("Your local changes would be overwritten by cherry-pick."));
	else
		error(_("Your local changes would be overwritten by revert."));

	if (advice_commit_before_merge)
		advise(_("Commit your changes or stash them to proceed."));
	return -1;
}

static int fast_forward_to(const unsigned char *to, const unsigned char *from)
{
	struct ref_lock *ref_lock;

	read_cache();
	if (checkout_fast_forward(from, to))
		exit(1); /* the callee should have complained already */
	ref_lock = lock_any_ref_for_update("HEAD", from, 0);
	return write_ref_sha1(ref_lock, to, "cherry-pick");
}

static int do_recursive_merge(struct commit *base, struct commit *next,
			      const char *base_label, const char *next_label,
			      unsigned char *head, struct strbuf *msgbuf,
			      struct replay_opts *opts)
{
	struct merge_options o;
	struct tree *result, *next_tree, *base_tree, *head_tree;
	int clean, index_fd;
	const char **xopt;
	static struct lock_file index_lock;

	index_fd = hold_locked_index(&index_lock, 1);

	read_cache();

	init_merge_options(&o);
	o.ancestor = base ? base_label : "(empty tree)";
	o.branch1 = "HEAD";
	o.branch2 = next ? next_label : "(empty tree)";

	head_tree = parse_tree_indirect(head);
	next_tree = next ? next->tree : empty_tree();
	base_tree = base ? base->tree : empty_tree();

	for (xopt = opts->xopts; xopt != opts->xopts + opts->xopts_nr; xopt++)
		parse_merge_opt(&o, *xopt);

	clean = merge_trees(&o,
			    head_tree,
			    next_tree, base_tree, &result);

	if (active_cache_changed &&
	    (write_cache(index_fd, active_cache, active_nr) ||
	     commit_locked_index(&index_lock)))
		/* TRANSLATORS: %s will be "revert" or "cherry-pick" */
		die(_("%s: Unable to write new index file"), action_name(opts));
	rollback_lock_file(&index_lock);

	if (!clean) {
		int i;
		strbuf_addstr(msgbuf, "\nConflicts:\n\n");
		for (i = 0; i < active_nr;) {
			struct cache_entry *ce = active_cache[i++];
			if (ce_stage(ce)) {
				strbuf_addch(msgbuf, '\t');
				strbuf_addstr(msgbuf, ce->name);
				strbuf_addch(msgbuf, '\n');
				while (i < active_nr && !strcmp(ce->name,
						active_cache[i]->name))
					i++;
			}
		}
	}

	return !clean;
}

/*
 * If we are cherry-pick, and if the merge did not result in
 * hand-editing, we will hit this commit and inherit the original
 * author date and name.
 * If we are revert, or if our cherry-pick results in a hand merge,
 * we had better say that the current user is responsible for that.
 */
static int run_git_commit(const char *defmsg, struct replay_opts *opts)
{
	/* 6 is max possible length of our args array including NULL */
	const char *args[6];
	int i = 0;

	args[i++] = "commit";
	args[i++] = "-n";
	if (opts->signoff)
		args[i++] = "-s";
	if (!opts->edit) {
		args[i++] = "-F";
		args[i++] = defmsg;
	}
	args[i] = NULL;

	return run_command_v_opt(args, RUN_GIT_CMD);
}

static int do_pick_commit(struct commit *commit, struct replay_opts *opts)
{
	unsigned char head[20];
	struct commit *base, *next, *parent;
	const char *base_label, *next_label;
	struct commit_message msg = { NULL, NULL, NULL, NULL, NULL };
	char *defmsg = NULL;
	struct strbuf msgbuf = STRBUF_INIT;
	int res;

	if (opts->no_commit) {
		/*
		 * We do not intend to commit immediately.  We just want to
		 * merge the differences in, so let's compute the tree
		 * that represents the "current" state for merge-recursive
		 * to work on.
		 */
		if (write_cache_as_tree(head, 0, NULL))
			die (_("Your index file is unmerged."));
	} else {
		if (get_sha1("HEAD", head))
			return error(_("You do not have a valid HEAD"));
		if (index_differs_from("HEAD", 0))
			return error_dirty_index(opts);
	}
	discard_cache();

	if (!commit->parents) {
		parent = NULL;
	}
	else if (commit->parents->next) {
		/* Reverting or cherry-picking a merge commit */
		int cnt;
		struct commit_list *p;

		if (!opts->mainline)
			return error(_("Commit %s is a merge but no -m option was given."),
				sha1_to_hex(commit->object.sha1));

		for (cnt = 1, p = commit->parents;
		     cnt != opts->mainline && p;
		     cnt++)
			p = p->next;
		if (cnt != opts->mainline || !p)
			return error(_("Commit %s does not have parent %d"),
				sha1_to_hex(commit->object.sha1), opts->mainline);
		parent = p->item;
	} else if (0 < opts->mainline)
		return error(_("Mainline was specified but commit %s is not a merge."),
			sha1_to_hex(commit->object.sha1));
	else
		parent = commit->parents->item;

	if (opts->allow_ff && parent && !hashcmp(parent->object.sha1, head))
		return fast_forward_to(commit->object.sha1, head);

	if (parent && parse_commit(parent) < 0)
		/* TRANSLATORS: The first %s will be "revert" or
		   "cherry-pick", the second %s a SHA1 */
		return error(_("%s: cannot parse parent commit %s"),
			action_name(opts), sha1_to_hex(parent->object.sha1));

	if (get_message(commit, &msg) != 0)
		return error(_("Cannot get commit message for %s"),
			sha1_to_hex(commit->object.sha1));

	/*
	 * "commit" is an existing commit.  We would want to apply
	 * the difference it introduces since its first parent "prev"
	 * on top of the current HEAD if we are cherry-pick.  Or the
	 * reverse of it if we are revert.
	 */

	defmsg = git_pathdup("MERGE_MSG");

	if (opts->action == REVERT) {
		base = commit;
		base_label = msg.label;
		next = parent;
		next_label = msg.parent_label;
		strbuf_addstr(&msgbuf, "Revert \"");
		strbuf_addstr(&msgbuf, msg.subject);
		strbuf_addstr(&msgbuf, "\"\n\nThis reverts commit ");
		strbuf_addstr(&msgbuf, sha1_to_hex(commit->object.sha1));

		if (commit->parents && commit->parents->next) {
			strbuf_addstr(&msgbuf, ", reversing\nchanges made to ");
			strbuf_addstr(&msgbuf, sha1_to_hex(parent->object.sha1));
		}
		strbuf_addstr(&msgbuf, ".\n");
	} else {
		const char *p;

		base = parent;
		base_label = msg.parent_label;
		next = commit;
		next_label = msg.label;

		/*
		 * Append the commit log message to msgbuf; it starts
		 * after the tree, parent, author, committer
		 * information followed by "\n\n".
		 */
		p = strstr(msg.message, "\n\n");
		if (p) {
			p += 2;
			strbuf_addstr(&msgbuf, p);
		}

		if (opts->record_origin) {
			strbuf_addstr(&msgbuf, "(cherry picked from commit ");
			strbuf_addstr(&msgbuf, sha1_to_hex(commit->object.sha1));
			strbuf_addstr(&msgbuf, ")\n");
		}
	}

	if (!opts->strategy || !strcmp(opts->strategy, "recursive") || opts->action == REVERT) {
		res = do_recursive_merge(base, next, base_label, next_label,
					 head, &msgbuf, opts);
		write_message(&msgbuf, defmsg);
	} else {
		struct commit_list *common = NULL;
		struct commit_list *remotes = NULL;

		write_message(&msgbuf, defmsg);

		commit_list_insert(base, &common);
		commit_list_insert(next, &remotes);
		res = try_merge_command(opts->strategy, opts->xopts_nr, opts->xopts,
					common, sha1_to_hex(head), remotes);
		free_commit_list(common);
		free_commit_list(remotes);
	}

	/*
	 * If the merge was clean or if it failed due to conflict, we write
	 * CHERRY_PICK_HEAD for the subsequent invocation of commit to use.
	 * However, if the merge did not even start, then we don't want to
	 * write it at all.
	 */
	if (opts->action == CHERRY_PICK && !opts->no_commit && (res == 0 || res == 1))
		write_cherry_pick_head(commit, "CHERRY_PICK_HEAD");
	if (opts->action == REVERT && ((opts->no_commit && res == 0) || res == 1))
		write_cherry_pick_head(commit, "REVERT_HEAD");

	if (res) {
		error(opts->action == REVERT
		      ? _("could not revert %s... %s")
		      : _("could not apply %s... %s"),
		      find_unique_abbrev(commit->object.sha1, DEFAULT_ABBREV),
		      msg.subject);
		print_advice(res == 1);
		rerere(opts->allow_rerere_auto);
	} else {
		if (!opts->no_commit)
			res = run_git_commit(defmsg, opts);
	}

	free_message(&msg);
	free(defmsg);

	return res;
}

static void prepare_revs(struct replay_opts *opts)
{
	if (opts->action != REVERT)
		opts->revs->reverse ^= 1;

	if (prepare_revision_walk(opts->revs))
		die(_("revision walk setup failed"));

	if (!opts->revs->commits)
		die(_("empty commit set passed"));
}

static void read_and_refresh_cache(struct replay_opts *opts)
{
	static struct lock_file index_lock;
	int index_fd = hold_locked_index(&index_lock, 0);
	if (read_index_preload(&the_index, NULL) < 0)
		die(_("git %s: failed to read the index"), action_name(opts));
	refresh_index(&the_index, REFRESH_QUIET|REFRESH_UNMERGED, NULL, NULL, NULL);
	if (the_index.cache_changed) {
		if (write_index(&the_index, index_fd) ||
		    commit_locked_index(&index_lock))
			die(_("git %s: failed to refresh the index"), action_name(opts));
	}
	rollback_lock_file(&index_lock);
}

/*
 * Append a commit to the end of the commit_list.
 *
 * next starts by pointing to the variable that holds the head of an
 * empty commit_list, and is updated to point to the "next" field of
 * the last item on the list as new commits are appended.
 *
 * Usage example:
 *
 *     struct commit_list *list;
 *     struct commit_list **next = &list;
 *
 *     next = commit_list_append(c1, next);
 *     next = commit_list_append(c2, next);
 *     assert(commit_list_count(list) == 2);
 *     return list;
 */
static struct commit_list **commit_list_append(struct commit *commit,
					       struct commit_list **next)
{
	struct commit_list *new = xmalloc(sizeof(struct commit_list));
	new->item = commit;
	*next = new;
	new->next = NULL;
	return &new->next;
}

static int format_todo(struct strbuf *buf, struct commit_list *todo_list,
		struct replay_opts *opts)
{
	struct commit_list *cur = NULL;
	const char *sha1_abbrev = NULL;
	const char *action_str = opts->action == REVERT ? "revert" : "pick";
	const char *subject;
	int subject_len;

	for (cur = todo_list; cur; cur = cur->next) {
		sha1_abbrev = find_unique_abbrev(cur->item->object.sha1, DEFAULT_ABBREV);
		subject_len = find_commit_subject(cur->item->buffer, &subject);
		strbuf_addf(buf, "%s %s %.*s\n", action_str, sha1_abbrev,
			subject_len, subject);
	}
	return 0;
}

static struct commit *parse_insn_line(char *bol, char *eol, struct replay_opts *opts)
{
	unsigned char commit_sha1[20];
	enum replay_action action;
	char *end_of_object_name;
	int saved, status, padding;

	if (!prefixcmp(bol, "pick")) {
		action = CHERRY_PICK;
		bol += strlen("pick");
	} else if (!prefixcmp(bol, "revert")) {
		action = REVERT;
		bol += strlen("revert");
	} else
		return NULL;

	/* Eat up extra spaces/ tabs before object name */
	padding = strspn(bol, " \t");
	if (!padding)
		return NULL;
	bol += padding;

	end_of_object_name = bol + strcspn(bol, " \t\n");
	saved = *end_of_object_name;
	*end_of_object_name = '\0';
	status = get_sha1(bol, commit_sha1);
	*end_of_object_name = saved;

	/*
	 * Verify that the action matches up with the one in
	 * opts; we don't support arbitrary instructions
	 */
	if (action != opts->action) {
		const char *action_str;
		action_str = action == REVERT ? "revert" : "cherry-pick";
		error(_("Cannot %s during a %s"), action_str, action_name(opts));
		return NULL;
	}

	if (status < 0)
		return NULL;

	return lookup_commit_reference(commit_sha1);
}

static int parse_insn_buffer(char *buf, struct commit_list **todo_list,
			struct replay_opts *opts)
{
	struct commit_list **next = todo_list;
	struct commit *commit;
	char *p = buf;
	int i;

	for (i = 1; *p; i++) {
		char *eol = strchrnul(p, '\n');
		commit = parse_insn_line(p, eol, opts);
		if (!commit)
			return error(_("Could not parse line %d."), i);
		next = commit_list_append(commit, next);
		p = *eol ? eol + 1 : eol;
	}
	if (!*todo_list)
		return error(_("No commits parsed."));
	return 0;
}

static void read_populate_todo(struct commit_list **todo_list,
			struct replay_opts *opts)
{
	const char *todo_file = git_path(SEQ_TODO_FILE);
	struct strbuf buf = STRBUF_INIT;
	int fd, res;

	fd = open(todo_file, O_RDONLY);
	if (fd < 0)
		die_errno(_("Could not open %s"), todo_file);
	if (strbuf_read(&buf, fd, 0) < 0) {
		close(fd);
		strbuf_release(&buf);
		die(_("Could not read %s."), todo_file);
	}
	close(fd);

	res = parse_insn_buffer(buf.buf, todo_list, opts);
	strbuf_release(&buf);
	if (res)
		die(_("Unusable instruction sheet: %s"), todo_file);
}

static int populate_opts_cb(const char *key, const char *value, void *data)
{
	struct replay_opts *opts = data;
	int error_flag = 1;

	if (!value)
		error_flag = 0;
	else if (!strcmp(key, "options.no-commit"))
		opts->no_commit = git_config_bool_or_int(key, value, &error_flag);
	else if (!strcmp(key, "options.edit"))
		opts->edit = git_config_bool_or_int(key, value, &error_flag);
	else if (!strcmp(key, "options.signoff"))
		opts->signoff = git_config_bool_or_int(key, value, &error_flag);
	else if (!strcmp(key, "options.record-origin"))
		opts->record_origin = git_config_bool_or_int(key, value, &error_flag);
	else if (!strcmp(key, "options.allow-ff"))
		opts->allow_ff = git_config_bool_or_int(key, value, &error_flag);
	else if (!strcmp(key, "options.mainline"))
		opts->mainline = git_config_int(key, value);
	else if (!strcmp(key, "options.strategy"))
		git_config_string(&opts->strategy, key, value);
	else if (!strcmp(key, "options.strategy-option")) {
		ALLOC_GROW(opts->xopts, opts->xopts_nr + 1, opts->xopts_alloc);
		opts->xopts[opts->xopts_nr++] = xstrdup(value);
	} else
		return error(_("Invalid key: %s"), key);

	if (!error_flag)
		return error(_("Invalid value for %s: %s"), key, value);

	return 0;
}

static void read_populate_opts(struct replay_opts **opts_ptr)
{
	const char *opts_file = git_path(SEQ_OPTS_FILE);

	if (!file_exists(opts_file))
		return;
	if (git_config_from_file(populate_opts_cb, opts_file, *opts_ptr) < 0)
		die(_("Malformed options sheet: %s"), opts_file);
}

static void walk_revs_populate_todo(struct commit_list **todo_list,
				struct replay_opts *opts)
{
	struct commit *commit;
	struct commit_list **next;

	prepare_revs(opts);

	next = todo_list;
	while ((commit = get_revision(opts->revs)))
		next = commit_list_append(commit, next);
}

static int create_seq_dir(void)
{
	const char *seq_dir = git_path(SEQ_DIR);

	if (file_exists(seq_dir)) {
		error(_("a cherry-pick or revert is already in progress"));
		advise(_("try \"git cherry-pick (--continue | --quit | --abort)\""));
		return -1;
	}
	else if (mkdir(seq_dir, 0777) < 0)
		die_errno(_("Could not create sequencer directory %s"), seq_dir);
	return 0;
}

static void save_head(const char *head)
{
	const char *head_file = git_path(SEQ_HEAD_FILE);
	static struct lock_file head_lock;
	struct strbuf buf = STRBUF_INIT;
	int fd;

	fd = hold_lock_file_for_update(&head_lock, head_file, LOCK_DIE_ON_ERROR);
	strbuf_addf(&buf, "%s\n", head);
	if (write_in_full(fd, buf.buf, buf.len) < 0)
		die_errno(_("Could not write to %s"), head_file);
	if (commit_lock_file(&head_lock) < 0)
		die(_("Error wrapping up %s."), head_file);
}

static int reset_for_rollback(const unsigned char *sha1)
{
	const char *argv[4];	/* reset --merge <arg> + NULL */
	argv[0] = "reset";
	argv[1] = "--merge";
	argv[2] = sha1_to_hex(sha1);
	argv[3] = NULL;
	return run_command_v_opt(argv, RUN_GIT_CMD);
}

static int rollback_single_pick(void)
{
	unsigned char head_sha1[20];

	if (!file_exists(git_path("CHERRY_PICK_HEAD")) &&
	    !file_exists(git_path("REVERT_HEAD")))
		return error(_("no cherry-pick or revert in progress"));
	if (read_ref_full("HEAD", head_sha1, 0, NULL))
		return error(_("cannot resolve HEAD"));
	if (is_null_sha1(head_sha1))
		return error(_("cannot abort from a branch yet to be born"));
	return reset_for_rollback(head_sha1);
}

static int sequencer_rollback(struct replay_opts *opts)
{
	const char *filename;
	FILE *f;
	unsigned char sha1[20];
	struct strbuf buf = STRBUF_INIT;

	filename = git_path(SEQ_HEAD_FILE);
	f = fopen(filename, "r");
	if (!f && errno == ENOENT) {
		/*
		 * There is no multiple-cherry-pick in progress.
		 * If CHERRY_PICK_HEAD or REVERT_HEAD indicates
		 * a single-cherry-pick in progress, abort that.
		 */
		return rollback_single_pick();
	}
	if (!f)
		return error(_("cannot open %s: %s"), filename,
						strerror(errno));
	if (strbuf_getline(&buf, f, '\n')) {
		error(_("cannot read %s: %s"), filename, ferror(f) ?
			strerror(errno) : _("unexpected end of file"));
		fclose(f);
		goto fail;
	}
	fclose(f);
	if (get_sha1_hex(buf.buf, sha1) || buf.buf[40] != '\0') {
		error(_("stored pre-cherry-pick HEAD file '%s' is corrupt"),
			filename);
		goto fail;
	}
	if (reset_for_rollback(sha1))
		goto fail;
	remove_sequencer_state();
	strbuf_release(&buf);
	return 0;
fail:
	strbuf_release(&buf);
	return -1;
}

static void save_todo(struct commit_list *todo_list, struct replay_opts *opts)
{
	const char *todo_file = git_path(SEQ_TODO_FILE);
	static struct lock_file todo_lock;
	struct strbuf buf = STRBUF_INIT;
	int fd;

	fd = hold_lock_file_for_update(&todo_lock, todo_file, LOCK_DIE_ON_ERROR);
	if (format_todo(&buf, todo_list, opts) < 0)
		die(_("Could not format %s."), todo_file);
	if (write_in_full(fd, buf.buf, buf.len) < 0) {
		strbuf_release(&buf);
		die_errno(_("Could not write to %s"), todo_file);
	}
	if (commit_lock_file(&todo_lock) < 0) {
		strbuf_release(&buf);
		die(_("Error wrapping up %s."), todo_file);
	}
	strbuf_release(&buf);
}

static void save_opts(struct replay_opts *opts)
{
	const char *opts_file = git_path(SEQ_OPTS_FILE);

	if (opts->no_commit)
		git_config_set_in_file(opts_file, "options.no-commit", "true");
	if (opts->edit)
		git_config_set_in_file(opts_file, "options.edit", "true");
	if (opts->signoff)
		git_config_set_in_file(opts_file, "options.signoff", "true");
	if (opts->record_origin)
		git_config_set_in_file(opts_file, "options.record-origin", "true");
	if (opts->allow_ff)
		git_config_set_in_file(opts_file, "options.allow-ff", "true");
	if (opts->mainline) {
		struct strbuf buf = STRBUF_INIT;
		strbuf_addf(&buf, "%d", opts->mainline);
		git_config_set_in_file(opts_file, "options.mainline", buf.buf);
		strbuf_release(&buf);
	}
	if (opts->strategy)
		git_config_set_in_file(opts_file, "options.strategy", opts->strategy);
	if (opts->xopts) {
		int i;
		for (i = 0; i < opts->xopts_nr; i++)
			git_config_set_multivar_in_file(opts_file,
							"options.strategy-option",
							opts->xopts[i], "^$", 0);
	}
}

static int pick_commits(struct commit_list *todo_list, struct replay_opts *opts)
{
	struct commit_list *cur;
	int res;

	setenv(GIT_REFLOG_ACTION, action_name(opts), 0);
	if (opts->allow_ff)
		assert(!(opts->signoff || opts->no_commit ||
				opts->record_origin || opts->edit));
	read_and_refresh_cache(opts);

	for (cur = todo_list; cur; cur = cur->next) {
		save_todo(cur, opts);
		res = do_pick_commit(cur->item, opts);
		if (res)
			return res;
	}

	/*
	 * Sequence of picks finished successfully; cleanup by
	 * removing the .git/sequencer directory
	 */
	remove_sequencer_state();
	return 0;
}

static int continue_single_pick(void)
{
	const char *argv[] = { "commit", NULL };

	if (!file_exists(git_path("CHERRY_PICK_HEAD")) &&
	    !file_exists(git_path("REVERT_HEAD")))
		return error(_("no cherry-pick or revert in progress"));
	return run_command_v_opt(argv, RUN_GIT_CMD);
}

static int sequencer_continue(struct replay_opts *opts)
{
	struct commit_list *todo_list = NULL;

	if (!file_exists(git_path(SEQ_TODO_FILE)))
		return continue_single_pick();
	read_populate_opts(&opts);
	read_populate_todo(&todo_list, opts);

	/* Verify that the conflict has been resolved */
	if (file_exists(git_path("CHERRY_PICK_HEAD")) ||
	    file_exists(git_path("REVERT_HEAD"))) {
		int ret = continue_single_pick();
		if (ret)
			return ret;
	}
	if (index_differs_from("HEAD", 0))
		return error_dirty_index(opts);
	todo_list = todo_list->next;
	return pick_commits(todo_list, opts);
}

static int single_pick(struct commit *cmit, struct replay_opts *opts)
{
	setenv(GIT_REFLOG_ACTION, action_name(opts), 0);
	return do_pick_commit(cmit, opts);
}

static int pick_revisions(struct replay_opts *opts)
{
	struct commit_list *todo_list = NULL;
	unsigned char sha1[20];

	if (opts->subcommand == REPLAY_NONE)
		assert(opts->revs);

	read_and_refresh_cache(opts);

	/*
	 * Decide what to do depending on the arguments; a fresh
	 * cherry-pick should be handled differently from an existing
	 * one that is being continued
	 */
	if (opts->subcommand == REPLAY_REMOVE_STATE) {
		remove_sequencer_state();
		return 0;
	}
	if (opts->subcommand == REPLAY_ROLLBACK)
		return sequencer_rollback(opts);
	if (opts->subcommand == REPLAY_CONTINUE)
		return sequencer_continue(opts);

	/*
	 * If we were called as "git cherry-pick <commit>", just
	 * cherry-pick/revert it, set CHERRY_PICK_HEAD /
	 * REVERT_HEAD, and don't touch the sequencer state.
	 * This means it is possible to cherry-pick in the middle
	 * of a cherry-pick sequence.
	 */
	if (opts->revs->cmdline.nr == 1 &&
	    opts->revs->cmdline.rev->whence == REV_CMD_REV &&
	    opts->revs->no_walk &&
	    !opts->revs->cmdline.rev->flags) {
		struct commit *cmit;
		if (prepare_revision_walk(opts->revs))
			die(_("revision walk setup failed"));
		cmit = get_revision(opts->revs);
		if (!cmit || get_revision(opts->revs))
			die("BUG: expected exactly one commit from walk");
		return single_pick(cmit, opts);
	}

	/*
	 * Start a new cherry-pick/ revert sequence; but
	 * first, make sure that an existing one isn't in
	 * progress
	 */

	walk_revs_populate_todo(&todo_list, opts);
	if (create_seq_dir() < 0)
		return -1;
	if (get_sha1("HEAD", sha1)) {
		if (opts->action == REVERT)
			return error(_("Can't revert as initial commit"));
		return error(_("Can't cherry-pick into empty head"));
	}
	save_head(sha1_to_hex(sha1));
	save_opts(opts);
	return pick_commits(todo_list, opts);
}

=======
>>>>>>> 043a4492
int cmd_revert(int argc, const char **argv, const char *prefix)
{
	struct replay_opts opts;
	int res;

	memset(&opts, 0, sizeof(opts));
	if (isatty(0))
		opts.edit = 1;
	opts.action = REPLAY_REVERT;
	git_config(git_default_config, NULL);
	parse_args(argc, argv, &opts);
	res = sequencer_pick_revisions(&opts);
	if (res < 0)
		die(_("revert failed"));
	return res;
}

int cmd_cherry_pick(int argc, const char **argv, const char *prefix)
{
	struct replay_opts opts;
	int res;

	memset(&opts, 0, sizeof(opts));
	opts.action = REPLAY_PICK;
	git_config(git_default_config, NULL);
	parse_args(argc, argv, &opts);
	res = sequencer_pick_revisions(&opts);
	if (res < 0)
		die(_("cherry-pick failed"));
	return res;
}<|MERGE_RESOLUTION|>--- conflicted
+++ resolved
@@ -193,904 +193,6 @@
 		usage_with_options(usage_str, options);
 }
 
-<<<<<<< HEAD
-struct commit_message {
-	char *parent_label;
-	const char *label;
-	const char *subject;
-	char *reencoded_message;
-	const char *message;
-};
-
-static int get_message(struct commit *commit, struct commit_message *out)
-{
-	const char *encoding;
-	const char *abbrev, *subject;
-	int abbrev_len, subject_len;
-	char *q;
-
-	if (!commit->buffer)
-		return -1;
-	encoding = get_encoding(commit->buffer);
-	if (!encoding)
-		encoding = "UTF-8";
-	if (!git_commit_encoding)
-		git_commit_encoding = "UTF-8";
-
-	out->reencoded_message = NULL;
-	out->message = commit->buffer;
-	if (strcmp(encoding, git_commit_encoding))
-		out->reencoded_message = reencode_string(commit->buffer,
-					git_commit_encoding, encoding);
-	if (out->reencoded_message)
-		out->message = out->reencoded_message;
-
-	abbrev = find_unique_abbrev(commit->object.sha1, DEFAULT_ABBREV);
-	abbrev_len = strlen(abbrev);
-
-	subject_len = find_commit_subject(out->message, &subject);
-
-	out->parent_label = xmalloc(strlen("parent of ") + abbrev_len +
-			      strlen("... ") + subject_len + 1);
-	q = out->parent_label;
-	q = mempcpy(q, "parent of ", strlen("parent of "));
-	out->label = q;
-	q = mempcpy(q, abbrev, abbrev_len);
-	q = mempcpy(q, "... ", strlen("... "));
-	out->subject = q;
-	q = mempcpy(q, subject, subject_len);
-	*q = '\0';
-	return 0;
-}
-
-static void free_message(struct commit_message *msg)
-{
-	free(msg->parent_label);
-	free(msg->reencoded_message);
-}
-
-static char *get_encoding(const char *message)
-{
-	const char *p = message, *eol;
-
-	while (*p && *p != '\n') {
-		for (eol = p + 1; *eol && *eol != '\n'; eol++)
-			; /* do nothing */
-		if (!prefixcmp(p, "encoding ")) {
-			char *result = xmalloc(eol - 8 - p);
-			strlcpy(result, p + 9, eol - 8 - p);
-			return result;
-		}
-		p = eol;
-		if (*p == '\n')
-			p++;
-	}
-	return NULL;
-}
-
-static void write_cherry_pick_head(struct commit *commit, const char *pseudoref)
-{
-	const char *filename;
-	int fd;
-	struct strbuf buf = STRBUF_INIT;
-
-	strbuf_addf(&buf, "%s\n", sha1_to_hex(commit->object.sha1));
-
-	filename = git_path("%s", pseudoref);
-	fd = open(filename, O_WRONLY | O_CREAT, 0666);
-	if (fd < 0)
-		die_errno(_("Could not open '%s' for writing"), filename);
-	if (write_in_full(fd, buf.buf, buf.len) != buf.len || close(fd))
-		die_errno(_("Could not write to '%s'"), filename);
-	strbuf_release(&buf);
-}
-
-static void print_advice(int show_hint)
-{
-	char *msg = getenv("GIT_CHERRY_PICK_HELP");
-
-	if (msg) {
-		fprintf(stderr, "%s\n", msg);
-		/*
-		 * A conflict has occured but the porcelain
-		 * (typically rebase --interactive) wants to take care
-		 * of the commit itself so remove CHERRY_PICK_HEAD
-		 */
-		unlink(git_path("CHERRY_PICK_HEAD"));
-		return;
-	}
-
-	if (show_hint)
-		advise(_("after resolving the conflicts, mark the corrected paths\n"
-			 "with 'git add <paths>' or 'git rm <paths>'\n"
-			 "and commit the result with 'git commit'"));
-}
-
-static void write_message(struct strbuf *msgbuf, const char *filename)
-{
-	static struct lock_file msg_file;
-
-	int msg_fd = hold_lock_file_for_update(&msg_file, filename,
-					       LOCK_DIE_ON_ERROR);
-	if (write_in_full(msg_fd, msgbuf->buf, msgbuf->len) < 0)
-		die_errno(_("Could not write to %s"), filename);
-	strbuf_release(msgbuf);
-	if (commit_lock_file(&msg_file) < 0)
-		die(_("Error wrapping up %s"), filename);
-}
-
-static struct tree *empty_tree(void)
-{
-	return lookup_tree((const unsigned char *)EMPTY_TREE_SHA1_BIN);
-}
-
-static int error_dirty_index(struct replay_opts *opts)
-{
-	if (read_cache_unmerged())
-		return error_resolve_conflict(action_name(opts));
-
-	/* Different translation strings for cherry-pick and revert */
-	if (opts->action == CHERRY_PICK)
-		error(_("Your local changes would be overwritten by cherry-pick."));
-	else
-		error(_("Your local changes would be overwritten by revert."));
-
-	if (advice_commit_before_merge)
-		advise(_("Commit your changes or stash them to proceed."));
-	return -1;
-}
-
-static int fast_forward_to(const unsigned char *to, const unsigned char *from)
-{
-	struct ref_lock *ref_lock;
-
-	read_cache();
-	if (checkout_fast_forward(from, to))
-		exit(1); /* the callee should have complained already */
-	ref_lock = lock_any_ref_for_update("HEAD", from, 0);
-	return write_ref_sha1(ref_lock, to, "cherry-pick");
-}
-
-static int do_recursive_merge(struct commit *base, struct commit *next,
-			      const char *base_label, const char *next_label,
-			      unsigned char *head, struct strbuf *msgbuf,
-			      struct replay_opts *opts)
-{
-	struct merge_options o;
-	struct tree *result, *next_tree, *base_tree, *head_tree;
-	int clean, index_fd;
-	const char **xopt;
-	static struct lock_file index_lock;
-
-	index_fd = hold_locked_index(&index_lock, 1);
-
-	read_cache();
-
-	init_merge_options(&o);
-	o.ancestor = base ? base_label : "(empty tree)";
-	o.branch1 = "HEAD";
-	o.branch2 = next ? next_label : "(empty tree)";
-
-	head_tree = parse_tree_indirect(head);
-	next_tree = next ? next->tree : empty_tree();
-	base_tree = base ? base->tree : empty_tree();
-
-	for (xopt = opts->xopts; xopt != opts->xopts + opts->xopts_nr; xopt++)
-		parse_merge_opt(&o, *xopt);
-
-	clean = merge_trees(&o,
-			    head_tree,
-			    next_tree, base_tree, &result);
-
-	if (active_cache_changed &&
-	    (write_cache(index_fd, active_cache, active_nr) ||
-	     commit_locked_index(&index_lock)))
-		/* TRANSLATORS: %s will be "revert" or "cherry-pick" */
-		die(_("%s: Unable to write new index file"), action_name(opts));
-	rollback_lock_file(&index_lock);
-
-	if (!clean) {
-		int i;
-		strbuf_addstr(msgbuf, "\nConflicts:\n\n");
-		for (i = 0; i < active_nr;) {
-			struct cache_entry *ce = active_cache[i++];
-			if (ce_stage(ce)) {
-				strbuf_addch(msgbuf, '\t');
-				strbuf_addstr(msgbuf, ce->name);
-				strbuf_addch(msgbuf, '\n');
-				while (i < active_nr && !strcmp(ce->name,
-						active_cache[i]->name))
-					i++;
-			}
-		}
-	}
-
-	return !clean;
-}
-
-/*
- * If we are cherry-pick, and if the merge did not result in
- * hand-editing, we will hit this commit and inherit the original
- * author date and name.
- * If we are revert, or if our cherry-pick results in a hand merge,
- * we had better say that the current user is responsible for that.
- */
-static int run_git_commit(const char *defmsg, struct replay_opts *opts)
-{
-	/* 6 is max possible length of our args array including NULL */
-	const char *args[6];
-	int i = 0;
-
-	args[i++] = "commit";
-	args[i++] = "-n";
-	if (opts->signoff)
-		args[i++] = "-s";
-	if (!opts->edit) {
-		args[i++] = "-F";
-		args[i++] = defmsg;
-	}
-	args[i] = NULL;
-
-	return run_command_v_opt(args, RUN_GIT_CMD);
-}
-
-static int do_pick_commit(struct commit *commit, struct replay_opts *opts)
-{
-	unsigned char head[20];
-	struct commit *base, *next, *parent;
-	const char *base_label, *next_label;
-	struct commit_message msg = { NULL, NULL, NULL, NULL, NULL };
-	char *defmsg = NULL;
-	struct strbuf msgbuf = STRBUF_INIT;
-	int res;
-
-	if (opts->no_commit) {
-		/*
-		 * We do not intend to commit immediately.  We just want to
-		 * merge the differences in, so let's compute the tree
-		 * that represents the "current" state for merge-recursive
-		 * to work on.
-		 */
-		if (write_cache_as_tree(head, 0, NULL))
-			die (_("Your index file is unmerged."));
-	} else {
-		if (get_sha1("HEAD", head))
-			return error(_("You do not have a valid HEAD"));
-		if (index_differs_from("HEAD", 0))
-			return error_dirty_index(opts);
-	}
-	discard_cache();
-
-	if (!commit->parents) {
-		parent = NULL;
-	}
-	else if (commit->parents->next) {
-		/* Reverting or cherry-picking a merge commit */
-		int cnt;
-		struct commit_list *p;
-
-		if (!opts->mainline)
-			return error(_("Commit %s is a merge but no -m option was given."),
-				sha1_to_hex(commit->object.sha1));
-
-		for (cnt = 1, p = commit->parents;
-		     cnt != opts->mainline && p;
-		     cnt++)
-			p = p->next;
-		if (cnt != opts->mainline || !p)
-			return error(_("Commit %s does not have parent %d"),
-				sha1_to_hex(commit->object.sha1), opts->mainline);
-		parent = p->item;
-	} else if (0 < opts->mainline)
-		return error(_("Mainline was specified but commit %s is not a merge."),
-			sha1_to_hex(commit->object.sha1));
-	else
-		parent = commit->parents->item;
-
-	if (opts->allow_ff && parent && !hashcmp(parent->object.sha1, head))
-		return fast_forward_to(commit->object.sha1, head);
-
-	if (parent && parse_commit(parent) < 0)
-		/* TRANSLATORS: The first %s will be "revert" or
-		   "cherry-pick", the second %s a SHA1 */
-		return error(_("%s: cannot parse parent commit %s"),
-			action_name(opts), sha1_to_hex(parent->object.sha1));
-
-	if (get_message(commit, &msg) != 0)
-		return error(_("Cannot get commit message for %s"),
-			sha1_to_hex(commit->object.sha1));
-
-	/*
-	 * "commit" is an existing commit.  We would want to apply
-	 * the difference it introduces since its first parent "prev"
-	 * on top of the current HEAD if we are cherry-pick.  Or the
-	 * reverse of it if we are revert.
-	 */
-
-	defmsg = git_pathdup("MERGE_MSG");
-
-	if (opts->action == REVERT) {
-		base = commit;
-		base_label = msg.label;
-		next = parent;
-		next_label = msg.parent_label;
-		strbuf_addstr(&msgbuf, "Revert \"");
-		strbuf_addstr(&msgbuf, msg.subject);
-		strbuf_addstr(&msgbuf, "\"\n\nThis reverts commit ");
-		strbuf_addstr(&msgbuf, sha1_to_hex(commit->object.sha1));
-
-		if (commit->parents && commit->parents->next) {
-			strbuf_addstr(&msgbuf, ", reversing\nchanges made to ");
-			strbuf_addstr(&msgbuf, sha1_to_hex(parent->object.sha1));
-		}
-		strbuf_addstr(&msgbuf, ".\n");
-	} else {
-		const char *p;
-
-		base = parent;
-		base_label = msg.parent_label;
-		next = commit;
-		next_label = msg.label;
-
-		/*
-		 * Append the commit log message to msgbuf; it starts
-		 * after the tree, parent, author, committer
-		 * information followed by "\n\n".
-		 */
-		p = strstr(msg.message, "\n\n");
-		if (p) {
-			p += 2;
-			strbuf_addstr(&msgbuf, p);
-		}
-
-		if (opts->record_origin) {
-			strbuf_addstr(&msgbuf, "(cherry picked from commit ");
-			strbuf_addstr(&msgbuf, sha1_to_hex(commit->object.sha1));
-			strbuf_addstr(&msgbuf, ")\n");
-		}
-	}
-
-	if (!opts->strategy || !strcmp(opts->strategy, "recursive") || opts->action == REVERT) {
-		res = do_recursive_merge(base, next, base_label, next_label,
-					 head, &msgbuf, opts);
-		write_message(&msgbuf, defmsg);
-	} else {
-		struct commit_list *common = NULL;
-		struct commit_list *remotes = NULL;
-
-		write_message(&msgbuf, defmsg);
-
-		commit_list_insert(base, &common);
-		commit_list_insert(next, &remotes);
-		res = try_merge_command(opts->strategy, opts->xopts_nr, opts->xopts,
-					common, sha1_to_hex(head), remotes);
-		free_commit_list(common);
-		free_commit_list(remotes);
-	}
-
-	/*
-	 * If the merge was clean or if it failed due to conflict, we write
-	 * CHERRY_PICK_HEAD for the subsequent invocation of commit to use.
-	 * However, if the merge did not even start, then we don't want to
-	 * write it at all.
-	 */
-	if (opts->action == CHERRY_PICK && !opts->no_commit && (res == 0 || res == 1))
-		write_cherry_pick_head(commit, "CHERRY_PICK_HEAD");
-	if (opts->action == REVERT && ((opts->no_commit && res == 0) || res == 1))
-		write_cherry_pick_head(commit, "REVERT_HEAD");
-
-	if (res) {
-		error(opts->action == REVERT
-		      ? _("could not revert %s... %s")
-		      : _("could not apply %s... %s"),
-		      find_unique_abbrev(commit->object.sha1, DEFAULT_ABBREV),
-		      msg.subject);
-		print_advice(res == 1);
-		rerere(opts->allow_rerere_auto);
-	} else {
-		if (!opts->no_commit)
-			res = run_git_commit(defmsg, opts);
-	}
-
-	free_message(&msg);
-	free(defmsg);
-
-	return res;
-}
-
-static void prepare_revs(struct replay_opts *opts)
-{
-	if (opts->action != REVERT)
-		opts->revs->reverse ^= 1;
-
-	if (prepare_revision_walk(opts->revs))
-		die(_("revision walk setup failed"));
-
-	if (!opts->revs->commits)
-		die(_("empty commit set passed"));
-}
-
-static void read_and_refresh_cache(struct replay_opts *opts)
-{
-	static struct lock_file index_lock;
-	int index_fd = hold_locked_index(&index_lock, 0);
-	if (read_index_preload(&the_index, NULL) < 0)
-		die(_("git %s: failed to read the index"), action_name(opts));
-	refresh_index(&the_index, REFRESH_QUIET|REFRESH_UNMERGED, NULL, NULL, NULL);
-	if (the_index.cache_changed) {
-		if (write_index(&the_index, index_fd) ||
-		    commit_locked_index(&index_lock))
-			die(_("git %s: failed to refresh the index"), action_name(opts));
-	}
-	rollback_lock_file(&index_lock);
-}
-
-/*
- * Append a commit to the end of the commit_list.
- *
- * next starts by pointing to the variable that holds the head of an
- * empty commit_list, and is updated to point to the "next" field of
- * the last item on the list as new commits are appended.
- *
- * Usage example:
- *
- *     struct commit_list *list;
- *     struct commit_list **next = &list;
- *
- *     next = commit_list_append(c1, next);
- *     next = commit_list_append(c2, next);
- *     assert(commit_list_count(list) == 2);
- *     return list;
- */
-static struct commit_list **commit_list_append(struct commit *commit,
-					       struct commit_list **next)
-{
-	struct commit_list *new = xmalloc(sizeof(struct commit_list));
-	new->item = commit;
-	*next = new;
-	new->next = NULL;
-	return &new->next;
-}
-
-static int format_todo(struct strbuf *buf, struct commit_list *todo_list,
-		struct replay_opts *opts)
-{
-	struct commit_list *cur = NULL;
-	const char *sha1_abbrev = NULL;
-	const char *action_str = opts->action == REVERT ? "revert" : "pick";
-	const char *subject;
-	int subject_len;
-
-	for (cur = todo_list; cur; cur = cur->next) {
-		sha1_abbrev = find_unique_abbrev(cur->item->object.sha1, DEFAULT_ABBREV);
-		subject_len = find_commit_subject(cur->item->buffer, &subject);
-		strbuf_addf(buf, "%s %s %.*s\n", action_str, sha1_abbrev,
-			subject_len, subject);
-	}
-	return 0;
-}
-
-static struct commit *parse_insn_line(char *bol, char *eol, struct replay_opts *opts)
-{
-	unsigned char commit_sha1[20];
-	enum replay_action action;
-	char *end_of_object_name;
-	int saved, status, padding;
-
-	if (!prefixcmp(bol, "pick")) {
-		action = CHERRY_PICK;
-		bol += strlen("pick");
-	} else if (!prefixcmp(bol, "revert")) {
-		action = REVERT;
-		bol += strlen("revert");
-	} else
-		return NULL;
-
-	/* Eat up extra spaces/ tabs before object name */
-	padding = strspn(bol, " \t");
-	if (!padding)
-		return NULL;
-	bol += padding;
-
-	end_of_object_name = bol + strcspn(bol, " \t\n");
-	saved = *end_of_object_name;
-	*end_of_object_name = '\0';
-	status = get_sha1(bol, commit_sha1);
-	*end_of_object_name = saved;
-
-	/*
-	 * Verify that the action matches up with the one in
-	 * opts; we don't support arbitrary instructions
-	 */
-	if (action != opts->action) {
-		const char *action_str;
-		action_str = action == REVERT ? "revert" : "cherry-pick";
-		error(_("Cannot %s during a %s"), action_str, action_name(opts));
-		return NULL;
-	}
-
-	if (status < 0)
-		return NULL;
-
-	return lookup_commit_reference(commit_sha1);
-}
-
-static int parse_insn_buffer(char *buf, struct commit_list **todo_list,
-			struct replay_opts *opts)
-{
-	struct commit_list **next = todo_list;
-	struct commit *commit;
-	char *p = buf;
-	int i;
-
-	for (i = 1; *p; i++) {
-		char *eol = strchrnul(p, '\n');
-		commit = parse_insn_line(p, eol, opts);
-		if (!commit)
-			return error(_("Could not parse line %d."), i);
-		next = commit_list_append(commit, next);
-		p = *eol ? eol + 1 : eol;
-	}
-	if (!*todo_list)
-		return error(_("No commits parsed."));
-	return 0;
-}
-
-static void read_populate_todo(struct commit_list **todo_list,
-			struct replay_opts *opts)
-{
-	const char *todo_file = git_path(SEQ_TODO_FILE);
-	struct strbuf buf = STRBUF_INIT;
-	int fd, res;
-
-	fd = open(todo_file, O_RDONLY);
-	if (fd < 0)
-		die_errno(_("Could not open %s"), todo_file);
-	if (strbuf_read(&buf, fd, 0) < 0) {
-		close(fd);
-		strbuf_release(&buf);
-		die(_("Could not read %s."), todo_file);
-	}
-	close(fd);
-
-	res = parse_insn_buffer(buf.buf, todo_list, opts);
-	strbuf_release(&buf);
-	if (res)
-		die(_("Unusable instruction sheet: %s"), todo_file);
-}
-
-static int populate_opts_cb(const char *key, const char *value, void *data)
-{
-	struct replay_opts *opts = data;
-	int error_flag = 1;
-
-	if (!value)
-		error_flag = 0;
-	else if (!strcmp(key, "options.no-commit"))
-		opts->no_commit = git_config_bool_or_int(key, value, &error_flag);
-	else if (!strcmp(key, "options.edit"))
-		opts->edit = git_config_bool_or_int(key, value, &error_flag);
-	else if (!strcmp(key, "options.signoff"))
-		opts->signoff = git_config_bool_or_int(key, value, &error_flag);
-	else if (!strcmp(key, "options.record-origin"))
-		opts->record_origin = git_config_bool_or_int(key, value, &error_flag);
-	else if (!strcmp(key, "options.allow-ff"))
-		opts->allow_ff = git_config_bool_or_int(key, value, &error_flag);
-	else if (!strcmp(key, "options.mainline"))
-		opts->mainline = git_config_int(key, value);
-	else if (!strcmp(key, "options.strategy"))
-		git_config_string(&opts->strategy, key, value);
-	else if (!strcmp(key, "options.strategy-option")) {
-		ALLOC_GROW(opts->xopts, opts->xopts_nr + 1, opts->xopts_alloc);
-		opts->xopts[opts->xopts_nr++] = xstrdup(value);
-	} else
-		return error(_("Invalid key: %s"), key);
-
-	if (!error_flag)
-		return error(_("Invalid value for %s: %s"), key, value);
-
-	return 0;
-}
-
-static void read_populate_opts(struct replay_opts **opts_ptr)
-{
-	const char *opts_file = git_path(SEQ_OPTS_FILE);
-
-	if (!file_exists(opts_file))
-		return;
-	if (git_config_from_file(populate_opts_cb, opts_file, *opts_ptr) < 0)
-		die(_("Malformed options sheet: %s"), opts_file);
-}
-
-static void walk_revs_populate_todo(struct commit_list **todo_list,
-				struct replay_opts *opts)
-{
-	struct commit *commit;
-	struct commit_list **next;
-
-	prepare_revs(opts);
-
-	next = todo_list;
-	while ((commit = get_revision(opts->revs)))
-		next = commit_list_append(commit, next);
-}
-
-static int create_seq_dir(void)
-{
-	const char *seq_dir = git_path(SEQ_DIR);
-
-	if (file_exists(seq_dir)) {
-		error(_("a cherry-pick or revert is already in progress"));
-		advise(_("try \"git cherry-pick (--continue | --quit | --abort)\""));
-		return -1;
-	}
-	else if (mkdir(seq_dir, 0777) < 0)
-		die_errno(_("Could not create sequencer directory %s"), seq_dir);
-	return 0;
-}
-
-static void save_head(const char *head)
-{
-	const char *head_file = git_path(SEQ_HEAD_FILE);
-	static struct lock_file head_lock;
-	struct strbuf buf = STRBUF_INIT;
-	int fd;
-
-	fd = hold_lock_file_for_update(&head_lock, head_file, LOCK_DIE_ON_ERROR);
-	strbuf_addf(&buf, "%s\n", head);
-	if (write_in_full(fd, buf.buf, buf.len) < 0)
-		die_errno(_("Could not write to %s"), head_file);
-	if (commit_lock_file(&head_lock) < 0)
-		die(_("Error wrapping up %s."), head_file);
-}
-
-static int reset_for_rollback(const unsigned char *sha1)
-{
-	const char *argv[4];	/* reset --merge <arg> + NULL */
-	argv[0] = "reset";
-	argv[1] = "--merge";
-	argv[2] = sha1_to_hex(sha1);
-	argv[3] = NULL;
-	return run_command_v_opt(argv, RUN_GIT_CMD);
-}
-
-static int rollback_single_pick(void)
-{
-	unsigned char head_sha1[20];
-
-	if (!file_exists(git_path("CHERRY_PICK_HEAD")) &&
-	    !file_exists(git_path("REVERT_HEAD")))
-		return error(_("no cherry-pick or revert in progress"));
-	if (read_ref_full("HEAD", head_sha1, 0, NULL))
-		return error(_("cannot resolve HEAD"));
-	if (is_null_sha1(head_sha1))
-		return error(_("cannot abort from a branch yet to be born"));
-	return reset_for_rollback(head_sha1);
-}
-
-static int sequencer_rollback(struct replay_opts *opts)
-{
-	const char *filename;
-	FILE *f;
-	unsigned char sha1[20];
-	struct strbuf buf = STRBUF_INIT;
-
-	filename = git_path(SEQ_HEAD_FILE);
-	f = fopen(filename, "r");
-	if (!f && errno == ENOENT) {
-		/*
-		 * There is no multiple-cherry-pick in progress.
-		 * If CHERRY_PICK_HEAD or REVERT_HEAD indicates
-		 * a single-cherry-pick in progress, abort that.
-		 */
-		return rollback_single_pick();
-	}
-	if (!f)
-		return error(_("cannot open %s: %s"), filename,
-						strerror(errno));
-	if (strbuf_getline(&buf, f, '\n')) {
-		error(_("cannot read %s: %s"), filename, ferror(f) ?
-			strerror(errno) : _("unexpected end of file"));
-		fclose(f);
-		goto fail;
-	}
-	fclose(f);
-	if (get_sha1_hex(buf.buf, sha1) || buf.buf[40] != '\0') {
-		error(_("stored pre-cherry-pick HEAD file '%s' is corrupt"),
-			filename);
-		goto fail;
-	}
-	if (reset_for_rollback(sha1))
-		goto fail;
-	remove_sequencer_state();
-	strbuf_release(&buf);
-	return 0;
-fail:
-	strbuf_release(&buf);
-	return -1;
-}
-
-static void save_todo(struct commit_list *todo_list, struct replay_opts *opts)
-{
-	const char *todo_file = git_path(SEQ_TODO_FILE);
-	static struct lock_file todo_lock;
-	struct strbuf buf = STRBUF_INIT;
-	int fd;
-
-	fd = hold_lock_file_for_update(&todo_lock, todo_file, LOCK_DIE_ON_ERROR);
-	if (format_todo(&buf, todo_list, opts) < 0)
-		die(_("Could not format %s."), todo_file);
-	if (write_in_full(fd, buf.buf, buf.len) < 0) {
-		strbuf_release(&buf);
-		die_errno(_("Could not write to %s"), todo_file);
-	}
-	if (commit_lock_file(&todo_lock) < 0) {
-		strbuf_release(&buf);
-		die(_("Error wrapping up %s."), todo_file);
-	}
-	strbuf_release(&buf);
-}
-
-static void save_opts(struct replay_opts *opts)
-{
-	const char *opts_file = git_path(SEQ_OPTS_FILE);
-
-	if (opts->no_commit)
-		git_config_set_in_file(opts_file, "options.no-commit", "true");
-	if (opts->edit)
-		git_config_set_in_file(opts_file, "options.edit", "true");
-	if (opts->signoff)
-		git_config_set_in_file(opts_file, "options.signoff", "true");
-	if (opts->record_origin)
-		git_config_set_in_file(opts_file, "options.record-origin", "true");
-	if (opts->allow_ff)
-		git_config_set_in_file(opts_file, "options.allow-ff", "true");
-	if (opts->mainline) {
-		struct strbuf buf = STRBUF_INIT;
-		strbuf_addf(&buf, "%d", opts->mainline);
-		git_config_set_in_file(opts_file, "options.mainline", buf.buf);
-		strbuf_release(&buf);
-	}
-	if (opts->strategy)
-		git_config_set_in_file(opts_file, "options.strategy", opts->strategy);
-	if (opts->xopts) {
-		int i;
-		for (i = 0; i < opts->xopts_nr; i++)
-			git_config_set_multivar_in_file(opts_file,
-							"options.strategy-option",
-							opts->xopts[i], "^$", 0);
-	}
-}
-
-static int pick_commits(struct commit_list *todo_list, struct replay_opts *opts)
-{
-	struct commit_list *cur;
-	int res;
-
-	setenv(GIT_REFLOG_ACTION, action_name(opts), 0);
-	if (opts->allow_ff)
-		assert(!(opts->signoff || opts->no_commit ||
-				opts->record_origin || opts->edit));
-	read_and_refresh_cache(opts);
-
-	for (cur = todo_list; cur; cur = cur->next) {
-		save_todo(cur, opts);
-		res = do_pick_commit(cur->item, opts);
-		if (res)
-			return res;
-	}
-
-	/*
-	 * Sequence of picks finished successfully; cleanup by
-	 * removing the .git/sequencer directory
-	 */
-	remove_sequencer_state();
-	return 0;
-}
-
-static int continue_single_pick(void)
-{
-	const char *argv[] = { "commit", NULL };
-
-	if (!file_exists(git_path("CHERRY_PICK_HEAD")) &&
-	    !file_exists(git_path("REVERT_HEAD")))
-		return error(_("no cherry-pick or revert in progress"));
-	return run_command_v_opt(argv, RUN_GIT_CMD);
-}
-
-static int sequencer_continue(struct replay_opts *opts)
-{
-	struct commit_list *todo_list = NULL;
-
-	if (!file_exists(git_path(SEQ_TODO_FILE)))
-		return continue_single_pick();
-	read_populate_opts(&opts);
-	read_populate_todo(&todo_list, opts);
-
-	/* Verify that the conflict has been resolved */
-	if (file_exists(git_path("CHERRY_PICK_HEAD")) ||
-	    file_exists(git_path("REVERT_HEAD"))) {
-		int ret = continue_single_pick();
-		if (ret)
-			return ret;
-	}
-	if (index_differs_from("HEAD", 0))
-		return error_dirty_index(opts);
-	todo_list = todo_list->next;
-	return pick_commits(todo_list, opts);
-}
-
-static int single_pick(struct commit *cmit, struct replay_opts *opts)
-{
-	setenv(GIT_REFLOG_ACTION, action_name(opts), 0);
-	return do_pick_commit(cmit, opts);
-}
-
-static int pick_revisions(struct replay_opts *opts)
-{
-	struct commit_list *todo_list = NULL;
-	unsigned char sha1[20];
-
-	if (opts->subcommand == REPLAY_NONE)
-		assert(opts->revs);
-
-	read_and_refresh_cache(opts);
-
-	/*
-	 * Decide what to do depending on the arguments; a fresh
-	 * cherry-pick should be handled differently from an existing
-	 * one that is being continued
-	 */
-	if (opts->subcommand == REPLAY_REMOVE_STATE) {
-		remove_sequencer_state();
-		return 0;
-	}
-	if (opts->subcommand == REPLAY_ROLLBACK)
-		return sequencer_rollback(opts);
-	if (opts->subcommand == REPLAY_CONTINUE)
-		return sequencer_continue(opts);
-
-	/*
-	 * If we were called as "git cherry-pick <commit>", just
-	 * cherry-pick/revert it, set CHERRY_PICK_HEAD /
-	 * REVERT_HEAD, and don't touch the sequencer state.
-	 * This means it is possible to cherry-pick in the middle
-	 * of a cherry-pick sequence.
-	 */
-	if (opts->revs->cmdline.nr == 1 &&
-	    opts->revs->cmdline.rev->whence == REV_CMD_REV &&
-	    opts->revs->no_walk &&
-	    !opts->revs->cmdline.rev->flags) {
-		struct commit *cmit;
-		if (prepare_revision_walk(opts->revs))
-			die(_("revision walk setup failed"));
-		cmit = get_revision(opts->revs);
-		if (!cmit || get_revision(opts->revs))
-			die("BUG: expected exactly one commit from walk");
-		return single_pick(cmit, opts);
-	}
-
-	/*
-	 * Start a new cherry-pick/ revert sequence; but
-	 * first, make sure that an existing one isn't in
-	 * progress
-	 */
-
-	walk_revs_populate_todo(&todo_list, opts);
-	if (create_seq_dir() < 0)
-		return -1;
-	if (get_sha1("HEAD", sha1)) {
-		if (opts->action == REVERT)
-			return error(_("Can't revert as initial commit"));
-		return error(_("Can't cherry-pick into empty head"));
-	}
-	save_head(sha1_to_hex(sha1));
-	save_opts(opts);
-	return pick_commits(todo_list, opts);
-}
-
-=======
->>>>>>> 043a4492
 int cmd_revert(int argc, const char **argv, const char *prefix)
 {
 	struct replay_opts opts;
