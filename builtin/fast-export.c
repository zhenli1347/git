/*
 * "git fast-export" builtin command
 *
 * Copyright (C) 2007 Johannes E. Schindelin
 */
#include "builtin.h"
#include "cache.h"
#include "config.h"
#include "refs.h"
#include "refspec.h"
#include "object-store.h"
#include "commit.h"
#include "object.h"
#include "tag.h"
#include "diff.h"
#include "diffcore.h"
#include "log-tree.h"
#include "revision.h"
#include "decorate.h"
#include "string-list.h"
#include "utf8.h"
#include "parse-options.h"
#include "quote.h"
#include "remote.h"
#include "blob.h"
#include "commit-slab.h"

static const char *fast_export_usage[] = {
	N_("git fast-export [rev-list-opts]"),
	NULL
};

static int progress;
static enum { SIGNED_TAG_ABORT, VERBATIM, WARN, WARN_STRIP, STRIP } signed_tag_mode = SIGNED_TAG_ABORT;
static enum { TAG_FILTERING_ABORT, DROP, REWRITE } tag_of_filtered_mode = TAG_FILTERING_ABORT;
static int fake_missing_tagger;
static int use_done_feature;
static int no_data;
static int full_tree;
static int reference_excluded_commits;
static int show_original_ids;
static struct string_list extra_refs = STRING_LIST_INIT_NODUP;
static struct string_list tag_refs = STRING_LIST_INIT_NODUP;
static struct refspec refspecs = REFSPEC_INIT_FETCH;
static int anonymize;
static struct revision_sources revision_sources;

static int parse_opt_signed_tag_mode(const struct option *opt,
				     const char *arg, int unset)
{
	if (unset || !strcmp(arg, "abort"))
		signed_tag_mode = SIGNED_TAG_ABORT;
	else if (!strcmp(arg, "verbatim") || !strcmp(arg, "ignore"))
		signed_tag_mode = VERBATIM;
	else if (!strcmp(arg, "warn"))
		signed_tag_mode = WARN;
	else if (!strcmp(arg, "warn-strip"))
		signed_tag_mode = WARN_STRIP;
	else if (!strcmp(arg, "strip"))
		signed_tag_mode = STRIP;
	else
		return error("Unknown signed-tags mode: %s", arg);
	return 0;
}

static int parse_opt_tag_of_filtered_mode(const struct option *opt,
					  const char *arg, int unset)
{
	if (unset || !strcmp(arg, "abort"))
		tag_of_filtered_mode = TAG_FILTERING_ABORT;
	else if (!strcmp(arg, "drop"))
		tag_of_filtered_mode = DROP;
	else if (!strcmp(arg, "rewrite"))
		tag_of_filtered_mode = REWRITE;
	else
		return error("Unknown tag-of-filtered mode: %s", arg);
	return 0;
}

static struct decoration idnums;
static uint32_t last_idnum;

static int has_unshown_parent(struct commit *commit)
{
	struct commit_list *parent;

	for (parent = commit->parents; parent; parent = parent->next)
		if (!(parent->item->object.flags & SHOWN) &&
		    !(parent->item->object.flags & UNINTERESTING))
			return 1;
	return 0;
}

struct anonymized_entry {
	struct hashmap_entry hash;
	const char *orig;
	size_t orig_len;
	const char *anon;
	size_t anon_len;
};

static int anonymized_entry_cmp(const void *unused_cmp_data,
				const void *va, const void *vb,
				const void *unused_keydata)
{
	const struct anonymized_entry *a = va, *b = vb;
	return a->orig_len != b->orig_len ||
		memcmp(a->orig, b->orig, a->orig_len);
}

/*
 * Basically keep a cache of X->Y so that we can repeatedly replace
 * the same anonymized string with another. The actual generation
 * is farmed out to the generate function.
 */
static const void *anonymize_mem(struct hashmap *map,
				 void *(*generate)(const void *, size_t *),
				 const void *orig, size_t *len)
{
	struct anonymized_entry key, *ret;

	if (!map->cmpfn)
		hashmap_init(map, anonymized_entry_cmp, NULL, 0);

	hashmap_entry_init(&key, memhash(orig, *len));
	key.orig = orig;
	key.orig_len = *len;
	ret = hashmap_get(map, &key, NULL);

	if (!ret) {
		ret = xmalloc(sizeof(*ret));
		hashmap_entry_init(&ret->hash, key.hash.hash);
		ret->orig = xstrdup(orig);
		ret->orig_len = *len;
		ret->anon = generate(orig, len);
		ret->anon_len = *len;
		hashmap_put(map, ret);
	}

	*len = ret->anon_len;
	return ret->anon;
}

/*
 * We anonymize each component of a path individually,
 * so that paths a/b and a/c will share a common root.
 * The paths are cached via anonymize_mem so that repeated
 * lookups for "a" will yield the same value.
 */
static void anonymize_path(struct strbuf *out, const char *path,
			   struct hashmap *map,
			   void *(*generate)(const void *, size_t *))
{
	while (*path) {
		const char *end_of_component = strchrnul(path, '/');
		size_t len = end_of_component - path;
		const char *c = anonymize_mem(map, generate, path, &len);
		strbuf_add(out, c, len);
		path = end_of_component;
		if (*path)
			strbuf_addch(out, *path++);
	}
}

static inline void *mark_to_ptr(uint32_t mark)
{
	return (void *)(uintptr_t)mark;
}

static inline uint32_t ptr_to_mark(void * mark)
{
	return (uint32_t)(uintptr_t)mark;
}

static inline void mark_object(struct object *object, uint32_t mark)
{
	add_decoration(&idnums, object, mark_to_ptr(mark));
}

static inline void mark_next_object(struct object *object)
{
	mark_object(object, ++last_idnum);
}

static int get_object_mark(struct object *object)
{
	void *decoration = lookup_decoration(&idnums, object);
	if (!decoration)
		return 0;
	return ptr_to_mark(decoration);
}

static struct commit *rewrite_commit(struct commit *p)
{
	for (;;) {
		if (p->parents && p->parents->next)
			break;
		if (p->object.flags & UNINTERESTING)
			break;
		if (!(p->object.flags & TREESAME))
			break;
		if (!p->parents)
			return NULL;
		p = p->parents->item;
	}
	return p;
}

static void show_progress(void)
{
	static int counter = 0;
	if (!progress)
		return;
	if ((++counter % progress) == 0)
		printf("progress %d objects\n", counter);
}

/*
 * Ideally we would want some transformation of the blob data here
 * that is unreversible, but would still be the same size and have
 * the same data relationship to other blobs (so that we get the same
 * delta and packing behavior as the original). But the first and last
 * requirements there are probably mutually exclusive, so let's take
 * the easy way out for now, and just generate arbitrary content.
 *
 * There's no need to cache this result with anonymize_mem, since
 * we already handle blob content caching with marks.
 */
static char *anonymize_blob(unsigned long *size)
{
	static int counter;
	struct strbuf out = STRBUF_INIT;
	strbuf_addf(&out, "anonymous blob %d", counter++);
	*size = out.len;
	return strbuf_detach(&out, NULL);
}

static void export_blob(const struct object_id *oid)
{
	unsigned long size;
	enum object_type type;
	char *buf;
	struct object *object;
	int eaten;

	if (no_data)
		return;

	if (is_null_oid(oid))
		return;

	object = lookup_object(the_repository, oid->hash);
	if (object && object->flags & SHOWN)
		return;

	if (anonymize) {
		buf = anonymize_blob(&size);
		object = (struct object *)lookup_blob(the_repository, oid);
		eaten = 0;
	} else {
		buf = read_object_file(oid, &type, &size);
		if (!buf)
			die("could not read blob %s", oid_to_hex(oid));
		if (check_object_signature(oid, buf, size, type_name(type)) < 0)
			die("oid mismatch in blob %s", oid_to_hex(oid));
		object = parse_object_buffer(the_repository, oid, type,
					     size, buf, &eaten);
	}

	if (!object)
		die("Could not read blob %s", oid_to_hex(oid));

	mark_next_object(object);

<<<<<<< HEAD
	printf("blob\nmark :%"PRIu32"\ndata %"PRIuMAX"\n", last_idnum, (uintmax_t)size);
=======
	printf("blob\nmark :%"PRIu32"\n", last_idnum);
	if (show_original_ids)
		printf("original-oid %s\n", oid_to_hex(oid));
	printf("data %lu\n", size);
>>>>>>> a965bb31
	if (size && fwrite(buf, size, 1, stdout) != 1)
		die_errno("could not write blob '%s'", oid_to_hex(oid));
	printf("\n");

	show_progress();

	object->flags |= SHOWN;
	if (!eaten)
		free(buf);
}

static int depth_first(const void *a_, const void *b_)
{
	const struct diff_filepair *a = *((const struct diff_filepair **)a_);
	const struct diff_filepair *b = *((const struct diff_filepair **)b_);
	const char *name_a, *name_b;
	int len_a, len_b, len;
	int cmp;

	name_a = a->one ? a->one->path : a->two->path;
	name_b = b->one ? b->one->path : b->two->path;

	len_a = strlen(name_a);
	len_b = strlen(name_b);
	len = (len_a < len_b) ? len_a : len_b;

	/* strcmp will sort 'd' before 'd/e', we want 'd/e' before 'd' */
	cmp = memcmp(name_a, name_b, len);
	if (cmp)
		return cmp;
	cmp = len_b - len_a;
	if (cmp)
		return cmp;
	/*
	 * Move 'R'ename entries last so that all references of the file
	 * appear in the output before it is renamed (e.g., when a file
	 * was copied and renamed in the same commit).
	 */
	return (a->status == 'R') - (b->status == 'R');
}

static void print_path_1(const char *path)
{
	int need_quote = quote_c_style(path, NULL, NULL, 0);
	if (need_quote)
		quote_c_style(path, NULL, stdout, 0);
	else if (strchr(path, ' '))
		printf("\"%s\"", path);
	else
		printf("%s", path);
}

static void *anonymize_path_component(const void *path, size_t *len)
{
	static int counter;
	struct strbuf out = STRBUF_INIT;
	strbuf_addf(&out, "path%d", counter++);
	return strbuf_detach(&out, len);
}

static void print_path(const char *path)
{
	if (!anonymize)
		print_path_1(path);
	else {
		static struct hashmap paths;
		static struct strbuf anon = STRBUF_INIT;

		anonymize_path(&anon, path, &paths, anonymize_path_component);
		print_path_1(anon.buf);
		strbuf_reset(&anon);
	}
}

static void *generate_fake_oid(const void *old, size_t *len)
{
	static uint32_t counter = 1; /* avoid null oid */
	const unsigned hashsz = the_hash_algo->rawsz;
	unsigned char *out = xcalloc(hashsz, 1);
	put_be32(out + hashsz - 4, counter++);
	return out;
}

static const struct object_id *anonymize_oid(const struct object_id *oid)
{
	static struct hashmap objs;
	size_t len = the_hash_algo->rawsz;
	return anonymize_mem(&objs, generate_fake_oid, oid, &len);
}

static void show_filemodify(struct diff_queue_struct *q,
			    struct diff_options *options, void *data)
{
	int i;
	struct string_list *changed = data;

	/*
	 * Handle files below a directory first, in case they are all deleted
	 * and the directory changes to a file or symlink.
	 */
	QSORT(q->queue, q->nr, depth_first);

	for (i = 0; i < q->nr; i++) {
		struct diff_filespec *ospec = q->queue[i]->one;
		struct diff_filespec *spec = q->queue[i]->two;

		switch (q->queue[i]->status) {
		case DIFF_STATUS_DELETED:
			printf("D ");
			print_path(spec->path);
			string_list_insert(changed, spec->path);
			putchar('\n');
			break;

		case DIFF_STATUS_COPIED:
		case DIFF_STATUS_RENAMED:
			/*
			 * If a change in the file corresponding to ospec->path
			 * has been observed, we cannot trust its contents
			 * because the diff is calculated based on the prior
			 * contents, not the current contents.  So, declare a
			 * copy or rename only if there was no change observed.
			 */
			if (!string_list_has_string(changed, ospec->path)) {
				printf("%c ", q->queue[i]->status);
				print_path(ospec->path);
				putchar(' ');
				print_path(spec->path);
				string_list_insert(changed, spec->path);
				putchar('\n');

				if (oideq(&ospec->oid, &spec->oid) &&
				    ospec->mode == spec->mode)
					break;
			}
			/* fallthrough */

		case DIFF_STATUS_TYPE_CHANGED:
		case DIFF_STATUS_MODIFIED:
		case DIFF_STATUS_ADDED:
			/*
			 * Links refer to objects in another repositories;
			 * output the SHA-1 verbatim.
			 */
			if (no_data || S_ISGITLINK(spec->mode))
				printf("M %06o %s ", spec->mode,
				       oid_to_hex(anonymize ?
						  anonymize_oid(&spec->oid) :
						  &spec->oid));
			else {
				struct object *object = lookup_object(the_repository,
								      spec->oid.hash);
				printf("M %06o :%d ", spec->mode,
				       get_object_mark(object));
			}
			print_path(spec->path);
			string_list_insert(changed, spec->path);
			putchar('\n');
			break;

		default:
			die("Unexpected comparison status '%c' for %s, %s",
				q->queue[i]->status,
				ospec->path ? ospec->path : "none",
				spec->path ? spec->path : "none");
		}
	}
}

static const char *find_encoding(const char *begin, const char *end)
{
	const char *needle = "\nencoding ";
	char *bol, *eol;

	bol = memmem(begin, end ? end - begin : strlen(begin),
		     needle, strlen(needle));
	if (!bol)
		return git_commit_encoding;
	bol += strlen(needle);
	eol = strchrnul(bol, '\n');
	*eol = '\0';
	return bol;
}

static void *anonymize_ref_component(const void *old, size_t *len)
{
	static int counter;
	struct strbuf out = STRBUF_INIT;
	strbuf_addf(&out, "ref%d", counter++);
	return strbuf_detach(&out, len);
}

static const char *anonymize_refname(const char *refname)
{
	/*
	 * If any of these prefixes is found, we will leave it intact
	 * so that tags remain tags and so forth.
	 */
	static const char *prefixes[] = {
		"refs/heads/",
		"refs/tags/",
		"refs/remotes/",
		"refs/"
	};
	static struct hashmap refs;
	static struct strbuf anon = STRBUF_INIT;
	int i;

	/*
	 * We also leave "master" as a special case, since it does not reveal
	 * anything interesting.
	 */
	if (!strcmp(refname, "refs/heads/master"))
		return refname;

	strbuf_reset(&anon);
	for (i = 0; i < ARRAY_SIZE(prefixes); i++) {
		if (skip_prefix(refname, prefixes[i], &refname)) {
			strbuf_addstr(&anon, prefixes[i]);
			break;
		}
	}

	anonymize_path(&anon, refname, &refs, anonymize_ref_component);
	return anon.buf;
}

/*
 * We do not even bother to cache commit messages, as they are unlikely
 * to be repeated verbatim, and it is not that interesting when they are.
 */
static char *anonymize_commit_message(const char *old)
{
	static int counter;
	return xstrfmt("subject %d\n\nbody\n", counter++);
}

static struct hashmap idents;
static void *anonymize_ident(const void *old, size_t *len)
{
	static int counter;
	struct strbuf out = STRBUF_INIT;
	strbuf_addf(&out, "User %d <user%d@example.com>", counter, counter);
	counter++;
	return strbuf_detach(&out, len);
}

/*
 * Our strategy here is to anonymize the names and email addresses,
 * but keep timestamps intact, as they influence things like traversal
 * order (and by themselves should not be too revealing).
 */
static void anonymize_ident_line(const char **beg, const char **end)
{
	static struct strbuf buffers[] = { STRBUF_INIT, STRBUF_INIT };
	static unsigned which_buffer;

	struct strbuf *out;
	struct ident_split split;
	const char *end_of_header;

	out = &buffers[which_buffer++];
	which_buffer %= ARRAY_SIZE(buffers);
	strbuf_reset(out);

	/* skip "committer", "author", "tagger", etc */
	end_of_header = strchr(*beg, ' ');
	if (!end_of_header)
		BUG("malformed line fed to anonymize_ident_line: %.*s",
		    (int)(*end - *beg), *beg);
	end_of_header++;
	strbuf_add(out, *beg, end_of_header - *beg);

	if (!split_ident_line(&split, end_of_header, *end - end_of_header) &&
	    split.date_begin) {
		const char *ident;
		size_t len;

		len = split.mail_end - split.name_begin;
		ident = anonymize_mem(&idents, anonymize_ident,
				      split.name_begin, &len);
		strbuf_add(out, ident, len);
		strbuf_addch(out, ' ');
		strbuf_add(out, split.date_begin, split.tz_end - split.date_begin);
	} else {
		strbuf_addstr(out, "Malformed Ident <malformed@example.com> 0 -0000");
	}

	*beg = out->buf;
	*end = out->buf + out->len;
}

static void handle_commit(struct commit *commit, struct rev_info *rev,
			  struct string_list *paths_of_changed_objects)
{
	int saved_output_format = rev->diffopt.output_format;
	const char *commit_buffer;
	const char *author, *author_end, *committer, *committer_end;
	const char *encoding, *message;
	char *reencoded = NULL;
	struct commit_list *p;
	const char *refname;
	int i;

	rev->diffopt.output_format = DIFF_FORMAT_CALLBACK;

	parse_commit_or_die(commit);
	commit_buffer = get_commit_buffer(commit, NULL);
	author = strstr(commit_buffer, "\nauthor ");
	if (!author)
		die("could not find author in commit %s",
		    oid_to_hex(&commit->object.oid));
	author++;
	author_end = strchrnul(author, '\n');
	committer = strstr(author_end, "\ncommitter ");
	if (!committer)
		die("could not find committer in commit %s",
		    oid_to_hex(&commit->object.oid));
	committer++;
	committer_end = strchrnul(committer, '\n');
	message = strstr(committer_end, "\n\n");
	encoding = find_encoding(committer_end, message);
	if (message)
		message += 2;

	if (commit->parents &&
	    (get_object_mark(&commit->parents->item->object) != 0 ||
	     reference_excluded_commits) &&
	    !full_tree) {
		parse_commit_or_die(commit->parents->item);
		diff_tree_oid(get_commit_tree_oid(commit->parents->item),
			      get_commit_tree_oid(commit), "", &rev->diffopt);
	}
	else
		diff_root_tree_oid(get_commit_tree_oid(commit),
				   "", &rev->diffopt);

	/* Export the referenced blobs, and remember the marks. */
	for (i = 0; i < diff_queued_diff.nr; i++)
		if (!S_ISGITLINK(diff_queued_diff.queue[i]->two->mode))
			export_blob(&diff_queued_diff.queue[i]->two->oid);

	refname = *revision_sources_at(&revision_sources, commit);
	/*
	 * FIXME: string_list_remove() below for each ref is overall
	 * O(N^2).  Compared to a history walk and diffing trees, this is
	 * just lost in the noise in practice.  However, theoretically a
	 * repo may have enough refs for this to become slow.
	 */
	string_list_remove(&extra_refs, refname, 0);
	if (anonymize) {
		refname = anonymize_refname(refname);
		anonymize_ident_line(&committer, &committer_end);
		anonymize_ident_line(&author, &author_end);
	}

	mark_next_object(&commit->object);
	if (anonymize)
		reencoded = anonymize_commit_message(message);
	else if (!is_encoding_utf8(encoding))
		reencoded = reencode_string(message, "UTF-8", encoding);
	if (!commit->parents)
		printf("reset %s\n", refname);
	printf("commit %s\nmark :%"PRIu32"\n", refname, last_idnum);
	if (show_original_ids)
		printf("original-oid %s\n", oid_to_hex(&commit->object.oid));
	printf("%.*s\n%.*s\ndata %u\n%s",
	       (int)(author_end - author), author,
	       (int)(committer_end - committer), committer,
	       (unsigned)(reencoded
			  ? strlen(reencoded) : message
			  ? strlen(message) : 0),
	       reencoded ? reencoded : message ? message : "");
	free(reencoded);
	unuse_commit_buffer(commit, commit_buffer);

	for (i = 0, p = commit->parents; p; p = p->next) {
		struct object *obj = &p->item->object;
		int mark = get_object_mark(obj);

		if (!mark && !reference_excluded_commits)
			continue;
		if (i == 0)
			printf("from ");
		else
			printf("merge ");
		if (mark)
			printf(":%d\n", mark);
		else
			printf("%s\n", oid_to_hex(anonymize ?
						  anonymize_oid(&obj->oid) :
						  &obj->oid));
		i++;
	}

	if (full_tree)
		printf("deleteall\n");
	log_tree_diff_flush(rev);
	string_list_clear(paths_of_changed_objects, 0);
	rev->diffopt.output_format = saved_output_format;

	printf("\n");

	show_progress();
}

static void *anonymize_tag(const void *old, size_t *len)
{
	static int counter;
	struct strbuf out = STRBUF_INIT;
	strbuf_addf(&out, "tag message %d", counter++);
	return strbuf_detach(&out, len);
}

static void handle_tail(struct object_array *commits, struct rev_info *revs,
			struct string_list *paths_of_changed_objects)
{
	struct commit *commit;
	while (commits->nr) {
		commit = (struct commit *)object_array_pop(commits);
		if (has_unshown_parent(commit)) {
			/* Queue again, to be handled later */
			add_object_array(&commit->object, NULL, commits);
			return;
		}
		handle_commit(commit, revs, paths_of_changed_objects);
	}
}

static void handle_tag(const char *name, struct tag *tag)
{
	unsigned long size;
	enum object_type type;
	char *buf;
	const char *tagger, *tagger_end, *message;
	size_t message_size = 0;
	struct object *tagged;
	int tagged_mark;
	struct commit *p;

	/* Trees have no identifier in fast-export output, thus we have no way
	 * to output tags of trees, tags of tags of trees, etc.  Simply omit
	 * such tags.
	 */
	tagged = tag->tagged;
	while (tagged->type == OBJ_TAG) {
		tagged = ((struct tag *)tagged)->tagged;
	}
	if (tagged->type == OBJ_TREE) {
		warning("Omitting tag %s,\nsince tags of trees (or tags of tags of trees, etc.) are not supported.",
			oid_to_hex(&tag->object.oid));
		return;
	}

	buf = read_object_file(&tag->object.oid, &type, &size);
	if (!buf)
		die("could not read tag %s", oid_to_hex(&tag->object.oid));
	message = memmem(buf, size, "\n\n", 2);
	if (message) {
		message += 2;
		message_size = strlen(message);
	}
	tagger = memmem(buf, message ? message - buf : size, "\ntagger ", 8);
	if (!tagger) {
		if (fake_missing_tagger)
			tagger = "tagger Unspecified Tagger "
				"<unspecified-tagger> 0 +0000";
		else
			tagger = "";
		tagger_end = tagger + strlen(tagger);
	} else {
		tagger++;
		tagger_end = strchrnul(tagger, '\n');
		if (anonymize)
			anonymize_ident_line(&tagger, &tagger_end);
	}

	if (anonymize) {
		name = anonymize_refname(name);
		if (message) {
			static struct hashmap tags;
			message = anonymize_mem(&tags, anonymize_tag,
						message, &message_size);
		}
	}

	/* handle signed tags */
	if (message) {
		const char *signature = strstr(message,
					       "\n-----BEGIN PGP SIGNATURE-----\n");
		if (signature)
			switch(signed_tag_mode) {
			case SIGNED_TAG_ABORT:
				die("encountered signed tag %s; use "
				    "--signed-tags=<mode> to handle it",
				    oid_to_hex(&tag->object.oid));
			case WARN:
				warning("exporting signed tag %s",
					oid_to_hex(&tag->object.oid));
				/* fallthru */
			case VERBATIM:
				break;
			case WARN_STRIP:
				warning("stripping signature from tag %s",
					oid_to_hex(&tag->object.oid));
				/* fallthru */
			case STRIP:
				message_size = signature + 1 - message;
				break;
			}
	}

	/* handle tag->tagged having been filtered out due to paths specified */
	tagged = tag->tagged;
	tagged_mark = get_object_mark(tagged);
	if (!tagged_mark) {
		switch(tag_of_filtered_mode) {
		case TAG_FILTERING_ABORT:
			die("tag %s tags unexported object; use "
			    "--tag-of-filtered-object=<mode> to handle it",
			    oid_to_hex(&tag->object.oid));
		case DROP:
			/* Ignore this tag altogether */
			free(buf);
			return;
		case REWRITE:
			if (tagged->type != OBJ_COMMIT) {
				die("tag %s tags unexported %s!",
				    oid_to_hex(&tag->object.oid),
				    type_name(tagged->type));
			}
			p = rewrite_commit((struct commit *)tagged);
			if (!p) {
				printf("reset %s\nfrom %s\n\n",
				       name, oid_to_hex(&null_oid));
				free(buf);
				return;
			}
			tagged_mark = get_object_mark(&p->object);
		}
	}

	if (starts_with(name, "refs/tags/"))
		name += 10;
	printf("tag %s\nfrom :%d\n", name, tagged_mark);
	if (show_original_ids)
		printf("original-oid %s\n", oid_to_hex(&tag->object.oid));
	printf("%.*s%sdata %d\n%.*s\n",
	       (int)(tagger_end - tagger), tagger,
	       tagger == tagger_end ? "" : "\n",
	       (int)message_size, (int)message_size, message ? message : "");
	free(buf);
}

static struct commit *get_commit(struct rev_cmdline_entry *e, char *full_name)
{
	switch (e->item->type) {
	case OBJ_COMMIT:
		return (struct commit *)e->item;
	case OBJ_TAG: {
		struct tag *tag = (struct tag *)e->item;

		/* handle nested tags */
		while (tag && tag->object.type == OBJ_TAG) {
			parse_object(the_repository, &tag->object.oid);
			string_list_append(&tag_refs, full_name)->util = tag;
			tag = (struct tag *)tag->tagged;
		}
		if (!tag)
			die("Tag %s points nowhere?", e->name);
		return (struct commit *)tag;
		break;
	}
	default:
		return NULL;
	}
}

static void get_tags_and_duplicates(struct rev_cmdline_info *info)
{
	int i;

	for (i = 0; i < info->nr; i++) {
		struct rev_cmdline_entry *e = info->rev + i;
		struct object_id oid;
		struct commit *commit;
		char *full_name;

		if (e->flags & UNINTERESTING)
			continue;

		if (dwim_ref(e->name, strlen(e->name), &oid, &full_name) != 1)
			continue;

		if (refspecs.nr) {
			char *private;
			private = apply_refspecs(&refspecs, full_name);
			if (private) {
				free(full_name);
				full_name = private;
			}
		}

		commit = get_commit(e, full_name);
		if (!commit) {
			warning("%s: Unexpected object of type %s, skipping.",
				e->name,
				type_name(e->item->type));
			continue;
		}

		switch(commit->object.type) {
		case OBJ_COMMIT:
			break;
		case OBJ_BLOB:
			export_blob(&commit->object.oid);
			continue;
		default: /* OBJ_TAG (nested tags) is already handled */
			warning("Tag points to object of unexpected type %s, skipping.",
				type_name(commit->object.type));
			continue;
		}

		/*
		 * Make sure this ref gets properly updated eventually, whether
		 * through a commit or manually at the end.
		 */
		if (e->item->type != OBJ_TAG)
			string_list_append(&extra_refs, full_name)->util = commit;

		if (!*revision_sources_at(&revision_sources, commit))
			*revision_sources_at(&revision_sources, commit) = full_name;
	}

	string_list_sort(&extra_refs);
	string_list_remove_duplicates(&extra_refs, 0);
}

static void handle_tags_and_duplicates(struct string_list *extras)
{
	struct commit *commit;
	int i;

	for (i = extras->nr - 1; i >= 0; i--) {
		const char *name = extras->items[i].string;
		struct object *object = extras->items[i].util;
		int mark;

		switch (object->type) {
		case OBJ_TAG:
			handle_tag(name, (struct tag *)object);
			break;
		case OBJ_COMMIT:
			if (anonymize)
				name = anonymize_refname(name);
			/* create refs pointing to already seen commits */
			commit = rewrite_commit((struct commit *)object);
			if (!commit) {
				/*
				 * Neither this object nor any of its
				 * ancestors touch any relevant paths, so
				 * it has been filtered to nothing.  Delete
				 * it.
				 */
				printf("reset %s\nfrom %s\n\n",
				       name, oid_to_hex(&null_oid));
				continue;
			}

			mark = get_object_mark(&commit->object);
			if (!mark) {
				/*
				 * Getting here means we have a commit which
				 * was excluded by a negative refspec (e.g.
				 * fast-export ^master master).  If we are
				 * referencing excluded commits, set the ref
				 * to the exact commit.  Otherwise, the user
				 * wants the branch exported but every commit
				 * in its history to be deleted, which basically
				 * just means deletion of the ref.
				 */
				if (!reference_excluded_commits) {
					/* delete the ref */
					printf("reset %s\nfrom %s\n\n",
					       name, oid_to_hex(&null_oid));
					continue;
				}
				/* set ref to commit using oid, not mark */
				printf("reset %s\nfrom %s\n\n", name,
				       oid_to_hex(&commit->object.oid));
				continue;
			}

			printf("reset %s\nfrom :%d\n\n", name, mark
			       );
			show_progress();
			break;
		}
	}
}

static void export_marks(char *file)
{
	unsigned int i;
	uint32_t mark;
	struct decoration_entry *deco = idnums.entries;
	FILE *f;
	int e = 0;

	f = fopen_for_writing(file);
	if (!f)
		die_errno("Unable to open marks file %s for writing.", file);

	for (i = 0; i < idnums.size; i++) {
		if (deco->base && deco->base->type == 1) {
			mark = ptr_to_mark(deco->decoration);
			if (fprintf(f, ":%"PRIu32" %s\n", mark,
				oid_to_hex(&deco->base->oid)) < 0) {
			    e = 1;
			    break;
			}
		}
		deco++;
	}

	e |= ferror(f);
	e |= fclose(f);
	if (e)
		error("Unable to write marks file %s.", file);
}

static void import_marks(char *input_file)
{
	char line[512];
	FILE *f = xfopen(input_file, "r");

	while (fgets(line, sizeof(line), f)) {
		uint32_t mark;
		char *line_end, *mark_end;
		struct object_id oid;
		struct object *object;
		struct commit *commit;
		enum object_type type;

		line_end = strchr(line, '\n');
		if (line[0] != ':' || !line_end)
			die("corrupt mark line: %s", line);
		*line_end = '\0';

		mark = strtoumax(line + 1, &mark_end, 10);
		if (!mark || mark_end == line + 1
			|| *mark_end != ' ' || get_oid_hex(mark_end + 1, &oid))
			die("corrupt mark line: %s", line);

		if (last_idnum < mark)
			last_idnum = mark;

		type = oid_object_info(the_repository, &oid, NULL);
		if (type < 0)
			die("object not found: %s", oid_to_hex(&oid));

		if (type != OBJ_COMMIT)
			/* only commits */
			continue;

		commit = lookup_commit(the_repository, &oid);
		if (!commit)
			die("not a commit? can't happen: %s", oid_to_hex(&oid));

		object = &commit->object;

		if (object->flags & SHOWN)
			error("Object %s already has a mark", oid_to_hex(&oid));

		mark_object(object, mark);

		object->flags |= SHOWN;
	}
	fclose(f);
}

static void handle_deletes(void)
{
	int i;
	for (i = 0; i < refspecs.nr; i++) {
		struct refspec_item *refspec = &refspecs.items[i];
		if (*refspec->src)
			continue;

		printf("reset %s\nfrom %s\n\n",
				refspec->dst, oid_to_hex(&null_oid));
	}
}

int cmd_fast_export(int argc, const char **argv, const char *prefix)
{
	struct rev_info revs;
	struct object_array commits = OBJECT_ARRAY_INIT;
	struct commit *commit;
	char *export_filename = NULL, *import_filename = NULL;
	uint32_t lastimportid;
	struct string_list refspecs_list = STRING_LIST_INIT_NODUP;
	struct string_list paths_of_changed_objects = STRING_LIST_INIT_DUP;
	struct option options[] = {
		OPT_INTEGER(0, "progress", &progress,
			    N_("show progress after <n> objects")),
		OPT_CALLBACK(0, "signed-tags", &signed_tag_mode, N_("mode"),
			     N_("select handling of signed tags"),
			     parse_opt_signed_tag_mode),
		OPT_CALLBACK(0, "tag-of-filtered-object", &tag_of_filtered_mode, N_("mode"),
			     N_("select handling of tags that tag filtered objects"),
			     parse_opt_tag_of_filtered_mode),
		OPT_STRING(0, "export-marks", &export_filename, N_("file"),
			     N_("Dump marks to this file")),
		OPT_STRING(0, "import-marks", &import_filename, N_("file"),
			     N_("Import marks from this file")),
		OPT_BOOL(0, "fake-missing-tagger", &fake_missing_tagger,
			 N_("Fake a tagger when tags lack one")),
		OPT_BOOL(0, "full-tree", &full_tree,
			 N_("Output full tree for each commit")),
		OPT_BOOL(0, "use-done-feature", &use_done_feature,
			     N_("Use the done feature to terminate the stream")),
		OPT_BOOL(0, "no-data", &no_data, N_("Skip output of blob data")),
		OPT_STRING_LIST(0, "refspec", &refspecs_list, N_("refspec"),
			     N_("Apply refspec to exported refs")),
		OPT_BOOL(0, "anonymize", &anonymize, N_("anonymize output")),
		OPT_BOOL(0, "reference-excluded-parents",
			 &reference_excluded_commits, N_("Reference parents which are not in fast-export stream by object id")),
		OPT_BOOL(0, "show-original-ids", &show_original_ids,
			    N_("Show original object ids of blobs/commits")),

		OPT_END()
	};

	if (argc == 1)
		usage_with_options (fast_export_usage, options);

	/* we handle encodings */
	git_config(git_default_config, NULL);

	repo_init_revisions(the_repository, &revs, prefix);
	init_revision_sources(&revision_sources);
	revs.topo_order = 1;
	revs.sources = &revision_sources;
	revs.rewrite_parents = 1;
	argc = parse_options(argc, argv, prefix, options, fast_export_usage,
			PARSE_OPT_KEEP_ARGV0 | PARSE_OPT_KEEP_UNKNOWN);
	argc = setup_revisions(argc, argv, &revs, NULL);
	if (argc > 1)
		usage_with_options (fast_export_usage, options);

	if (refspecs_list.nr) {
		int i;

		for (i = 0; i < refspecs_list.nr; i++)
			refspec_append(&refspecs, refspecs_list.items[i].string);

		string_list_clear(&refspecs_list, 1);
	}

	if (use_done_feature)
		printf("feature done\n");

	if (import_filename)
		import_marks(import_filename);
	lastimportid = last_idnum;

	if (import_filename && revs.prune_data.nr)
		full_tree = 1;

	get_tags_and_duplicates(&revs.cmdline);

	if (prepare_revision_walk(&revs))
		die("revision walk setup failed");
	revs.diffopt.format_callback = show_filemodify;
	revs.diffopt.format_callback_data = &paths_of_changed_objects;
	revs.diffopt.flags.recursive = 1;
	while ((commit = get_revision(&revs))) {
		if (has_unshown_parent(commit)) {
			add_object_array(&commit->object, NULL, &commits);
		}
		else {
			handle_commit(commit, &revs, &paths_of_changed_objects);
			handle_tail(&commits, &revs, &paths_of_changed_objects);
		}
	}

	handle_tags_and_duplicates(&extra_refs);
	handle_tags_and_duplicates(&tag_refs);
	handle_deletes();

	if (export_filename && lastimportid != last_idnum)
		export_marks(export_filename);

	if (use_done_feature)
		printf("done\n");

	refspec_clear(&refspecs);

	return 0;
}<|MERGE_RESOLUTION|>--- conflicted
+++ resolved
@@ -272,14 +272,10 @@
 
 	mark_next_object(object);
 
-<<<<<<< HEAD
-	printf("blob\nmark :%"PRIu32"\ndata %"PRIuMAX"\n", last_idnum, (uintmax_t)size);
-=======
 	printf("blob\nmark :%"PRIu32"\n", last_idnum);
 	if (show_original_ids)
 		printf("original-oid %s\n", oid_to_hex(oid));
-	printf("data %lu\n", size);
->>>>>>> a965bb31
+	printf("data %"PRIuMAX"\n", (uintmax_t)size);
 	if (size && fwrite(buf, size, 1, stdout) != 1)
 		die_errno("could not write blob '%s'", oid_to_hex(oid));
 	printf("\n");
