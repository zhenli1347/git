#include "builtin.h"
#include "cache.h"
#include "repository.h"
#include "config.h"
#include "commit.h"
#include "tree.h"
#include "blob.h"
#include "tag.h"
#include "refs.h"
#include "pack.h"
#include "cache-tree.h"
#include "tree-walk.h"
#include "fsck.h"
#include "parse-options.h"
#include "dir.h"
#include "progress.h"
#include "streaming.h"
#include "decorate.h"
#include "packfile.h"
#include "object-store.h"

#define REACHABLE 0x0001
#define SEEN      0x0002
#define HAS_OBJ   0x0004
/* This flag is set if something points to this object. */
#define USED      0x0008

static int show_root;
static int show_tags;
static int show_unreachable;
static int include_reflogs = 1;
static int check_full = 1;
static int connectivity_only;
static int check_strict;
static int keep_cache_objects;
static struct fsck_options fsck_walk_options = FSCK_OPTIONS_DEFAULT;
static struct fsck_options fsck_obj_options = FSCK_OPTIONS_DEFAULT;
static struct object_id head_oid;
static const char *head_points_at;
static int errors_found;
static int write_lost_and_found;
static int verbose;
static int show_progress = -1;
static int show_dangling = 1;
static int name_objects;
#define ERROR_OBJECT 01
#define ERROR_REACHABLE 02
#define ERROR_PACK 04
#define ERROR_REFS 010

static const char *describe_object(struct object *obj)
{
	static struct strbuf buf = STRBUF_INIT;
	char *name = name_objects ?
		lookup_decoration(fsck_walk_options.object_names, obj) : NULL;

	strbuf_reset(&buf);
	strbuf_addstr(&buf, oid_to_hex(&obj->oid));
	if (name)
		strbuf_addf(&buf, " (%s)", name);

	return buf.buf;
}

static const char *printable_type(struct object *obj)
{
	const char *ret;

	if (obj->type == OBJ_NONE) {
		enum object_type type = oid_object_info(the_repository,
							&obj->oid, NULL);
		if (type > 0)
			object_as_type(obj, type, 0);
	}

	ret = type_name(obj->type);
	if (!ret)
		ret = "unknown";

	return ret;
}

static int fsck_config(const char *var, const char *value, void *cb)
{
	if (strcmp(var, "fsck.skiplist") == 0) {
		const char *path;
		struct strbuf sb = STRBUF_INIT;

		if (git_config_pathname(&path, var, value))
			return 1;
		strbuf_addf(&sb, "skiplist=%s", path);
		free((char *)path);
		fsck_set_msg_types(&fsck_obj_options, sb.buf);
		strbuf_release(&sb);
		return 0;
	}

	if (skip_prefix(var, "fsck.", &var)) {
		fsck_set_msg_type(&fsck_obj_options, var, value);
		return 0;
	}

	return git_default_config(var, value, cb);
}

static void objreport(struct object *obj, const char *msg_type,
			const char *err)
{
	fprintf(stderr, "%s in %s %s: %s\n",
		msg_type, printable_type(obj), describe_object(obj), err);
}

static int objerror(struct object *obj, const char *err)
{
	errors_found |= ERROR_OBJECT;
	objreport(obj, "error", err);
	return -1;
}

static int fsck_error_func(struct fsck_options *o,
	struct object *obj, int type, const char *message)
{
	objreport(obj, (type == FSCK_WARN) ? "warning" : "error", message);
	return (type == FSCK_WARN) ? 0 : 1;
}

static struct object_array pending;

static int mark_object(struct object *obj, int type, void *data, struct fsck_options *options)
{
	struct object *parent = data;

	/*
	 * The only case data is NULL or type is OBJ_ANY is when
	 * mark_object_reachable() calls us.  All the callers of
	 * that function has non-NULL obj hence ...
	 */
	if (!obj) {
		/* ... these references to parent->fld are safe here */
		printf("broken link from %7s %s\n",
			   printable_type(parent), describe_object(parent));
		printf("broken link from %7s %s\n",
			   (type == OBJ_ANY ? "unknown" : type_name(type)), "unknown");
		errors_found |= ERROR_REACHABLE;
		return 1;
	}

	if (type != OBJ_ANY && obj->type != type)
		/* ... and the reference to parent is safe here */
		objerror(parent, "wrong object type in link");

	if (obj->flags & REACHABLE)
		return 0;
	obj->flags |= REACHABLE;

	if (is_promisor_object(&obj->oid))
		/*
		 * Further recursion does not need to be performed on this
		 * object since it is a promisor object (so it does not need to
		 * be added to "pending").
		 */
		return 0;

	if (!(obj->flags & HAS_OBJ)) {
		if (parent && !has_object_file(&obj->oid)) {
			printf("broken link from %7s %s\n",
				 printable_type(parent), describe_object(parent));
			printf("              to %7s %s\n",
				 printable_type(obj), describe_object(obj));
			errors_found |= ERROR_REACHABLE;
		}
		return 1;
	}

	add_object_array(obj, NULL, &pending);
	return 0;
}

static void mark_object_reachable(struct object *obj)
{
	mark_object(obj, OBJ_ANY, NULL, NULL);
}

static int traverse_one_object(struct object *obj)
{
	int result = fsck_walk(obj, obj, &fsck_walk_options);

	if (obj->type == OBJ_TREE) {
		struct tree *tree = (struct tree *)obj;
		free_tree_buffer(tree);
	}
	return result;
}

static int traverse_reachable(void)
{
	struct progress *progress = NULL;
	unsigned int nr = 0;
	int result = 0;
	if (show_progress)
		progress = start_delayed_progress(_("Checking connectivity"), 0);
	while (pending.nr) {
		result |= traverse_one_object(object_array_pop(&pending));
		display_progress(progress, ++nr);
	}
	stop_progress(&progress);
	return !!result;
}

static int mark_used(struct object *obj, int type, void *data, struct fsck_options *options)
{
	if (!obj)
		return 1;
	obj->flags |= USED;
	return 0;
}

/*
 * Check a single reachable object
 */
static void check_reachable_object(struct object *obj)
{
	/*
	 * We obviously want the object to be parsed,
	 * except if it was in a pack-file and we didn't
	 * do a full fsck
	 */
	if (!(obj->flags & HAS_OBJ)) {
		if (is_promisor_object(&obj->oid))
			return;
		if (has_sha1_pack(obj->oid.hash))
			return; /* it is in pack - forget about it */
		printf("missing %s %s\n", printable_type(obj),
			describe_object(obj));
		errors_found |= ERROR_REACHABLE;
		return;
	}
}

/*
 * Check a single unreachable object
 */
static void check_unreachable_object(struct object *obj)
{
	/*
	 * Missing unreachable object? Ignore it. It's not like
	 * we miss it (since it can't be reached), nor do we want
	 * to complain about it being unreachable (since it does
	 * not exist).
	 */
	if (!(obj->flags & HAS_OBJ))
		return;

	/*
	 * Unreachable object that exists? Show it if asked to,
	 * since this is something that is prunable.
	 */
	if (show_unreachable) {
		printf("unreachable %s %s\n", printable_type(obj),
			describe_object(obj));
		return;
	}

	/*
	 * "!USED" means that nothing at all points to it, including
	 * other unreachable objects. In other words, it's the "tip"
	 * of some set of unreachable objects, usually a commit that
	 * got dropped.
	 *
	 * Such starting points are more interesting than some random
	 * set of unreachable objects, so we show them even if the user
	 * hasn't asked for _all_ unreachable objects. If you have
	 * deleted a branch by mistake, this is a prime candidate to
	 * start looking at, for example.
	 */
	if (!(obj->flags & USED)) {
		if (show_dangling)
			printf("dangling %s %s\n", printable_type(obj),
			       describe_object(obj));
		if (write_lost_and_found) {
			char *filename = git_pathdup("lost-found/%s/%s",
				obj->type == OBJ_COMMIT ? "commit" : "other",
				describe_object(obj));
			FILE *f;

			if (safe_create_leading_directories_const(filename)) {
				error("Could not create lost-found");
				free(filename);
				return;
			}
			f = xfopen(filename, "w");
			if (obj->type == OBJ_BLOB) {
				if (stream_blob_to_fd(fileno(f), &obj->oid, NULL, 1))
					die_errno("Could not write '%s'", filename);
			} else
				fprintf(f, "%s\n", describe_object(obj));
			if (fclose(f))
				die_errno("Could not finish '%s'",
					  filename);
			free(filename);
		}
		return;
	}

	/*
	 * Otherwise? It's there, it's unreachable, and some other unreachable
	 * object points to it. Ignore it - it's not interesting, and we showed
	 * all the interesting cases above.
	 */
}

static void check_object(struct object *obj)
{
	if (verbose)
		fprintf(stderr, "Checking %s\n", describe_object(obj));

	if (obj->flags & REACHABLE)
		check_reachable_object(obj);
	else
		check_unreachable_object(obj);
}

static void check_connectivity(void)
{
	int i, max;

	/* Traverse the pending reachable objects */
	traverse_reachable();

	/* Look up all the requirements, warn about missing objects.. */
	max = get_max_object_index();
	if (verbose)
		fprintf(stderr, "Checking connectivity (%d objects)\n", max);

	for (i = 0; i < max; i++) {
		struct object *obj = get_indexed_object(i);

		if (obj)
			check_object(obj);
	}
}

static int fsck_obj(struct object *obj, void *buffer, unsigned long size)
{
	int err;

	if (obj->flags & SEEN)
		return 0;
	obj->flags |= SEEN;

	if (verbose)
		fprintf(stderr, "Checking %s %s\n",
			printable_type(obj), describe_object(obj));

	if (fsck_walk(obj, NULL, &fsck_obj_options))
		objerror(obj, "broken links");
	err = fsck_object(obj, buffer, size, &fsck_obj_options);
	if (err)
		goto out;

	if (obj->type == OBJ_COMMIT) {
		struct commit *commit = (struct commit *) obj;

		if (!commit->parents && show_root)
			printf("root %s\n", describe_object(&commit->object));
	}

	if (obj->type == OBJ_TAG) {
		struct tag *tag = (struct tag *) obj;

		if (show_tags && tag->tagged) {
			printf("tagged %s %s", printable_type(tag->tagged),
				describe_object(tag->tagged));
			printf(" (%s) in %s\n", tag->tag,
				describe_object(&tag->object));
		}
	}

out:
	if (obj->type == OBJ_TREE)
		free_tree_buffer((struct tree *)obj);
	if (obj->type == OBJ_COMMIT)
		free_commit_buffer((struct commit *)obj);
	return err;
}

static int fsck_obj_buffer(const struct object_id *oid, enum object_type type,
			   unsigned long size, void *buffer, int *eaten)
{
	/*
	 * Note, buffer may be NULL if type is OBJ_BLOB. See
	 * verify_packfile(), data_valid variable for details.
	 */
	struct object *obj;
	obj = parse_object_buffer(oid, type, size, buffer, eaten);
	if (!obj) {
		errors_found |= ERROR_OBJECT;
		return error("%s: object corrupt or missing", oid_to_hex(oid));
	}
	obj->flags &= ~(REACHABLE | SEEN);
	obj->flags |= HAS_OBJ;
	return fsck_obj(obj, buffer, size);
}

static int default_refs;

static void fsck_handle_reflog_oid(const char *refname, struct object_id *oid,
	timestamp_t timestamp)
{
	struct object *obj;

	if (!is_null_oid(oid)) {
		obj = lookup_object(oid->hash);
		if (obj && (obj->flags & HAS_OBJ)) {
			if (timestamp && name_objects)
				add_decoration(fsck_walk_options.object_names,
					obj,
					xstrfmt("%s@{%"PRItime"}", refname, timestamp));
			obj->flags |= USED;
			mark_object_reachable(obj);
		} else if (!is_promisor_object(oid)) {
			error("%s: invalid reflog entry %s", refname, oid_to_hex(oid));
			errors_found |= ERROR_REACHABLE;
		}
	}
}

static int fsck_handle_reflog_ent(struct object_id *ooid, struct object_id *noid,
		const char *email, timestamp_t timestamp, int tz,
		const char *message, void *cb_data)
{
	const char *refname = cb_data;

	if (verbose)
		fprintf(stderr, "Checking reflog %s->%s\n",
			oid_to_hex(ooid), oid_to_hex(noid));

	fsck_handle_reflog_oid(refname, ooid, 0);
	fsck_handle_reflog_oid(refname, noid, timestamp);
	return 0;
}

static int fsck_handle_reflog(const char *logname, const struct object_id *oid,
			      int flag, void *cb_data)
{
	for_each_reflog_ent(logname, fsck_handle_reflog_ent, (void *)logname);
	return 0;
}

static int fsck_handle_ref(const char *refname, const struct object_id *oid,
			   int flag, void *cb_data)
{
	struct object *obj;

	obj = parse_object(oid);
	if (!obj) {
		if (is_promisor_object(oid)) {
			/*
			 * Increment default_refs anyway, because this is a
			 * valid ref.
			 */
			 default_refs++;
			 return 0;
		}
		error("%s: invalid sha1 pointer %s", refname, oid_to_hex(oid));
		errors_found |= ERROR_REACHABLE;
		/* We'll continue with the rest despite the error.. */
		return 0;
	}
	if (obj->type != OBJ_COMMIT && is_branch(refname)) {
		error("%s: not a commit", refname);
		errors_found |= ERROR_REFS;
	}
	default_refs++;
	obj->flags |= USED;
	if (name_objects)
		add_decoration(fsck_walk_options.object_names,
			obj, xstrdup(refname));
	mark_object_reachable(obj);

	return 0;
}

static void get_default_heads(void)
{
	if (head_points_at && !is_null_oid(&head_oid))
		fsck_handle_ref("HEAD", &head_oid, 0, NULL);
	for_each_rawref(fsck_handle_ref, NULL);
	if (include_reflogs)
		for_each_reflog(fsck_handle_reflog, NULL);

	/*
	 * Not having any default heads isn't really fatal, but
	 * it does mean that "--unreachable" no longer makes any
	 * sense (since in this case everything will obviously
	 * be unreachable by definition.
	 *
	 * Showing dangling objects is valid, though (as those
	 * dangling objects are likely lost heads).
	 *
	 * So we just print a warning about it, and clear the
	 * "show_unreachable" flag.
	 */
	if (!default_refs) {
		fprintf(stderr, "notice: No default references\n");
		show_unreachable = 0;
	}
}

static int fsck_loose(const struct object_id *oid, const char *path, void *data)
{
	struct object *obj;
	enum object_type type;
	unsigned long size;
	void *contents;
	int eaten;

<<<<<<< HEAD
	if (read_loose_object(path, oid, &type, &size, &contents) < 0)
		return NULL;
=======
	if (read_loose_object(path, oid->hash, &type, &size, &contents) < 0) {
		errors_found |= ERROR_OBJECT;
		error("%s: object corrupt or missing: %s",
		      oid_to_hex(oid), path);
		return 0; /* keep checking other objects */
	}
>>>>>>> fc54c1af

	if (!contents && type != OBJ_BLOB)
		BUG("read_loose_object streamed a non-blob");

	obj = parse_object_buffer(oid, type, size, contents, &eaten);
	if (!obj) {
		errors_found |= ERROR_OBJECT;
		error("%s: object could not be parsed: %s",
		      oid_to_hex(oid), path);
		if (!eaten)
			free(contents);
		return 0; /* keep checking other objects */
	}

	obj->flags &= ~(REACHABLE | SEEN);
	obj->flags |= HAS_OBJ;
	if (fsck_obj(obj, contents, size))
		errors_found |= ERROR_OBJECT;

	if (!eaten)
		free(contents);
	return 0; /* keep checking other objects, even if we saw an error */
}

static int fsck_cruft(const char *basename, const char *path, void *data)
{
	if (!starts_with(basename, "tmp_obj_"))
		fprintf(stderr, "bad sha1 file: %s\n", path);
	return 0;
}

static int fsck_subdir(unsigned int nr, const char *path, void *progress)
{
	display_progress(progress, nr + 1);
	return 0;
}

static void fsck_object_dir(const char *path)
{
	struct progress *progress = NULL;

	if (verbose)
		fprintf(stderr, "Checking object directory\n");

	if (show_progress)
		progress = start_progress(_("Checking object directories"), 256);

	for_each_loose_file_in_objdir(path, fsck_loose, fsck_cruft, fsck_subdir,
				      progress);
	display_progress(progress, 256);
	stop_progress(&progress);
}

static int fsck_head_link(void)
{
	int null_is_error = 0;

	if (verbose)
		fprintf(stderr, "Checking HEAD link\n");

	head_points_at = resolve_ref_unsafe("HEAD", 0, &head_oid, NULL);
	if (!head_points_at) {
		errors_found |= ERROR_REFS;
		return error("Invalid HEAD");
	}
	if (!strcmp(head_points_at, "HEAD"))
		/* detached HEAD */
		null_is_error = 1;
	else if (!starts_with(head_points_at, "refs/heads/")) {
		errors_found |= ERROR_REFS;
		return error("HEAD points to something strange (%s)",
			     head_points_at);
	}
	if (is_null_oid(&head_oid)) {
		if (null_is_error) {
			errors_found |= ERROR_REFS;
			return error("HEAD: detached HEAD points at nothing");
		}
		fprintf(stderr, "notice: HEAD points to an unborn branch (%s)\n",
			head_points_at + 11);
	}
	return 0;
}

static int fsck_cache_tree(struct cache_tree *it)
{
	int i;
	int err = 0;

	if (verbose)
		fprintf(stderr, "Checking cache tree\n");

	if (0 <= it->entry_count) {
		struct object *obj = parse_object(&it->oid);
		if (!obj) {
			error("%s: invalid sha1 pointer in cache-tree",
			      oid_to_hex(&it->oid));
			errors_found |= ERROR_REFS;
			return 1;
		}
		obj->flags |= USED;
		if (name_objects)
			add_decoration(fsck_walk_options.object_names,
				obj, xstrdup(":"));
		mark_object_reachable(obj);
		if (obj->type != OBJ_TREE)
			err |= objerror(obj, "non-tree in cache-tree");
	}
	for (i = 0; i < it->subtree_nr; i++)
		err |= fsck_cache_tree(it->down[i]->cache_tree);
	return err;
}

static void mark_object_for_connectivity(const struct object_id *oid)
{
	struct object *obj = lookup_unknown_object(oid->hash);
	obj->flags |= HAS_OBJ;
}

static int mark_loose_for_connectivity(const struct object_id *oid,
				       const char *path,
				       void *data)
{
	mark_object_for_connectivity(oid);
	return 0;
}

static int mark_packed_for_connectivity(const struct object_id *oid,
					struct packed_git *pack,
					uint32_t pos,
					void *data)
{
	mark_object_for_connectivity(oid);
	return 0;
}

static char const * const fsck_usage[] = {
	N_("git fsck [<options>] [<object>...]"),
	NULL
};

static struct option fsck_opts[] = {
	OPT__VERBOSE(&verbose, N_("be verbose")),
	OPT_BOOL(0, "unreachable", &show_unreachable, N_("show unreachable objects")),
	OPT_BOOL(0, "dangling", &show_dangling, N_("show dangling objects")),
	OPT_BOOL(0, "tags", &show_tags, N_("report tags")),
	OPT_BOOL(0, "root", &show_root, N_("report root nodes")),
	OPT_BOOL(0, "cache", &keep_cache_objects, N_("make index objects head nodes")),
	OPT_BOOL(0, "reflogs", &include_reflogs, N_("make reflogs head nodes (default)")),
	OPT_BOOL(0, "full", &check_full, N_("also consider packs and alternate objects")),
	OPT_BOOL(0, "connectivity-only", &connectivity_only, N_("check only connectivity")),
	OPT_BOOL(0, "strict", &check_strict, N_("enable more strict checking")),
	OPT_BOOL(0, "lost-found", &write_lost_and_found,
				N_("write dangling objects in .git/lost-found")),
	OPT_BOOL(0, "progress", &show_progress, N_("show progress")),
	OPT_BOOL(0, "name-objects", &name_objects, N_("show verbose names for reachable objects")),
	OPT_END(),
};

int cmd_fsck(int argc, const char **argv, const char *prefix)
{
	int i;
	struct alternate_object_database *alt;

	/* fsck knows how to handle missing promisor objects */
	fetch_if_missing = 0;

	errors_found = 0;
	check_replace_refs = 0;

	argc = parse_options(argc, argv, prefix, fsck_opts, fsck_usage, 0);

	fsck_walk_options.walk = mark_object;
	fsck_obj_options.walk = mark_used;
	fsck_obj_options.error_func = fsck_error_func;
	if (check_strict)
		fsck_obj_options.strict = 1;

	if (show_progress == -1)
		show_progress = isatty(2);
	if (verbose)
		show_progress = 0;

	if (write_lost_and_found) {
		check_full = 1;
		include_reflogs = 0;
	}

	if (name_objects)
		fsck_walk_options.object_names =
			xcalloc(1, sizeof(struct decoration));

	git_config(fsck_config, NULL);

	fsck_head_link();
	if (connectivity_only) {
		for_each_loose_object(mark_loose_for_connectivity, NULL, 0);
		for_each_packed_object(mark_packed_for_connectivity, NULL, 0);
	} else {
		struct alternate_object_database *alt_odb_list;

		fsck_object_dir(get_object_directory());

		prepare_alt_odb(the_repository);
		alt_odb_list = the_repository->objects->alt_odb_list;
		for (alt = alt_odb_list; alt; alt = alt->next)
			fsck_object_dir(alt->path);

		if (check_full) {
			struct packed_git *p;
			uint32_t total = 0, count = 0;
			struct progress *progress = NULL;

			if (show_progress) {
				for (p = get_packed_git(the_repository); p;
				     p = p->next) {
					if (open_pack_index(p))
						continue;
					total += p->num_objects;
				}

				progress = start_progress(_("Checking objects"), total);
			}
			for (p = get_packed_git(the_repository); p;
			     p = p->next) {
				/* verify gives error messages itself */
				if (verify_pack(p, fsck_obj_buffer,
						progress, count))
					errors_found |= ERROR_PACK;
				count += p->num_objects;
			}
			stop_progress(&progress);
		}

		if (fsck_finish(&fsck_obj_options))
			errors_found |= ERROR_OBJECT;
	}

	for (i = 0; i < argc; i++) {
		const char *arg = argv[i];
		struct object_id oid;
		if (!get_oid(arg, &oid)) {
			struct object *obj = lookup_object(oid.hash);

			if (!obj || !(obj->flags & HAS_OBJ)) {
				if (is_promisor_object(&oid))
					continue;
				error("%s: object missing", oid_to_hex(&oid));
				errors_found |= ERROR_OBJECT;
				continue;
			}

			obj->flags |= USED;
			if (name_objects)
				add_decoration(fsck_walk_options.object_names,
					obj, xstrdup(arg));
			mark_object_reachable(obj);
			continue;
		}
		error("invalid parameter: expected sha1, got '%s'", arg);
		errors_found |= ERROR_OBJECT;
	}

	/*
	 * If we've not been given any explicit head information, do the
	 * default ones from .git/refs. We also consider the index file
	 * in this case (ie this implies --cache).
	 */
	if (!argc) {
		get_default_heads();
		keep_cache_objects = 1;
	}

	if (keep_cache_objects) {
		verify_index_checksum = 1;
		verify_ce_order = 1;
		read_cache();
		for (i = 0; i < active_nr; i++) {
			unsigned int mode;
			struct blob *blob;
			struct object *obj;

			mode = active_cache[i]->ce_mode;
			if (S_ISGITLINK(mode))
				continue;
			blob = lookup_blob(&active_cache[i]->oid);
			if (!blob)
				continue;
			obj = &blob->object;
			obj->flags |= USED;
			if (name_objects)
				add_decoration(fsck_walk_options.object_names,
					obj,
					xstrfmt(":%s", active_cache[i]->name));
			mark_object_reachable(obj);
		}
		if (active_cache_tree)
			fsck_cache_tree(active_cache_tree);
	}

	check_connectivity();
	return errors_found;
}<|MERGE_RESOLUTION|>--- conflicted
+++ resolved
@@ -515,17 +515,12 @@
 	void *contents;
 	int eaten;
 
-<<<<<<< HEAD
-	if (read_loose_object(path, oid, &type, &size, &contents) < 0)
-		return NULL;
-=======
-	if (read_loose_object(path, oid->hash, &type, &size, &contents) < 0) {
+	if (read_loose_object(path, oid, &type, &size, &contents) < 0) {
 		errors_found |= ERROR_OBJECT;
 		error("%s: object corrupt or missing: %s",
 		      oid_to_hex(oid), path);
 		return 0; /* keep checking other objects */
 	}
->>>>>>> fc54c1af
 
 	if (!contents && type != OBJ_BLOB)
 		BUG("read_loose_object streamed a non-blob");
