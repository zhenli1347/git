--- conflicted
+++ resolved
@@ -820,15 +820,9 @@
 		unsigned char sha1[20];
 		/* Is it a rev? */
 		if (!get_sha1(arg, sha1)) {
-<<<<<<< HEAD
-			struct object *object = parse_object(sha1);
-			if (!object)
-				die(_("bad object %s"), arg);
+			struct object *object = parse_object_or_die(sha1, arg);
 			if (!seen_dashdash)
 				verify_non_filename(prefix, arg);
-=======
-			struct object *object = parse_object_or_die(sha1, arg);
->>>>>>> c29c46fa
 			add_object_array(object, arg, &list);
 			continue;
 		}
