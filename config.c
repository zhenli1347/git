/*
 * GIT - The information manager from hell
 *
 * Copyright (C) Linus Torvalds, 2005
 * Copyright (C) Johannes Schindelin, 2005
 *
 */
#include "cache.h"
#include "config.h"
#include "repository.h"
#include "lockfile.h"
#include "exec_cmd.h"
#include "strbuf.h"
#include "quote.h"
#include "hashmap.h"
#include "string-list.h"
#include "utf8.h"
#include "dir.h"
#include "color.h"

struct config_source {
	struct config_source *prev;
	union {
		FILE *file;
		struct config_buf {
			const char *buf;
			size_t len;
			size_t pos;
		} buf;
	} u;
	enum config_origin_type origin_type;
	const char *name;
	const char *path;
	int die_on_error;
	int linenr;
	int eof;
	struct strbuf value;
	struct strbuf var;

	int (*do_fgetc)(struct config_source *c);
	int (*do_ungetc)(int c, struct config_source *conf);
	long (*do_ftell)(struct config_source *c);
};

/*
 * These variables record the "current" config source, which
 * can be accessed by parsing callbacks.
 *
 * The "cf" variable will be non-NULL only when we are actually parsing a real
 * config source (file, blob, cmdline, etc).
 *
 * The "current_config_kvi" variable will be non-NULL only when we are feeding
 * cached config from a configset into a callback.
 *
 * They should generally never be non-NULL at the same time. If they are both
 * NULL, then we aren't parsing anything (and depending on the function looking
 * at the variables, it's either a bug for it to be called in the first place,
 * or it's a function which can be reused for non-config purposes, and should
 * fall back to some sane behavior).
 */
static struct config_source *cf;
static struct key_value_info *current_config_kvi;

/*
 * Similar to the variables above, this gives access to the "scope" of the
 * current value (repo, global, etc). For cached values, it can be found via
 * the current_config_kvi as above. During parsing, the current value can be
 * found in this variable. It's not part of "cf" because it transcends a single
 * file (i.e., a file included from .git/config is still in "repo" scope).
 */
static enum config_scope current_parsing_scope;

static int core_compression_seen;
static int pack_compression_seen;
static int zlib_compression_seen;

static int config_file_fgetc(struct config_source *conf)
{
	return getc_unlocked(conf->u.file);
}

static int config_file_ungetc(int c, struct config_source *conf)
{
	return ungetc(c, conf->u.file);
}

static long config_file_ftell(struct config_source *conf)
{
	return ftell(conf->u.file);
}


static int config_buf_fgetc(struct config_source *conf)
{
	if (conf->u.buf.pos < conf->u.buf.len)
		return conf->u.buf.buf[conf->u.buf.pos++];

	return EOF;
}

static int config_buf_ungetc(int c, struct config_source *conf)
{
	if (conf->u.buf.pos > 0) {
		conf->u.buf.pos--;
		if (conf->u.buf.buf[conf->u.buf.pos] != c)
			die("BUG: config_buf can only ungetc the same character");
		return c;
	}

	return EOF;
}

static long config_buf_ftell(struct config_source *conf)
{
	return conf->u.buf.pos;
}

#define MAX_INCLUDE_DEPTH 10
static const char include_depth_advice[] =
"exceeded maximum include depth (%d) while including\n"
"	%s\n"
"from\n"
"	%s\n"
"Do you have circular includes?";
static int handle_path_include(const char *path, struct config_include_data *inc)
{
	int ret = 0;
	struct strbuf buf = STRBUF_INIT;
	char *expanded;

	if (!path)
		return config_error_nonbool("include.path");

	expanded = expand_user_path(path, 0);
	if (!expanded)
		return error("could not expand include path '%s'", path);
	path = expanded;

	/*
	 * Use an absolute path as-is, but interpret relative paths
	 * based on the including config file.
	 */
	if (!is_absolute_path(path)) {
		char *slash;

		if (!cf || !cf->path)
			return error("relative config includes must come from files");

		slash = find_last_dir_sep(cf->path);
		if (slash)
			strbuf_add(&buf, cf->path, slash - cf->path + 1);
		strbuf_addstr(&buf, path);
		path = buf.buf;
	}

	if (!access_or_die(path, R_OK, 0)) {
		if (++inc->depth > MAX_INCLUDE_DEPTH)
			die(include_depth_advice, MAX_INCLUDE_DEPTH, path,
			    !cf ? "<unknown>" :
			    cf->name ? cf->name :
			    "the command line");
		ret = git_config_from_file(git_config_include, path, inc);
		inc->depth--;
	}
	strbuf_release(&buf);
	free(expanded);
	return ret;
}

static int prepare_include_condition_pattern(struct strbuf *pat)
{
	struct strbuf path = STRBUF_INIT;
	char *expanded;
	int prefix = 0;

	expanded = expand_user_path(pat->buf, 1);
	if (expanded) {
		strbuf_reset(pat);
		strbuf_addstr(pat, expanded);
		free(expanded);
	}

	if (pat->buf[0] == '.' && is_dir_sep(pat->buf[1])) {
		const char *slash;

		if (!cf || !cf->path)
			return error(_("relative config include "
				       "conditionals must come from files"));

		strbuf_realpath(&path, cf->path, 1);
		slash = find_last_dir_sep(path.buf);
		if (!slash)
			die("BUG: how is this possible?");
		strbuf_splice(pat, 0, 1, path.buf, slash - path.buf);
		prefix = slash - path.buf + 1 /* slash */;
	} else if (!is_absolute_path(pat->buf))
		strbuf_insert(pat, 0, "**/", 3);

	if (pat->len && is_dir_sep(pat->buf[pat->len - 1]))
		strbuf_addstr(pat, "**");

	strbuf_release(&path);
	return prefix;
}

static int include_by_gitdir(const struct config_options *opts,
			     const char *cond, size_t cond_len, int icase)
{
	struct strbuf text = STRBUF_INIT;
	struct strbuf pattern = STRBUF_INIT;
	int ret = 0, prefix;
	const char *git_dir;
	int already_tried_absolute = 0;

	if (opts->git_dir)
		git_dir = opts->git_dir;
	else
		goto done;

	strbuf_realpath(&text, git_dir, 1);
	strbuf_add(&pattern, cond, cond_len);
	prefix = prepare_include_condition_pattern(&pattern);

again:
	if (prefix < 0)
		goto done;

	if (prefix > 0) {
		/*
		 * perform literal matching on the prefix part so that
		 * any wildcard character in it can't create side effects.
		 */
		if (text.len < prefix)
			goto done;
		if (!icase && strncmp(pattern.buf, text.buf, prefix))
			goto done;
		if (icase && strncasecmp(pattern.buf, text.buf, prefix))
			goto done;
	}

	ret = !wildmatch(pattern.buf + prefix, text.buf + prefix,
			 icase ? WM_CASEFOLD : 0);

	if (!ret && !already_tried_absolute) {
		/*
		 * We've tried e.g. matching gitdir:~/work, but if
		 * ~/work is a symlink to /mnt/storage/work
		 * strbuf_realpath() will expand it, so the rule won't
		 * match. Let's match against a
		 * strbuf_add_absolute_path() version of the path,
		 * which'll do the right thing
		 */
		strbuf_reset(&text);
		strbuf_add_absolute_path(&text, git_dir);
		already_tried_absolute = 1;
		goto again;
	}
done:
	strbuf_release(&pattern);
	strbuf_release(&text);
	return ret;
}

static int include_condition_is_true(const struct config_options *opts,
				     const char *cond, size_t cond_len)
{

	if (skip_prefix_mem(cond, cond_len, "gitdir:", &cond, &cond_len))
		return include_by_gitdir(opts, cond, cond_len, 0);
	else if (skip_prefix_mem(cond, cond_len, "gitdir/i:", &cond, &cond_len))
		return include_by_gitdir(opts, cond, cond_len, 1);

	/* unknown conditionals are always false */
	return 0;
}

int git_config_include(const char *var, const char *value, void *data)
{
	struct config_include_data *inc = data;
	const char *cond, *key;
	int cond_len;
	int ret;

	/*
	 * Pass along all values, including "include" directives; this makes it
	 * possible to query information on the includes themselves.
	 */
	ret = inc->fn(var, value, inc->data);
	if (ret < 0)
		return ret;

	if (!strcmp(var, "include.path"))
		ret = handle_path_include(value, inc);

	if (!parse_config_key(var, "includeif", &cond, &cond_len, &key) &&
	    (cond && include_condition_is_true(inc->opts, cond, cond_len)) &&
	    !strcmp(key, "path"))
		ret = handle_path_include(value, inc);

	return ret;
}

void git_config_push_parameter(const char *text)
{
	struct strbuf env = STRBUF_INIT;
	const char *old = getenv(CONFIG_DATA_ENVIRONMENT);
	if (old && *old) {
		strbuf_addstr(&env, old);
		strbuf_addch(&env, ' ');
	}
	sq_quote_buf(&env, text);
	setenv(CONFIG_DATA_ENVIRONMENT, env.buf, 1);
	strbuf_release(&env);
}

static inline int iskeychar(int c)
{
	return isalnum(c) || c == '-';
}

/*
 * Auxiliary function to sanity-check and split the key into the section
 * identifier and variable name.
 *
 * Returns 0 on success, -1 when there is an invalid character in the key and
 * -2 if there is no section name in the key.
 *
 * store_key - pointer to char* which will hold a copy of the key with
 *             lowercase section and variable name
 * baselen - pointer to int which will hold the length of the
 *           section + subsection part, can be NULL
 */
static int git_config_parse_key_1(const char *key, char **store_key, int *baselen_, int quiet)
{
	int i, dot, baselen;
	const char *last_dot = strrchr(key, '.');

	/*
	 * Since "key" actually contains the section name and the real
	 * key name separated by a dot, we have to know where the dot is.
	 */

	if (last_dot == NULL || last_dot == key) {
		if (!quiet)
			error("key does not contain a section: %s", key);
		return -CONFIG_NO_SECTION_OR_NAME;
	}

	if (!last_dot[1]) {
		if (!quiet)
			error("key does not contain variable name: %s", key);
		return -CONFIG_NO_SECTION_OR_NAME;
	}

	baselen = last_dot - key;
	if (baselen_)
		*baselen_ = baselen;

	/*
	 * Validate the key and while at it, lower case it for matching.
	 */
	if (store_key)
		*store_key = xmallocz(strlen(key));

	dot = 0;
	for (i = 0; key[i]; i++) {
		unsigned char c = key[i];
		if (c == '.')
			dot = 1;
		/* Leave the extended basename untouched.. */
		if (!dot || i > baselen) {
			if (!iskeychar(c) ||
			    (i == baselen + 1 && !isalpha(c))) {
				if (!quiet)
					error("invalid key: %s", key);
				goto out_free_ret_1;
			}
			c = tolower(c);
		} else if (c == '\n') {
			if (!quiet)
				error("invalid key (newline): %s", key);
			goto out_free_ret_1;
		}
		if (store_key)
			(*store_key)[i] = c;
	}

	return 0;

out_free_ret_1:
	if (store_key) {
		FREE_AND_NULL(*store_key);
	}
	return -CONFIG_INVALID_KEY;
}

int git_config_parse_key(const char *key, char **store_key, int *baselen)
{
	return git_config_parse_key_1(key, store_key, baselen, 0);
}

int git_config_key_is_valid(const char *key)
{
	return !git_config_parse_key_1(key, NULL, NULL, 1);
}

int git_config_parse_parameter(const char *text,
			       config_fn_t fn, void *data)
{
	const char *value;
	char *canonical_name;
	struct strbuf **pair;
	int ret;

	pair = strbuf_split_str(text, '=', 2);
	if (!pair[0])
		return error("bogus config parameter: %s", text);

	if (pair[0]->len && pair[0]->buf[pair[0]->len - 1] == '=') {
		strbuf_setlen(pair[0], pair[0]->len - 1);
		value = pair[1] ? pair[1]->buf : "";
	} else {
		value = NULL;
	}

	strbuf_trim(pair[0]);
	if (!pair[0]->len) {
		strbuf_list_free(pair);
		return error("bogus config parameter: %s", text);
	}

	if (git_config_parse_key(pair[0]->buf, &canonical_name, NULL)) {
		ret = -1;
	} else {
		ret = (fn(canonical_name, value, data) < 0) ? -1 : 0;
		free(canonical_name);
	}
	strbuf_list_free(pair);
	return ret;
}

int git_config_from_parameters(config_fn_t fn, void *data)
{
	const char *env = getenv(CONFIG_DATA_ENVIRONMENT);
	int ret = 0;
	char *envw;
	const char **argv = NULL;
	int nr = 0, alloc = 0;
	int i;
	struct config_source source;

	if (!env)
		return 0;

	memset(&source, 0, sizeof(source));
	source.prev = cf;
	source.origin_type = CONFIG_ORIGIN_CMDLINE;
	cf = &source;

	/* sq_dequote will write over it */
	envw = xstrdup(env);

	if (sq_dequote_to_argv(envw, &argv, &nr, &alloc) < 0) {
		ret = error("bogus format in " CONFIG_DATA_ENVIRONMENT);
		goto out;
	}

	for (i = 0; i < nr; i++) {
		if (git_config_parse_parameter(argv[i], fn, data) < 0) {
			ret = -1;
			goto out;
		}
	}

out:
	free(argv);
	free(envw);
	cf = source.prev;
	return ret;
}

static int get_next_char(void)
{
	int c = cf->do_fgetc(cf);

	if (c == '\r') {
		/* DOS like systems */
		c = cf->do_fgetc(cf);
		if (c != '\n') {
			if (c != EOF)
				cf->do_ungetc(c, cf);
			c = '\r';
		}
	}
	if (c == '\n')
		cf->linenr++;
	if (c == EOF) {
		cf->eof = 1;
		cf->linenr++;
		c = '\n';
	}
	return c;
}

static char *parse_value(void)
{
	int quote = 0, comment = 0, space = 0;

	strbuf_reset(&cf->value);
	for (;;) {
		int c = get_next_char();
		if (c == '\n') {
			if (quote) {
				cf->linenr--;
				return NULL;
			}
			return cf->value.buf;
		}
		if (comment)
			continue;
		if (isspace(c) && !quote) {
			if (cf->value.len)
				space++;
			continue;
		}
		if (!quote) {
			if (c == ';' || c == '#') {
				comment = 1;
				continue;
			}
		}
		for (; space; space--)
			strbuf_addch(&cf->value, ' ');
		if (c == '\\') {
			c = get_next_char();
			switch (c) {
			case '\n':
				continue;
			case 't':
				c = '\t';
				break;
			case 'b':
				c = '\b';
				break;
			case 'n':
				c = '\n';
				break;
			/* Some characters escape as themselves */
			case '\\': case '"':
				break;
			/* Reject unknown escape sequences */
			default:
				return NULL;
			}
			strbuf_addch(&cf->value, c);
			continue;
		}
		if (c == '"') {
			quote = 1-quote;
			continue;
		}
		strbuf_addch(&cf->value, c);
	}
}

static int get_value(config_fn_t fn, void *data, struct strbuf *name)
{
	int c;
	char *value;
	int ret;

	/* Get the full name */
	for (;;) {
		c = get_next_char();
		if (cf->eof)
			break;
		if (!iskeychar(c))
			break;
		strbuf_addch(name, tolower(c));
	}

	while (c == ' ' || c == '\t')
		c = get_next_char();

	value = NULL;
	if (c != '\n') {
		if (c != '=')
			return -1;
		value = parse_value();
		if (!value)
			return -1;
	}
	/*
	 * We already consumed the \n, but we need linenr to point to
	 * the line we just parsed during the call to fn to get
	 * accurate line number in error messages.
	 */
	cf->linenr--;
	ret = fn(name->buf, value, data);
	if (ret >= 0)
		cf->linenr++;
	return ret;
}

static int get_extended_base_var(struct strbuf *name, int c)
{
	do {
		if (c == '\n')
			goto error_incomplete_line;
		c = get_next_char();
	} while (isspace(c));

	/* We require the format to be '[base "extension"]' */
	if (c != '"')
		return -1;
	strbuf_addch(name, '.');

	for (;;) {
		int c = get_next_char();
		if (c == '\n')
			goto error_incomplete_line;
		if (c == '"')
			break;
		if (c == '\\') {
			c = get_next_char();
			if (c == '\n')
				goto error_incomplete_line;
		}
		strbuf_addch(name, c);
	}

	/* Final ']' */
	if (get_next_char() != ']')
		return -1;
	return 0;
error_incomplete_line:
	cf->linenr--;
	return -1;
}

static int get_base_var(struct strbuf *name)
{
	for (;;) {
		int c = get_next_char();
		if (cf->eof)
			return -1;
		if (c == ']')
			return 0;
		if (isspace(c))
			return get_extended_base_var(name, c);
		if (!iskeychar(c) && c != '.')
			return -1;
		strbuf_addch(name, tolower(c));
	}
}

static int git_parse_source(config_fn_t fn, void *data)
{
	int comment = 0;
	int baselen = 0;
	struct strbuf *var = &cf->var;
	int error_return = 0;
	char *error_msg = NULL;

	/* U+FEFF Byte Order Mark in UTF8 */
	const char *bomptr = utf8_bom;

	for (;;) {
		int c = get_next_char();
		if (bomptr && *bomptr) {
			/* We are at the file beginning; skip UTF8-encoded BOM
			 * if present. Sane editors won't put this in on their
			 * own, but e.g. Windows Notepad will do it happily. */
			if (c == (*bomptr & 0377)) {
				bomptr++;
				continue;
			} else {
				/* Do not tolerate partial BOM. */
				if (bomptr != utf8_bom)
					break;
				/* No BOM at file beginning. Cool. */
				bomptr = NULL;
			}
		}
		if (c == '\n') {
			if (cf->eof)
				return 0;
			comment = 0;
			continue;
		}
		if (comment || isspace(c))
			continue;
		if (c == '#' || c == ';') {
			comment = 1;
			continue;
		}
		if (c == '[') {
			/* Reset prior to determining a new stem */
			strbuf_reset(var);
			if (get_base_var(var) < 0 || var->len < 1)
				break;
			strbuf_addch(var, '.');
			baselen = var->len;
			continue;
		}
		if (!isalpha(c))
			break;
		/*
		 * Truncate the var name back to the section header
		 * stem prior to grabbing the suffix part of the name
		 * and the value.
		 */
		strbuf_setlen(var, baselen);
		strbuf_addch(var, tolower(c));
		if (get_value(fn, data, var) < 0)
			break;
	}

	switch (cf->origin_type) {
	case CONFIG_ORIGIN_BLOB:
		error_msg = xstrfmt(_("bad config line %d in blob %s"),
				      cf->linenr, cf->name);
		break;
	case CONFIG_ORIGIN_FILE:
		error_msg = xstrfmt(_("bad config line %d in file %s"),
				      cf->linenr, cf->name);
		break;
	case CONFIG_ORIGIN_STDIN:
		error_msg = xstrfmt(_("bad config line %d in standard input"),
				      cf->linenr);
		break;
	case CONFIG_ORIGIN_SUBMODULE_BLOB:
		error_msg = xstrfmt(_("bad config line %d in submodule-blob %s"),
				       cf->linenr, cf->name);
		break;
	case CONFIG_ORIGIN_CMDLINE:
		error_msg = xstrfmt(_("bad config line %d in command line %s"),
				       cf->linenr, cf->name);
		break;
	default:
		error_msg = xstrfmt(_("bad config line %d in %s"),
				      cf->linenr, cf->name);
	}

	if (cf->die_on_error)
		die("%s", error_msg);
	else
		error_return = error("%s", error_msg);

	free(error_msg);
	return error_return;
}

static int parse_unit_factor(const char *end, uintmax_t *val)
{
	if (!*end)
		return 1;
	else if (!strcasecmp(end, "k")) {
		*val *= 1024;
		return 1;
	}
	else if (!strcasecmp(end, "m")) {
		*val *= 1024 * 1024;
		return 1;
	}
	else if (!strcasecmp(end, "g")) {
		*val *= 1024 * 1024 * 1024;
		return 1;
	}
	return 0;
}

static int git_parse_signed(const char *value, intmax_t *ret, intmax_t max)
{
	if (value && *value) {
		char *end;
		intmax_t val;
		uintmax_t uval;
		uintmax_t factor = 1;

		errno = 0;
		val = strtoimax(value, &end, 0);
		if (errno == ERANGE)
			return 0;
		if (!parse_unit_factor(end, &factor)) {
			errno = EINVAL;
			return 0;
		}
		uval = labs(val);
		uval *= factor;
		if (uval > max || labs(val) > uval) {
			errno = ERANGE;
			return 0;
		}
		val *= factor;
		*ret = val;
		return 1;
	}
	errno = EINVAL;
	return 0;
}

static int git_parse_unsigned(const char *value, uintmax_t *ret, uintmax_t max)
{
	if (value && *value) {
		char *end;
		uintmax_t val;
		uintmax_t oldval;

		errno = 0;
		val = strtoumax(value, &end, 0);
		if (errno == ERANGE)
			return 0;
		oldval = val;
		if (!parse_unit_factor(end, &val)) {
			errno = EINVAL;
			return 0;
		}
		if (val > max || oldval > val) {
			errno = ERANGE;
			return 0;
		}
		*ret = val;
		return 1;
	}
	errno = EINVAL;
	return 0;
}

static int git_parse_int(const char *value, int *ret)
{
	intmax_t tmp;
	if (!git_parse_signed(value, &tmp, maximum_signed_value_of_type(int)))
		return 0;
	*ret = tmp;
	return 1;
}

static int git_parse_int64(const char *value, int64_t *ret)
{
	intmax_t tmp;
	if (!git_parse_signed(value, &tmp, maximum_signed_value_of_type(int64_t)))
		return 0;
	*ret = tmp;
	return 1;
}

int git_parse_ulong(const char *value, unsigned long *ret)
{
	uintmax_t tmp;
	if (!git_parse_unsigned(value, &tmp, maximum_unsigned_value_of_type(long)))
		return 0;
	*ret = tmp;
	return 1;
}

static int git_parse_ssize_t(const char *value, ssize_t *ret)
{
	intmax_t tmp;
	if (!git_parse_signed(value, &tmp, maximum_signed_value_of_type(ssize_t)))
		return 0;
	*ret = tmp;
	return 1;
}

NORETURN
static void die_bad_number(const char *name, const char *value)
{
	const char * error_type = (errno == ERANGE)? _("out of range"):_("invalid unit");

	if (!value)
		value = "";

	if (!(cf && cf->name))
		die(_("bad numeric config value '%s' for '%s': %s"),
		    value, name, error_type);

	switch (cf->origin_type) {
	case CONFIG_ORIGIN_BLOB:
		die(_("bad numeric config value '%s' for '%s' in blob %s: %s"),
		    value, name, cf->name, error_type);
	case CONFIG_ORIGIN_FILE:
		die(_("bad numeric config value '%s' for '%s' in file %s: %s"),
		    value, name, cf->name, error_type);
	case CONFIG_ORIGIN_STDIN:
		die(_("bad numeric config value '%s' for '%s' in standard input: %s"),
		    value, name, error_type);
	case CONFIG_ORIGIN_SUBMODULE_BLOB:
		die(_("bad numeric config value '%s' for '%s' in submodule-blob %s: %s"),
		    value, name, cf->name, error_type);
	case CONFIG_ORIGIN_CMDLINE:
		die(_("bad numeric config value '%s' for '%s' in command line %s: %s"),
		    value, name, cf->name, error_type);
	default:
		die(_("bad numeric config value '%s' for '%s' in %s: %s"),
		    value, name, cf->name, error_type);
	}
}

int git_config_int(const char *name, const char *value)
{
	int ret;
	if (!git_parse_int(value, &ret))
		die_bad_number(name, value);
	return ret;
}

int64_t git_config_int64(const char *name, const char *value)
{
	int64_t ret;
	if (!git_parse_int64(value, &ret))
		die_bad_number(name, value);
	return ret;
}

unsigned long git_config_ulong(const char *name, const char *value)
{
	unsigned long ret;
	if (!git_parse_ulong(value, &ret))
		die_bad_number(name, value);
	return ret;
}

ssize_t git_config_ssize_t(const char *name, const char *value)
{
	ssize_t ret;
	if (!git_parse_ssize_t(value, &ret))
		die_bad_number(name, value);
	return ret;
}

static int git_parse_maybe_bool_text(const char *value)
{
	if (!value)
		return 1;
	if (!*value)
		return 0;
	if (!strcasecmp(value, "true")
	    || !strcasecmp(value, "yes")
	    || !strcasecmp(value, "on"))
		return 1;
	if (!strcasecmp(value, "false")
	    || !strcasecmp(value, "no")
	    || !strcasecmp(value, "off"))
		return 0;
	return -1;
}

int git_parse_maybe_bool(const char *value)
{
	int v = git_parse_maybe_bool_text(value);
	if (0 <= v)
		return v;
	if (git_parse_int(value, &v))
		return !!v;
	return -1;
}

int git_config_maybe_bool(const char *name, const char *value)
{
	return git_parse_maybe_bool(value);
}

int git_config_bool_or_int(const char *name, const char *value, int *is_bool)
{
	int v = git_parse_maybe_bool_text(value);
	if (0 <= v) {
		*is_bool = 1;
		return v;
	}
	*is_bool = 0;
	return git_config_int(name, value);
}

int git_config_bool(const char *name, const char *value)
{
	int discard;
	return !!git_config_bool_or_int(name, value, &discard);
}

int git_config_string(const char **dest, const char *var, const char *value)
{
	if (!value)
		return config_error_nonbool(var);
	*dest = xstrdup(value);
	return 0;
}

int git_config_pathname(const char **dest, const char *var, const char *value)
{
	if (!value)
		return config_error_nonbool(var);
	*dest = expand_user_path(value, 0);
	if (!*dest)
		die(_("failed to expand user dir in: '%s'"), value);
	return 0;
}

static int git_default_core_config(const char *var, const char *value)
{
	/* This needs a better name */
	if (!strcmp(var, "core.filemode")) {
		trust_executable_bit = git_config_bool(var, value);
		return 0;
	}
	if (!strcmp(var, "core.trustctime")) {
		trust_ctime = git_config_bool(var, value);
		return 0;
	}
	if (!strcmp(var, "core.checkstat")) {
		if (!strcasecmp(value, "default"))
			check_stat = 1;
		else if (!strcasecmp(value, "minimal"))
			check_stat = 0;
	}

	if (!strcmp(var, "core.quotepath")) {
		quote_path_fully = git_config_bool(var, value);
		return 0;
	}

	if (!strcmp(var, "core.symlinks")) {
		has_symlinks = git_config_bool(var, value);
		return 0;
	}

	if (!strcmp(var, "core.ignorecase")) {
		ignore_case = git_config_bool(var, value);
		return 0;
	}

	if (!strcmp(var, "core.attributesfile"))
		return git_config_pathname(&git_attributes_file, var, value);

	if (!strcmp(var, "core.hookspath"))
		return git_config_pathname(&git_hooks_path, var, value);

	if (!strcmp(var, "core.bare")) {
		is_bare_repository_cfg = git_config_bool(var, value);
		return 0;
	}

	if (!strcmp(var, "core.ignorestat")) {
		assume_unchanged = git_config_bool(var, value);
		return 0;
	}

	if (!strcmp(var, "core.prefersymlinkrefs")) {
		prefer_symlink_refs = git_config_bool(var, value);
		return 0;
	}

	if (!strcmp(var, "core.logallrefupdates")) {
		if (value && !strcasecmp(value, "always"))
			log_all_ref_updates = LOG_REFS_ALWAYS;
		else if (git_config_bool(var, value))
			log_all_ref_updates = LOG_REFS_NORMAL;
		else
			log_all_ref_updates = LOG_REFS_NONE;
		return 0;
	}

	if (!strcmp(var, "core.warnambiguousrefs")) {
		warn_ambiguous_refs = git_config_bool(var, value);
		return 0;
	}

	if (!strcmp(var, "core.abbrev")) {
		if (!value)
			return config_error_nonbool(var);
		if (!strcasecmp(value, "auto"))
			default_abbrev = -1;
		else {
			int abbrev = git_config_int(var, value);
			if (abbrev < minimum_abbrev || abbrev > 40)
				return error("abbrev length out of range: %d", abbrev);
			default_abbrev = abbrev;
		}
		return 0;
	}

	if (!strcmp(var, "core.disambiguate"))
		return set_disambiguate_hint_config(var, value);

	if (!strcmp(var, "core.loosecompression")) {
		int level = git_config_int(var, value);
		if (level == -1)
			level = Z_DEFAULT_COMPRESSION;
		else if (level < 0 || level > Z_BEST_COMPRESSION)
			die(_("bad zlib compression level %d"), level);
		zlib_compression_level = level;
		zlib_compression_seen = 1;
		return 0;
	}

	if (!strcmp(var, "core.compression")) {
		int level = git_config_int(var, value);
		if (level == -1)
			level = Z_DEFAULT_COMPRESSION;
		else if (level < 0 || level > Z_BEST_COMPRESSION)
			die(_("bad zlib compression level %d"), level);
		core_compression_level = level;
		core_compression_seen = 1;
		if (!zlib_compression_seen)
			zlib_compression_level = level;
		if (!pack_compression_seen)
			pack_compression_level = level;
		return 0;
	}

	if (!strcmp(var, "core.packedgitwindowsize")) {
		int pgsz_x2 = getpagesize() * 2;
		packed_git_window_size = git_config_ulong(var, value);

		/* This value must be multiple of (pagesize * 2) */
		packed_git_window_size /= pgsz_x2;
		if (packed_git_window_size < 1)
			packed_git_window_size = 1;
		packed_git_window_size *= pgsz_x2;
		return 0;
	}

	if (!strcmp(var, "core.bigfilethreshold")) {
		big_file_threshold = git_config_ulong(var, value);
		return 0;
	}

	if (!strcmp(var, "core.packedgitlimit")) {
		packed_git_limit = git_config_ulong(var, value);
		return 0;
	}

	if (!strcmp(var, "core.deltabasecachelimit")) {
		delta_base_cache_limit = git_config_ulong(var, value);
		return 0;
	}

	if (!strcmp(var, "core.autocrlf")) {
		if (value && !strcasecmp(value, "input")) {
			auto_crlf = AUTO_CRLF_INPUT;
			return 0;
		}
		auto_crlf = git_config_bool(var, value);
		return 0;
	}

	if (!strcmp(var, "core.safecrlf")) {
		if (value && !strcasecmp(value, "warn")) {
			safe_crlf = SAFE_CRLF_WARN;
			return 0;
		}
		safe_crlf = git_config_bool(var, value);
		return 0;
	}

	if (!strcmp(var, "core.eol")) {
		if (value && !strcasecmp(value, "lf"))
			core_eol = EOL_LF;
		else if (value && !strcasecmp(value, "crlf"))
			core_eol = EOL_CRLF;
		else if (value && !strcasecmp(value, "native"))
			core_eol = EOL_NATIVE;
		else
			core_eol = EOL_UNSET;
		return 0;
	}

	if (!strcmp(var, "core.notesref")) {
		notes_ref_name = xstrdup(value);
		return 0;
	}

	if (!strcmp(var, "core.editor"))
		return git_config_string(&editor_program, var, value);

	if (!strcmp(var, "core.commentchar")) {
		if (!value)
			return config_error_nonbool(var);
		else if (!strcasecmp(value, "auto"))
			auto_comment_line_char = 1;
		else if (value[0] && !value[1]) {
			comment_line_char = value[0];
			auto_comment_line_char = 0;
		} else
			return error("core.commentChar should only be one character");
		return 0;
	}

	if (!strcmp(var, "core.askpass"))
		return git_config_string(&askpass_program, var, value);

	if (!strcmp(var, "core.excludesfile"))
		return git_config_pathname(&excludes_file, var, value);

	if (!strcmp(var, "core.whitespace")) {
		if (!value)
			return config_error_nonbool(var);
		whitespace_rule_cfg = parse_whitespace_rule(value);
		return 0;
	}

	if (!strcmp(var, "core.fsyncobjectfiles")) {
		fsync_object_files = git_config_bool(var, value);
		return 0;
	}

	if (!strcmp(var, "core.preloadindex")) {
		core_preload_index = git_config_bool(var, value);
		return 0;
	}

	if (!strcmp(var, "core.createobject")) {
		if (!strcmp(value, "rename"))
			object_creation_mode = OBJECT_CREATION_USES_RENAMES;
		else if (!strcmp(value, "link"))
			object_creation_mode = OBJECT_CREATION_USES_HARDLINKS;
		else
			die(_("invalid mode for object creation: %s"), value);
		return 0;
	}

	if (!strcmp(var, "core.sparsecheckout")) {
		core_apply_sparse_checkout = git_config_bool(var, value);
		return 0;
	}

	if (!strcmp(var, "core.precomposeunicode")) {
		precomposed_unicode = git_config_bool(var, value);
		return 0;
	}

	if (!strcmp(var, "core.protecthfs")) {
		protect_hfs = git_config_bool(var, value);
		return 0;
	}

	if (!strcmp(var, "core.protectntfs")) {
		protect_ntfs = git_config_bool(var, value);
		return 0;
	}

	if (!strcmp(var, "core.hidedotfiles")) {
		if (value && !strcasecmp(value, "dotgitonly"))
			hide_dotfiles = HIDE_DOTFILES_DOTGITONLY;
		else
			hide_dotfiles = git_config_bool(var, value);
		return 0;
	}

	/* Add other config variables here and to Documentation/config.txt. */
	return 0;
}

static int git_default_i18n_config(const char *var, const char *value)
{
	if (!strcmp(var, "i18n.commitencoding"))
		return git_config_string(&git_commit_encoding, var, value);

	if (!strcmp(var, "i18n.logoutputencoding"))
		return git_config_string(&git_log_output_encoding, var, value);

	/* Add other config variables here and to Documentation/config.txt. */
	return 0;
}

static int git_default_branch_config(const char *var, const char *value)
{
	if (!strcmp(var, "branch.autosetupmerge")) {
		if (value && !strcasecmp(value, "always")) {
			git_branch_track = BRANCH_TRACK_ALWAYS;
			return 0;
		}
		git_branch_track = git_config_bool(var, value);
		return 0;
	}
	if (!strcmp(var, "branch.autosetuprebase")) {
		if (!value)
			return config_error_nonbool(var);
		else if (!strcmp(value, "never"))
			autorebase = AUTOREBASE_NEVER;
		else if (!strcmp(value, "local"))
			autorebase = AUTOREBASE_LOCAL;
		else if (!strcmp(value, "remote"))
			autorebase = AUTOREBASE_REMOTE;
		else if (!strcmp(value, "always"))
			autorebase = AUTOREBASE_ALWAYS;
		else
			return error("malformed value for %s", var);
		return 0;
	}

	/* Add other config variables here and to Documentation/config.txt. */
	return 0;
}

static int git_default_push_config(const char *var, const char *value)
{
	if (!strcmp(var, "push.default")) {
		if (!value)
			return config_error_nonbool(var);
		else if (!strcmp(value, "nothing"))
			push_default = PUSH_DEFAULT_NOTHING;
		else if (!strcmp(value, "matching"))
			push_default = PUSH_DEFAULT_MATCHING;
		else if (!strcmp(value, "simple"))
			push_default = PUSH_DEFAULT_SIMPLE;
		else if (!strcmp(value, "upstream"))
			push_default = PUSH_DEFAULT_UPSTREAM;
		else if (!strcmp(value, "tracking")) /* deprecated */
			push_default = PUSH_DEFAULT_UPSTREAM;
		else if (!strcmp(value, "current"))
			push_default = PUSH_DEFAULT_CURRENT;
		else {
			error("malformed value for %s: %s", var, value);
			return error("Must be one of nothing, matching, simple, "
				     "upstream or current.");
		}
		return 0;
	}

	/* Add other config variables here and to Documentation/config.txt. */
	return 0;
}

static int git_default_mailmap_config(const char *var, const char *value)
{
	if (!strcmp(var, "mailmap.file"))
		return git_config_pathname(&git_mailmap_file, var, value);
	if (!strcmp(var, "mailmap.blob"))
		return git_config_string(&git_mailmap_blob, var, value);

	/* Add other config variables here and to Documentation/config.txt. */
	return 0;
}

int git_default_config(const char *var, const char *value, void *dummy)
{
	if (starts_with(var, "core."))
		return git_default_core_config(var, value);

	if (starts_with(var, "user."))
		return git_ident_config(var, value, dummy);

	if (starts_with(var, "i18n."))
		return git_default_i18n_config(var, value);

	if (starts_with(var, "branch."))
		return git_default_branch_config(var, value);

	if (starts_with(var, "push."))
		return git_default_push_config(var, value);

	if (starts_with(var, "mailmap."))
		return git_default_mailmap_config(var, value);

	if (starts_with(var, "advice."))
		return git_default_advice_config(var, value);

	if (git_color_config(var, value, dummy) < 0)
		return -1;

	if (!strcmp(var, "pager.color") || !strcmp(var, "color.pager")) {
		pager_use_color = git_config_bool(var,value);
		return 0;
	}

	if (!strcmp(var, "pack.packsizelimit")) {
		pack_size_limit_cfg = git_config_ulong(var, value);
		return 0;
	}

	if (!strcmp(var, "pack.compression")) {
		int level = git_config_int(var, value);
		if (level == -1)
			level = Z_DEFAULT_COMPRESSION;
		else if (level < 0 || level > Z_BEST_COMPRESSION)
			die(_("bad pack compression level %d"), level);
		pack_compression_level = level;
		pack_compression_seen = 1;
		return 0;
	}

	/* Add other config variables here and to Documentation/config.txt. */
	return 0;
}

/*
 * All source specific fields in the union, die_on_error, name and the callbacks
 * fgetc, ungetc, ftell of top need to be initialized before calling
 * this function.
 */
static int do_config_from(struct config_source *top, config_fn_t fn, void *data)
{
	int ret;

	/* push config-file parsing state stack */
	top->prev = cf;
	top->linenr = 1;
	top->eof = 0;
	strbuf_init(&top->value, 1024);
	strbuf_init(&top->var, 1024);
	cf = top;

	ret = git_parse_source(fn, data);

	/* pop config-file parsing state stack */
	strbuf_release(&top->value);
	strbuf_release(&top->var);
	cf = top->prev;

	return ret;
}

static int do_config_from_file(config_fn_t fn,
		const enum config_origin_type origin_type,
		const char *name, const char *path, FILE *f,
		void *data)
{
	struct config_source top;

	top.u.file = f;
	top.origin_type = origin_type;
	top.name = name;
	top.path = path;
	top.die_on_error = 1;
	top.do_fgetc = config_file_fgetc;
	top.do_ungetc = config_file_ungetc;
	top.do_ftell = config_file_ftell;

	return do_config_from(&top, fn, data);
}

static int git_config_from_stdin(config_fn_t fn, void *data)
{
	return do_config_from_file(fn, CONFIG_ORIGIN_STDIN, "", NULL, stdin, data);
}

int git_config_from_file(config_fn_t fn, const char *filename, void *data)
{
	int ret = -1;
	FILE *f;

	f = fopen_or_warn(filename, "r");
	if (f) {
		flockfile(f);
		ret = do_config_from_file(fn, CONFIG_ORIGIN_FILE, filename, filename, f, data);
		funlockfile(f);
		fclose(f);
	}
	return ret;
}

int git_config_from_mem(config_fn_t fn, const enum config_origin_type origin_type,
			const char *name, const char *buf, size_t len, void *data)
{
	struct config_source top;

	top.u.buf.buf = buf;
	top.u.buf.len = len;
	top.u.buf.pos = 0;
	top.origin_type = origin_type;
	top.name = name;
	top.path = NULL;
	top.die_on_error = 0;
	top.do_fgetc = config_buf_fgetc;
	top.do_ungetc = config_buf_ungetc;
	top.do_ftell = config_buf_ftell;

	return do_config_from(&top, fn, data);
}

int git_config_from_blob_oid(config_fn_t fn,
			      const char *name,
			      const struct object_id *oid,
			      void *data)
{
	enum object_type type;
	char *buf;
	unsigned long size;
	int ret;

	buf = read_sha1_file(oid->hash, &type, &size);
	if (!buf)
		return error("unable to load config blob object '%s'", name);
	if (type != OBJ_BLOB) {
		free(buf);
		return error("reference '%s' does not point to a blob", name);
	}

	ret = git_config_from_mem(fn, CONFIG_ORIGIN_BLOB, name, buf, size, data);
	free(buf);

	return ret;
}

static int git_config_from_blob_ref(config_fn_t fn,
				    const char *name,
				    void *data)
{
	struct object_id oid;

	if (get_oid(name, &oid) < 0)
		return error("unable to resolve config blob '%s'", name);
	return git_config_from_blob_oid(fn, name, &oid, data);
}

const char *git_etc_gitconfig(void)
{
	static const char *system_wide;
	if (!system_wide)
		system_wide = system_path(ETC_GITCONFIG);
	return system_wide;
}

/*
 * Parse environment variable 'k' as a boolean (in various
 * possible spellings); if missing, use the default value 'def'.
 */
int git_env_bool(const char *k, int def)
{
	const char *v = getenv(k);
	return v ? git_config_bool(k, v) : def;
}

/*
 * Parse environment variable 'k' as ulong with possibly a unit
 * suffix; if missing, use the default value 'val'.
 */
unsigned long git_env_ulong(const char *k, unsigned long val)
{
	const char *v = getenv(k);
	if (v && !git_parse_ulong(v, &val))
		die("failed to parse %s", k);
	return val;
}

int git_config_system(void)
{
	return !git_env_bool("GIT_CONFIG_NOSYSTEM", 0);
}

static int do_git_config_sequence(const struct config_options *opts,
				  config_fn_t fn, void *data)
{
	int ret = 0;
	char *xdg_config = xdg_config_home("config");
	char *user_config = expand_user_path("~/.gitconfig", 0);
	char *repo_config;

	if (opts->commondir)
		repo_config = mkpathdup("%s/config", opts->commondir);
	else
		repo_config = NULL;

	current_parsing_scope = CONFIG_SCOPE_SYSTEM;
	if (git_config_system() && !access_or_die(git_etc_gitconfig(), R_OK, 0))
		ret += git_config_from_file(fn, git_etc_gitconfig(),
					    data);

	current_parsing_scope = CONFIG_SCOPE_GLOBAL;
	if (xdg_config && !access_or_die(xdg_config, R_OK, ACCESS_EACCES_OK))
		ret += git_config_from_file(fn, xdg_config, data);

	if (user_config && !access_or_die(user_config, R_OK, ACCESS_EACCES_OK))
		ret += git_config_from_file(fn, user_config, data);

	current_parsing_scope = CONFIG_SCOPE_REPO;
	if (repo_config && !access_or_die(repo_config, R_OK, 0))
		ret += git_config_from_file(fn, repo_config, data);

	current_parsing_scope = CONFIG_SCOPE_CMDLINE;
	if (git_config_from_parameters(fn, data) < 0)
		die(_("unable to parse command-line config"));

	current_parsing_scope = CONFIG_SCOPE_UNKNOWN;
	free(xdg_config);
	free(user_config);
	free(repo_config);
	return ret;
}

int config_with_options(config_fn_t fn, void *data,
			struct git_config_source *config_source,
			const struct config_options *opts)
{
	struct config_include_data inc = CONFIG_INCLUDE_INIT;

	if (opts->respect_includes) {
		inc.fn = fn;
		inc.data = data;
		inc.opts = opts;
		fn = git_config_include;
		data = &inc;
	}

	/*
	 * If we have a specific filename, use it. Otherwise, follow the
	 * regular lookup sequence.
	 */
	if (config_source && config_source->use_stdin)
		return git_config_from_stdin(fn, data);
	else if (config_source && config_source->file)
		return git_config_from_file(fn, config_source->file, data);
	else if (config_source && config_source->blob)
		return git_config_from_blob_ref(fn, config_source->blob, data);

	return do_git_config_sequence(opts, fn, data);
}

static void configset_iter(struct config_set *cs, config_fn_t fn, void *data)
{
	int i, value_index;
	struct string_list *values;
	struct config_set_element *entry;
	struct configset_list *list = &cs->list;

	for (i = 0; i < list->nr; i++) {
		entry = list->items[i].e;
		value_index = list->items[i].value_index;
		values = &entry->value_list;

		current_config_kvi = values->items[value_index].util;

		if (fn(entry->key, values->items[value_index].string, data) < 0)
			git_die_config_linenr(entry->key,
					      current_config_kvi->filename,
					      current_config_kvi->linenr);

		current_config_kvi = NULL;
	}
}

void read_early_config(config_fn_t cb, void *data)
{
	struct config_options opts = {0};
	struct strbuf commondir = STRBUF_INIT;
	struct strbuf gitdir = STRBUF_INIT;

	opts.respect_includes = 1;

	if (have_git_dir()) {
		opts.commondir = get_git_common_dir();
		opts.git_dir = get_git_dir();
	/*
	 * When setup_git_directory() was not yet asked to discover the
	 * GIT_DIR, we ask discover_git_directory() to figure out whether there
	 * is any repository config we should use (but unlike
	 * setup_git_directory_gently(), no global state is changed, most
	 * notably, the current working directory is still the same after the
	 * call).
	 */
	} else if (!discover_git_directory(&commondir, &gitdir)) {
		opts.commondir = commondir.buf;
		opts.git_dir = gitdir.buf;
	}

	config_with_options(cb, data, NULL, &opts);

	strbuf_release(&commondir);
	strbuf_release(&gitdir);
}

static struct config_set_element *configset_find_element(struct config_set *cs, const char *key)
{
	struct config_set_element k;
	struct config_set_element *found_entry;
	char *normalized_key;
	/*
	 * `key` may come from the user, so normalize it before using it
	 * for querying entries from the hashmap.
	 */
	if (git_config_parse_key(key, &normalized_key, NULL))
		return NULL;

	hashmap_entry_init(&k, strhash(normalized_key));
	k.key = normalized_key;
	found_entry = hashmap_get(&cs->config_hash, &k, NULL);
	free(normalized_key);
	return found_entry;
}

static int configset_add_value(struct config_set *cs, const char *key, const char *value)
{
	struct config_set_element *e;
	struct string_list_item *si;
	struct configset_list_item *l_item;
	struct key_value_info *kv_info = xmalloc(sizeof(*kv_info));

	e = configset_find_element(cs, key);
	/*
	 * Since the keys are being fed by git_config*() callback mechanism, they
	 * are already normalized. So simply add them without any further munging.
	 */
	if (!e) {
		e = xmalloc(sizeof(*e));
		hashmap_entry_init(e, strhash(key));
		e->key = xstrdup(key);
		string_list_init(&e->value_list, 1);
		hashmap_add(&cs->config_hash, e);
	}
	si = string_list_append_nodup(&e->value_list, xstrdup_or_null(value));

	ALLOC_GROW(cs->list.items, cs->list.nr + 1, cs->list.alloc);
	l_item = &cs->list.items[cs->list.nr++];
	l_item->e = e;
	l_item->value_index = e->value_list.nr - 1;

	if (!cf)
		die("BUG: configset_add_value has no source");
	if (cf->name) {
		kv_info->filename = strintern(cf->name);
		kv_info->linenr = cf->linenr;
		kv_info->origin_type = cf->origin_type;
	} else {
		/* for values read from `git_config_from_parameters()` */
		kv_info->filename = NULL;
		kv_info->linenr = -1;
		kv_info->origin_type = CONFIG_ORIGIN_CMDLINE;
	}
	kv_info->scope = current_parsing_scope;
	si->util = kv_info;

	return 0;
}

static int config_set_element_cmp(const void *unused_cmp_data,
				  const void *entry,
				  const void *entry_or_key,
				  const void *unused_keydata)
{
	const struct config_set_element *e1 = entry;
	const struct config_set_element *e2 = entry_or_key;

	return strcmp(e1->key, e2->key);
}

void git_configset_init(struct config_set *cs)
{
	hashmap_init(&cs->config_hash, config_set_element_cmp, NULL, 0);
	cs->hash_initialized = 1;
	cs->list.nr = 0;
	cs->list.alloc = 0;
	cs->list.items = NULL;
}

void git_configset_clear(struct config_set *cs)
{
	struct config_set_element *entry;
	struct hashmap_iter iter;
	if (!cs->hash_initialized)
		return;

	hashmap_iter_init(&cs->config_hash, &iter);
	while ((entry = hashmap_iter_next(&iter))) {
		free(entry->key);
		string_list_clear(&entry->value_list, 1);
	}
	hashmap_free(&cs->config_hash, 1);
	cs->hash_initialized = 0;
	free(cs->list.items);
	cs->list.nr = 0;
	cs->list.alloc = 0;
	cs->list.items = NULL;
}

static int config_set_callback(const char *key, const char *value, void *cb)
{
	struct config_set *cs = cb;
	configset_add_value(cs, key, value);
	return 0;
}

int git_configset_add_file(struct config_set *cs, const char *filename)
{
	return git_config_from_file(config_set_callback, filename, cs);
}

int git_configset_get_value(struct config_set *cs, const char *key, const char **value)
{
	const struct string_list *values = NULL;
	/*
	 * Follows "last one wins" semantic, i.e., if there are multiple matches for the
	 * queried key in the files of the configset, the value returned will be the last
	 * value in the value list for that key.
	 */
	values = git_configset_get_value_multi(cs, key);

	if (!values)
		return 1;
	assert(values->nr > 0);
	*value = values->items[values->nr - 1].string;
	return 0;
}

const struct string_list *git_configset_get_value_multi(struct config_set *cs, const char *key)
{
	struct config_set_element *e = configset_find_element(cs, key);
	return e ? &e->value_list : NULL;
}

int git_configset_get_string_const(struct config_set *cs, const char *key, const char **dest)
{
	const char *value;
	if (!git_configset_get_value(cs, key, &value))
		return git_config_string(dest, key, value);
	else
		return 1;
}

int git_configset_get_string(struct config_set *cs, const char *key, char **dest)
{
	return git_configset_get_string_const(cs, key, (const char **)dest);
}

int git_configset_get_int(struct config_set *cs, const char *key, int *dest)
{
	const char *value;
	if (!git_configset_get_value(cs, key, &value)) {
		*dest = git_config_int(key, value);
		return 0;
	} else
		return 1;
}

int git_configset_get_ulong(struct config_set *cs, const char *key, unsigned long *dest)
{
	const char *value;
	if (!git_configset_get_value(cs, key, &value)) {
		*dest = git_config_ulong(key, value);
		return 0;
	} else
		return 1;
}

int git_configset_get_bool(struct config_set *cs, const char *key, int *dest)
{
	const char *value;
	if (!git_configset_get_value(cs, key, &value)) {
		*dest = git_config_bool(key, value);
		return 0;
	} else
		return 1;
}

int git_configset_get_bool_or_int(struct config_set *cs, const char *key,
				int *is_bool, int *dest)
{
	const char *value;
	if (!git_configset_get_value(cs, key, &value)) {
		*dest = git_config_bool_or_int(key, value, is_bool);
		return 0;
	} else
		return 1;
}

int git_configset_get_maybe_bool(struct config_set *cs, const char *key, int *dest)
{
	const char *value;
	if (!git_configset_get_value(cs, key, &value)) {
		*dest = git_parse_maybe_bool(value);
		if (*dest == -1)
			return -1;
		return 0;
	} else
		return 1;
}

int git_configset_get_pathname(struct config_set *cs, const char *key, const char **dest)
{
	const char *value;
	if (!git_configset_get_value(cs, key, &value))
		return git_config_pathname(dest, key, value);
	else
		return 1;
}

/* Functions use to read configuration from a repository */
static void repo_read_config(struct repository *repo)
{
	struct config_options opts;

	opts.respect_includes = 1;
	opts.commondir = repo->commondir;
	opts.git_dir = repo->gitdir;

	if (!repo->config)
		repo->config = xcalloc(1, sizeof(struct config_set));
	else
		git_configset_clear(repo->config);

	git_configset_init(repo->config);

	if (config_with_options(config_set_callback, repo->config, NULL, &opts) < 0)
		/*
		 * config_with_options() normally returns only
		 * zero, as most errors are fatal, and
		 * non-fatal potential errors are guarded by "if"
		 * statements that are entered only when no error is
		 * possible.
		 *
		 * If we ever encounter a non-fatal error, it means
		 * something went really wrong and we should stop
		 * immediately.
		 */
		die(_("unknown error occurred while reading the configuration files"));
}

static void git_config_check_init(struct repository *repo)
{
	if (repo->config && repo->config->hash_initialized)
		return;
	repo_read_config(repo);
}

static void repo_config_clear(struct repository *repo)
{
	if (!repo->config || !repo->config->hash_initialized)
		return;
	git_configset_clear(repo->config);
}

void repo_config(struct repository *repo, config_fn_t fn, void *data)
{
	git_config_check_init(repo);
	configset_iter(repo->config, fn, data);
}

int repo_config_get_value(struct repository *repo,
			  const char *key, const char **value)
{
	git_config_check_init(repo);
	return git_configset_get_value(repo->config, key, value);
}

const struct string_list *repo_config_get_value_multi(struct repository *repo,
						      const char *key)
{
	git_config_check_init(repo);
	return git_configset_get_value_multi(repo->config, key);
}

int repo_config_get_string_const(struct repository *repo,
				 const char *key, const char **dest)
{
	int ret;
	git_config_check_init(repo);
	ret = git_configset_get_string_const(repo->config, key, dest);
	if (ret < 0)
		git_die_config(key, NULL);
	return ret;
}

int repo_config_get_string(struct repository *repo,
			   const char *key, char **dest)
{
	git_config_check_init(repo);
	return repo_config_get_string_const(repo, key, (const char **)dest);
}

int repo_config_get_int(struct repository *repo,
			const char *key, int *dest)
{
	git_config_check_init(repo);
	return git_configset_get_int(repo->config, key, dest);
}

int repo_config_get_ulong(struct repository *repo,
			  const char *key, unsigned long *dest)
{
	git_config_check_init(repo);
	return git_configset_get_ulong(repo->config, key, dest);
}

int repo_config_get_bool(struct repository *repo,
			 const char *key, int *dest)
{
	git_config_check_init(repo);
	return git_configset_get_bool(repo->config, key, dest);
}

int repo_config_get_bool_or_int(struct repository *repo,
				const char *key, int *is_bool, int *dest)
{
	git_config_check_init(repo);
	return git_configset_get_bool_or_int(repo->config, key, is_bool, dest);
}

int repo_config_get_maybe_bool(struct repository *repo,
			       const char *key, int *dest)
{
	git_config_check_init(repo);
	return git_configset_get_maybe_bool(repo->config, key, dest);
}

int repo_config_get_pathname(struct repository *repo,
			     const char *key, const char **dest)
{
	int ret;
	git_config_check_init(repo);
	ret = git_configset_get_pathname(repo->config, key, dest);
	if (ret < 0)
		git_die_config(key, NULL);
	return ret;
}

/* Functions used historically to read configuration from 'the_repository' */
void git_config(config_fn_t fn, void *data)
{
	repo_config(the_repository, fn, data);
}

void git_config_clear(void)
{
	repo_config_clear(the_repository);
}

int git_config_get_value(const char *key, const char **value)
{
	return repo_config_get_value(the_repository, key, value);
}

const struct string_list *git_config_get_value_multi(const char *key)
{
	return repo_config_get_value_multi(the_repository, key);
}

int git_config_get_string_const(const char *key, const char **dest)
{
	return repo_config_get_string_const(the_repository, key, dest);
}

int git_config_get_string(const char *key, char **dest)
{
	return repo_config_get_string(the_repository, key, dest);
}

int git_config_get_int(const char *key, int *dest)
{
	return repo_config_get_int(the_repository, key, dest);
}

int git_config_get_ulong(const char *key, unsigned long *dest)
{
	return repo_config_get_ulong(the_repository, key, dest);
}

int git_config_get_bool(const char *key, int *dest)
{
	return repo_config_get_bool(the_repository, key, dest);
}

int git_config_get_bool_or_int(const char *key, int *is_bool, int *dest)
{
	return repo_config_get_bool_or_int(the_repository, key, is_bool, dest);
}

int git_config_get_maybe_bool(const char *key, int *dest)
{
	return repo_config_get_maybe_bool(the_repository, key, dest);
}

int git_config_get_pathname(const char *key, const char **dest)
{
	return repo_config_get_pathname(the_repository, key, dest);
}

/*
 * Note: This function exists solely to maintain backward compatibility with
 * 'fetch' and 'update_clone' storing configuration in '.gitmodules' and should
 * NOT be used anywhere else.
 *
 * Runs the provided config function on the '.gitmodules' file found in the
 * working directory.
 */
void config_from_gitmodules(config_fn_t fn, void *data)
{
	if (the_repository->worktree) {
		char *file = repo_worktree_path(the_repository, GITMODULES_FILE);
		git_config_from_file(fn, file, data);
		free(file);
	}
}

int git_config_get_expiry(const char *key, const char **output)
{
	int ret = git_config_get_string_const(key, output);
	if (ret)
		return ret;
	if (strcmp(*output, "now")) {
		timestamp_t now = approxidate("now");
		if (approxidate(*output) >= now)
			git_die_config(key, _("Invalid %s: '%s'"), key, *output);
	}
	return ret;
}

int git_config_get_expiry_in_days(const char *key, timestamp_t *expiry, timestamp_t now)
{
	char *expiry_string;
	intmax_t days;
	timestamp_t when;

	if (git_config_get_string(key, &expiry_string))
		return 1; /* no such thing */

	if (git_parse_signed(expiry_string, &days, maximum_signed_value_of_type(int))) {
		const int scale = 86400;
		*expiry = now - days * scale;
		return 0;
	}

	if (!parse_expiry_date(expiry_string, &when)) {
		*expiry = when;
		return 0;
	}
	return -1; /* thing exists but cannot be parsed */
}

int git_config_get_untracked_cache(void)
{
	int val = -1;
	const char *v;

	/* Hack for test programs like test-dump-untracked-cache */
	if (ignore_untracked_cache_config)
		return -1;

	if (!git_config_get_maybe_bool("core.untrackedcache", &val))
		return val;

	if (!git_config_get_value("core.untrackedcache", &v)) {
		if (!strcasecmp(v, "keep"))
			return -1;

		error(_("unknown core.untrackedCache value '%s'; "
			"using 'keep' default value"), v);
		return -1;
	}

	return -1; /* default value */
}

int git_config_get_split_index(void)
{
	int val;

	if (!git_config_get_maybe_bool("core.splitindex", &val))
		return val;

	return -1; /* default value */
}

int git_config_get_max_percent_split_change(void)
{
	int val = -1;

	if (!git_config_get_int("splitindex.maxpercentchange", &val)) {
		if (0 <= val && val <= 100)
			return val;

		return error(_("splitIndex.maxPercentChange value '%d' "
			       "should be between 0 and 100"), val);
	}

	return -1; /* default value */
}

NORETURN
void git_die_config_linenr(const char *key, const char *filename, int linenr)
{
	if (!filename)
		die(_("unable to parse '%s' from command-line config"), key);
	else
		die(_("bad config variable '%s' in file '%s' at line %d"),
		    key, filename, linenr);
}

NORETURN __attribute__((format(printf, 2, 3)))
void git_die_config(const char *key, const char *err, ...)
{
	const struct string_list *values;
	struct key_value_info *kv_info;

	if (err) {
		va_list params;
		va_start(params, err);
		vreportf("error: ", err, params);
		va_end(params);
	}
	values = git_config_get_value_multi(key);
	kv_info = values->items[values->nr - 1].util;
	git_die_config_linenr(key, kv_info->filename, kv_info->linenr);
}

/*
 * Find all the stuff for git_config_set() below.
 */

static struct {
	int baselen;
	char *key;
	int do_not_match;
	regex_t *value_regex;
	int multi_replace;
	size_t *offset;
	unsigned int offset_alloc;
	enum { START, SECTION_SEEN, SECTION_END_SEEN, KEY_SEEN } state;
	int seen;
} store;

static int matches(const char *key, const char *value)
{
	if (strcmp(key, store.key))
		return 0; /* not ours */
	if (!store.value_regex)
		return 1; /* always matches */
	if (store.value_regex == CONFIG_REGEX_NONE)
		return 0; /* never matches */

	return store.do_not_match ^
		(value && !regexec(store.value_regex, value, 0, NULL, 0));
}

static int store_aux(const char *key, const char *value, void *cb)
{
	const char *ep;
	size_t section_len;

	switch (store.state) {
	case KEY_SEEN:
		if (matches(key, value)) {
			if (store.seen == 1 && store.multi_replace == 0) {
				warning(_("%s has multiple values"), key);
			}

			ALLOC_GROW(store.offset, store.seen + 1,
				   store.offset_alloc);

			store.offset[store.seen] = cf->do_ftell(cf);
			store.seen++;
		}
		break;
	case SECTION_SEEN:
		/*
		 * What we are looking for is in store.key (both
		 * section and var), and its section part is baselen
		 * long.  We found key (again, both section and var).
		 * We would want to know if this key is in the same
		 * section as what we are looking for.  We already
		 * know we are in the same section as what should
		 * hold store.key.
		 */
		ep = strrchr(key, '.');
		section_len = ep - key;

		if ((section_len != store.baselen) ||
		    memcmp(key, store.key, section_len+1)) {
			store.state = SECTION_END_SEEN;
			break;
		}

		/*
		 * Do not increment matches: this is no match, but we
		 * just made sure we are in the desired section.
		 */
		ALLOC_GROW(store.offset, store.seen + 1,
			   store.offset_alloc);
		store.offset[store.seen] = cf->do_ftell(cf);
		/* fallthru */
	case SECTION_END_SEEN:
	case START:
		if (matches(key, value)) {
			ALLOC_GROW(store.offset, store.seen + 1,
				   store.offset_alloc);
			store.offset[store.seen] = cf->do_ftell(cf);
			store.state = KEY_SEEN;
			store.seen++;
		} else {
			if (strrchr(key, '.') - key == store.baselen &&
			      !strncmp(key, store.key, store.baselen)) {
					store.state = SECTION_SEEN;
					ALLOC_GROW(store.offset,
						   store.seen + 1,
						   store.offset_alloc);
					store.offset[store.seen] = cf->do_ftell(cf);
			}
		}
	}
	return 0;
}

static int write_error(const char *filename)
{
	error("failed to write new configuration file %s", filename);

	/* Same error code as "failed to rename". */
	return 4;
}

static int store_write_section(int fd, const char *key)
{
	const char *dot;
	int i, success;
	struct strbuf sb = STRBUF_INIT;

	dot = memchr(key, '.', store.baselen);
	if (dot) {
		strbuf_addf(&sb, "[%.*s \"", (int)(dot - key), key);
		for (i = dot - key + 1; i < store.baselen; i++) {
			if (key[i] == '"' || key[i] == '\\')
				strbuf_addch(&sb, '\\');
			strbuf_addch(&sb, key[i]);
		}
		strbuf_addstr(&sb, "\"]\n");
	} else {
		strbuf_addf(&sb, "[%.*s]\n", store.baselen, key);
	}

	success = write_in_full(fd, sb.buf, sb.len) == sb.len;
	strbuf_release(&sb);

	return success;
}

static int store_write_pair(int fd, const char *key, const char *value)
{
	int i, success;
	int length = strlen(key + store.baselen + 1);
	const char *quote = "";
	struct strbuf sb = STRBUF_INIT;

	/*
	 * Check to see if the value needs to be surrounded with a dq pair.
	 * Note that problematic characters are always backslash-quoted; this
	 * check is about not losing leading or trailing SP and strings that
	 * follow beginning-of-comment characters (i.e. ';' and '#') by the
	 * configuration parser.
	 */
	if (value[0] == ' ')
		quote = "\"";
	for (i = 0; value[i]; i++)
		if (value[i] == ';' || value[i] == '#')
			quote = "\"";
	if (i && value[i - 1] == ' ')
		quote = "\"";

	strbuf_addf(&sb, "\t%.*s = %s",
		    length, key + store.baselen + 1, quote);

	for (i = 0; value[i]; i++)
		switch (value[i]) {
		case '\n':
			strbuf_addstr(&sb, "\\n");
			break;
		case '\t':
			strbuf_addstr(&sb, "\\t");
			break;
		case '"':
		case '\\':
			strbuf_addch(&sb, '\\');
		default:
			strbuf_addch(&sb, value[i]);
			break;
		}
	strbuf_addf(&sb, "%s\n", quote);

	success = write_in_full(fd, sb.buf, sb.len) == sb.len;
	strbuf_release(&sb);

	return success;
}

static ssize_t find_beginning_of_line(const char *contents, size_t size,
	size_t offset_, int *found_bracket)
{
	size_t equal_offset = size, bracket_offset = size;
	ssize_t offset;

contline:
	for (offset = offset_-2; offset > 0
			&& contents[offset] != '\n'; offset--)
		switch (contents[offset]) {
			case '=': equal_offset = offset; break;
			case ']': bracket_offset = offset; break;
		}
	if (offset > 0 && contents[offset-1] == '\\') {
		offset_ = offset;
		goto contline;
	}
	if (bracket_offset < equal_offset) {
		*found_bracket = 1;
		offset = bracket_offset+1;
	} else
		offset++;

	return offset;
}

int git_config_set_in_file_gently(const char *config_filename,
				  const char *key, const char *value)
{
	return git_config_set_multivar_in_file_gently(config_filename, key, value, NULL, 0);
}

void git_config_set_in_file(const char *config_filename,
			    const char *key, const char *value)
{
	git_config_set_multivar_in_file(config_filename, key, value, NULL, 0);
}

int git_config_set_gently(const char *key, const char *value)
{
	return git_config_set_multivar_gently(key, value, NULL, 0);
}

void git_config_set(const char *key, const char *value)
{
	git_config_set_multivar(key, value, NULL, 0);
}

/*
 * If value==NULL, unset in (remove from) config,
 * if value_regex!=NULL, disregard key/value pairs where value does not match.
 * if value_regex==CONFIG_REGEX_NONE, do not match any existing values
 *     (only add a new one)
 * if multi_replace==0, nothing, or only one matching key/value is replaced,
 *     else all matching key/values (regardless how many) are removed,
 *     before the new pair is written.
 *
 * Returns 0 on success.
 *
 * This function does this:
 *
 * - it locks the config file by creating ".git/config.lock"
 *
 * - it then parses the config using store_aux() as validator to find
 *   the position on the key/value pair to replace. If it is to be unset,
 *   it must be found exactly once.
 *
 * - the config file is mmap()ed and the part before the match (if any) is
 *   written to the lock file, then the changed part and the rest.
 *
 * - the config file is removed and the lock file rename()d to it.
 *
 */
int git_config_set_multivar_in_file_gently(const char *config_filename,
					   const char *key, const char *value,
					   const char *value_regex,
					   int multi_replace)
{
	int fd = -1, in_fd = -1;
	int ret;
<<<<<<< HEAD
	static struct lock_file lock;
=======
	struct lock_file lock = LOCK_INIT;
>>>>>>> bfffb48c
	char *filename_buf = NULL;
	char *contents = NULL;
	size_t contents_sz;

	/* parse-key returns negative; flip the sign to feed exit(3) */
	ret = 0 - git_config_parse_key(key, &store.key, &store.baselen);
	if (ret)
		goto out_free;

	store.multi_replace = multi_replace;

	if (!config_filename)
		config_filename = filename_buf = git_pathdup("config");

	/*
	 * The lock serves a purpose in addition to locking: the new
	 * contents of .git/config will be written into it.
	 */
	fd = hold_lock_file_for_update(&lock, config_filename, 0);
	if (fd < 0) {
		error_errno("could not lock config file %s", config_filename);
		free(store.key);
		ret = CONFIG_NO_LOCK;
		goto out_free;
	}

	/*
	 * If .git/config does not exist yet, write a minimal version.
	 */
	in_fd = open(config_filename, O_RDONLY);
	if ( in_fd < 0 ) {
		free(store.key);

		if ( ENOENT != errno ) {
			error_errno("opening %s", config_filename);
			ret = CONFIG_INVALID_FILE; /* same as "invalid config file" */
			goto out_free;
		}
		/* if nothing to unset, error out */
		if (value == NULL) {
			ret = CONFIG_NOTHING_SET;
			goto out_free;
		}

		store.key = (char *)key;
		if (!store_write_section(fd, key) ||
		    !store_write_pair(fd, key, value))
			goto write_err_out;
	} else {
		struct stat st;
		size_t copy_begin, copy_end;
		int i, new_line = 0;

		if (value_regex == NULL)
			store.value_regex = NULL;
		else if (value_regex == CONFIG_REGEX_NONE)
			store.value_regex = CONFIG_REGEX_NONE;
		else {
			if (value_regex[0] == '!') {
				store.do_not_match = 1;
				value_regex++;
			} else
				store.do_not_match = 0;

			store.value_regex = (regex_t*)xmalloc(sizeof(regex_t));
			if (regcomp(store.value_regex, value_regex,
					REG_EXTENDED)) {
				error("invalid pattern: %s", value_regex);
				free(store.value_regex);
				ret = CONFIG_INVALID_PATTERN;
				goto out_free;
			}
		}

		ALLOC_GROW(store.offset, 1, store.offset_alloc);
		store.offset[0] = 0;
		store.state = START;
		store.seen = 0;

		/*
		 * After this, store.offset will contain the *end* offset
		 * of the last match, or remain at 0 if no match was found.
		 * As a side effect, we make sure to transform only a valid
		 * existing config file.
		 */
		if (git_config_from_file(store_aux, config_filename, NULL)) {
			error("invalid config file %s", config_filename);
			free(store.key);
			if (store.value_regex != NULL &&
			    store.value_regex != CONFIG_REGEX_NONE) {
				regfree(store.value_regex);
				free(store.value_regex);
			}
			ret = CONFIG_INVALID_FILE;
			goto out_free;
		}

		free(store.key);
		if (store.value_regex != NULL &&
		    store.value_regex != CONFIG_REGEX_NONE) {
			regfree(store.value_regex);
			free(store.value_regex);
		}

		/* if nothing to unset, or too many matches, error out */
		if ((store.seen == 0 && value == NULL) ||
				(store.seen > 1 && multi_replace == 0)) {
			ret = CONFIG_NOTHING_SET;
			goto out_free;
		}

		if (fstat(in_fd, &st) == -1) {
			error_errno(_("fstat on %s failed"), config_filename);
			ret = CONFIG_INVALID_FILE;
			goto out_free;
		}

		contents_sz = xsize_t(st.st_size);
		contents = xmmap_gently(NULL, contents_sz, PROT_READ,
					MAP_PRIVATE, in_fd, 0);
		if (contents == MAP_FAILED) {
			if (errno == ENODEV && S_ISDIR(st.st_mode))
				errno = EISDIR;
			error_errno("unable to mmap '%s'", config_filename);
			ret = CONFIG_INVALID_FILE;
			contents = NULL;
			goto out_free;
		}
		close(in_fd);
		in_fd = -1;

		if (chmod(get_lock_file_path(&lock), st.st_mode & 07777) < 0) {
			error_errno("chmod on %s failed", get_lock_file_path(&lock));
			ret = CONFIG_NO_WRITE;
			goto out_free;
		}

		if (store.seen == 0)
			store.seen = 1;

		for (i = 0, copy_begin = 0; i < store.seen; i++) {
			if (store.offset[i] == 0) {
				store.offset[i] = copy_end = contents_sz;
			} else if (store.state != KEY_SEEN) {
				copy_end = store.offset[i];
			} else
				copy_end = find_beginning_of_line(
					contents, contents_sz,
					store.offset[i]-2, &new_line);

			if (copy_end > 0 && contents[copy_end-1] != '\n')
				new_line = 1;

			/* write the first part of the config */
			if (copy_end > copy_begin) {
				if (write_in_full(fd, contents + copy_begin,
						  copy_end - copy_begin) <
				    copy_end - copy_begin)
					goto write_err_out;
				if (new_line &&
				    write_str_in_full(fd, "\n") != 1)
					goto write_err_out;
			}
			copy_begin = store.offset[i];
		}

		/* write the pair (value == NULL means unset) */
		if (value != NULL) {
			if (store.state == START) {
				if (!store_write_section(fd, key))
					goto write_err_out;
			}
			if (!store_write_pair(fd, key, value))
				goto write_err_out;
		}

		/* write the rest of the config */
		if (copy_begin < contents_sz)
			if (write_in_full(fd, contents + copy_begin,
					  contents_sz - copy_begin) <
			    contents_sz - copy_begin)
				goto write_err_out;

		munmap(contents, contents_sz);
		contents = NULL;
	}

	if (commit_lock_file(&lock) < 0) {
		error_errno("could not write config file %s", config_filename);
		ret = CONFIG_NO_WRITE;
		goto out_free;
	}

	ret = 0;

	/* Invalidate the config cache */
	git_config_clear();

out_free:
	rollback_lock_file(&lock);
	free(filename_buf);
	if (contents)
		munmap(contents, contents_sz);
	if (in_fd >= 0)
		close(in_fd);
	return ret;

write_err_out:
	ret = write_error(get_lock_file_path(&lock));
	goto out_free;

}

void git_config_set_multivar_in_file(const char *config_filename,
				     const char *key, const char *value,
				     const char *value_regex, int multi_replace)
{
	if (!git_config_set_multivar_in_file_gently(config_filename, key, value,
						    value_regex, multi_replace))
		return;
	if (value)
		die(_("could not set '%s' to '%s'"), key, value);
	else
		die(_("could not unset '%s'"), key);
}

int git_config_set_multivar_gently(const char *key, const char *value,
				   const char *value_regex, int multi_replace)
{
	return git_config_set_multivar_in_file_gently(NULL, key, value, value_regex,
						      multi_replace);
}

void git_config_set_multivar(const char *key, const char *value,
			     const char *value_regex, int multi_replace)
{
	git_config_set_multivar_in_file(NULL, key, value, value_regex,
					multi_replace);
}

static int section_name_match (const char *buf, const char *name)
{
	int i = 0, j = 0, dot = 0;
	if (buf[i] != '[')
		return 0;
	for (i = 1; buf[i] && buf[i] != ']'; i++) {
		if (!dot && isspace(buf[i])) {
			dot = 1;
			if (name[j++] != '.')
				break;
			for (i++; isspace(buf[i]); i++)
				; /* do nothing */
			if (buf[i] != '"')
				break;
			continue;
		}
		if (buf[i] == '\\' && dot)
			i++;
		else if (buf[i] == '"' && dot) {
			for (i++; isspace(buf[i]); i++)
				; /* do_nothing */
			break;
		}
		if (buf[i] != name[j++])
			break;
	}
	if (buf[i] == ']' && name[j] == 0) {
		/*
		 * We match, now just find the right length offset by
		 * gobbling up any whitespace after it, as well
		 */
		i++;
		for (; buf[i] && isspace(buf[i]); i++)
			; /* do nothing */
		return i;
	}
	return 0;
}

static int section_name_is_ok(const char *name)
{
	/* Empty section names are bogus. */
	if (!*name)
		return 0;

	/*
	 * Before a dot, we must be alphanumeric or dash. After the first dot,
	 * anything goes, so we can stop checking.
	 */
	for (; *name && *name != '.'; name++)
		if (*name != '-' && !isalnum(*name))
			return 0;
	return 1;
}

/* if new_name == NULL, the section is removed instead */
int git_config_rename_section_in_file(const char *config_filename,
				      const char *old_name, const char *new_name)
{
	int ret = 0, remove = 0;
	char *filename_buf = NULL;
	struct lock_file *lock;
	int out_fd;
	char buf[1024];
	FILE *config_file = NULL;
	struct stat st;

	if (new_name && !section_name_is_ok(new_name)) {
		ret = error("invalid section name: %s", new_name);
		goto out_no_rollback;
	}

	if (!config_filename)
		config_filename = filename_buf = git_pathdup("config");

	lock = xcalloc(1, sizeof(struct lock_file));
	out_fd = hold_lock_file_for_update(lock, config_filename, 0);
	if (out_fd < 0) {
		ret = error("could not lock config file %s", config_filename);
		goto out;
	}

	if (!(config_file = fopen(config_filename, "rb"))) {
		ret = warn_on_fopen_errors(config_filename);
		if (ret)
			goto out;
		/* no config file means nothing to rename, no error */
		goto commit_and_out;
	}

	if (fstat(fileno(config_file), &st) == -1) {
		ret = error_errno(_("fstat on %s failed"), config_filename);
		goto out;
	}

	if (chmod(get_lock_file_path(lock), st.st_mode & 07777) < 0) {
		ret = error_errno("chmod on %s failed",
				  get_lock_file_path(lock));
		goto out;
	}

	while (fgets(buf, sizeof(buf), config_file)) {
		int i;
		int length;
		char *output = buf;
		for (i = 0; buf[i] && isspace(buf[i]); i++)
			; /* do nothing */
		if (buf[i] == '[') {
			/* it's a section */
			int offset = section_name_match(&buf[i], old_name);
			if (offset > 0) {
				ret++;
				if (new_name == NULL) {
					remove = 1;
					continue;
				}
				store.baselen = strlen(new_name);
				if (!store_write_section(out_fd, new_name)) {
					ret = write_error(get_lock_file_path(lock));
					goto out;
				}
				/*
				 * We wrote out the new section, with
				 * a newline, now skip the old
				 * section's length
				 */
				output += offset + i;
				if (strlen(output) > 0) {
					/*
					 * More content means there's
					 * a declaration to put on the
					 * next line; indent with a
					 * tab
					 */
					output -= 1;
					output[0] = '\t';
				}
			}
			remove = 0;
		}
		if (remove)
			continue;
		length = strlen(output);
		if (write_in_full(out_fd, output, length) != length) {
			ret = write_error(get_lock_file_path(lock));
			goto out;
		}
	}
	fclose(config_file);
	config_file = NULL;
commit_and_out:
	if (commit_lock_file(lock) < 0)
		ret = error_errno("could not write config file %s",
				  config_filename);
out:
	if (config_file)
		fclose(config_file);
	rollback_lock_file(lock);
out_no_rollback:
	free(filename_buf);
	return ret;
}

int git_config_rename_section(const char *old_name, const char *new_name)
{
	return git_config_rename_section_in_file(NULL, old_name, new_name);
}

/*
 * Call this to report error for your variable that should not
 * get a boolean value (i.e. "[my] var" means "true").
 */
#undef config_error_nonbool
int config_error_nonbool(const char *var)
{
	return error("missing value for '%s'", var);
}

int parse_config_key(const char *var,
		     const char *section,
		     const char **subsection, int *subsection_len,
		     const char **key)
{
	const char *dot;

	/* Does it start with "section." ? */
	if (!skip_prefix(var, section, &var) || *var != '.')
		return -1;

	/*
	 * Find the key; we don't know yet if we have a subsection, but we must
	 * parse backwards from the end, since the subsection may have dots in
	 * it, too.
	 */
	dot = strrchr(var, '.');
	*key = dot + 1;

	/* Did we have a subsection at all? */
	if (dot == var) {
		if (subsection) {
			*subsection = NULL;
			*subsection_len = 0;
		}
	}
	else {
		if (!subsection)
			return -1;
		*subsection = var + 1;
		*subsection_len = dot - *subsection;
	}

	return 0;
}

const char *current_config_origin_type(void)
{
	int type;
	if (current_config_kvi)
		type = current_config_kvi->origin_type;
	else if(cf)
		type = cf->origin_type;
	else
		die("BUG: current_config_origin_type called outside config callback");

	switch (type) {
	case CONFIG_ORIGIN_BLOB:
		return "blob";
	case CONFIG_ORIGIN_FILE:
		return "file";
	case CONFIG_ORIGIN_STDIN:
		return "standard input";
	case CONFIG_ORIGIN_SUBMODULE_BLOB:
		return "submodule-blob";
	case CONFIG_ORIGIN_CMDLINE:
		return "command line";
	default:
		die("BUG: unknown config origin type");
	}
}

const char *current_config_name(void)
{
	const char *name;
	if (current_config_kvi)
		name = current_config_kvi->filename;
	else if (cf)
		name = cf->name;
	else
		die("BUG: current_config_name called outside config callback");
	return name ? name : "";
}

enum config_scope current_config_scope(void)
{
	if (current_config_kvi)
		return current_config_kvi->scope;
	else
		return current_parsing_scope;
}<|MERGE_RESOLUTION|>--- conflicted
+++ resolved
@@ -2450,11 +2450,7 @@
 {
 	int fd = -1, in_fd = -1;
 	int ret;
-<<<<<<< HEAD
-	static struct lock_file lock;
-=======
 	struct lock_file lock = LOCK_INIT;
->>>>>>> bfffb48c
 	char *filename_buf = NULL;
 	char *contents = NULL;
 	size_t contents_sz;
