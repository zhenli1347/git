/*
 * GIT - The information manager from hell
 *
 * Copyright (C) Linus Torvalds, 2005
 * Copyright (C) Johannes Schindelin, 2005
 *
 */
#include "git-compat-util.h"
#include "abspath.h"
#include "advice.h"
#include "alloc.h"
#include "date.h"
#include "branch.h"
#include "config.h"
#include "convert.h"
#include "environment.h"
#include "gettext.h"
#include "ident.h"
#include "repository.h"
#include "lockfile.h"
#include "mailmap.h"
#include "exec-cmd.h"
#include "strbuf.h"
#include "quote.h"
#include "hashmap.h"
#include "string-list.h"
#include "object-name.h"
#include "object-store-ll.h"
#include "pager.h"
#include "path.h"
#include "utf8.h"
#include "dir.h"
#include "color.h"
#include "replace-object.h"
#include "refs.h"
#include "setup.h"
#include "strvec.h"
#include "trace2.h"
#include "wildmatch.h"
#include "worktree.h"
#include "ws.h"
#include "wrapper.h"
#include "write-or-die.h"

struct config_source {
	struct config_source *prev;
	union {
		FILE *file;
		struct config_buf {
			const char *buf;
			size_t len;
			size_t pos;
		} buf;
	} u;
	enum config_origin_type origin_type;
	const char *name;
	const char *path;
	enum config_error_action default_error_action;
	int linenr;
	int eof;
	size_t total_len;
	struct strbuf value;
	struct strbuf var;
	unsigned subsection_case_sensitive : 1;

	int (*do_fgetc)(struct config_source *c);
	int (*do_ungetc)(int c, struct config_source *conf);
	long (*do_ftell)(struct config_source *c);
};
#define CONFIG_SOURCE_INIT { 0 }

<<<<<<< HEAD
struct config_reader {
	/*
	 * These members record the "current" config source, which can be
	 * accessed by parsing callbacks.
	 *
	 * The "source" variable will be non-NULL only when we are actually
	 * parsing a real config source (file, blob, cmdline, etc).
	 *
	 * The "config_kvi" variable will be non-NULL only when we are feeding
	 * cached config from a configset into a callback.
	 *
	 * They cannot be non-NULL at the same time. If they are both NULL, then
	 * we aren't parsing anything (and depending on the function looking at
	 * the variables, it's either a bug for it to be called in the first
	 * place, or it's a function which can be reused for non-config
	 * purposes, and should fall back to some sane behavior).
	 */
	struct config_source *source;
	struct key_value_info *config_kvi;
	/*
	 * The "scope" of the current config source being parsed (repo, global,
	 * etc). Like "source", this is only set when parsing a config source.
	 * It's not part of "source" because it transcends a single file (i.e.,
	 * a file included from .git/config is still in "repo" scope).
	 *
	 * When iterating through a configset, the equivalent value is
	 * "config_kvi.scope" (see above).
	 */
	enum config_scope parsing_scope;
};
/*
 * Where possible, prefer to accept "struct config_reader" as an arg than to use
 * "the_reader". "the_reader" should only be used if that is infeasible, e.g. in
 * a public function.
 */
static struct config_reader the_reader;

static inline void config_reader_push_source(struct config_reader *reader,
					     struct config_source *top)
{
	top->prev = reader->source;
	reader->source = top;
}

static inline struct config_source *config_reader_pop_source(struct config_reader *reader)
{
	struct config_source *ret;
	if (!reader->source)
		BUG("tried to pop config source, but we weren't reading config");
	ret = reader->source;
	reader->source = reader->source->prev;
	return ret;
}

static inline void config_reader_set_kvi(struct config_reader *reader,
					 struct key_value_info *kvi)
{
	reader->config_kvi = kvi;
}

static inline void config_reader_set_scope(struct config_reader *reader,
					   enum config_scope scope)
{
	reader->parsing_scope = scope;
}

=======
>>>>>>> 6e8e7981
static int pack_compression_seen;
static int zlib_compression_seen;

/*
 * Config that comes from trusted scopes, namely:
 * - CONFIG_SCOPE_SYSTEM (e.g. /etc/gitconfig)
 * - CONFIG_SCOPE_GLOBAL (e.g. $HOME/.gitconfig, $XDG_CONFIG_HOME/git)
 * - CONFIG_SCOPE_COMMAND (e.g. "-c" option, environment variables)
 *
 * This is declared here for code cleanliness, but unlike the other
 * static variables, this does not hold config parser state.
 */
static struct config_set protected_config;

static int config_file_fgetc(struct config_source *conf)
{
	return getc_unlocked(conf->u.file);
}

static int config_file_ungetc(int c, struct config_source *conf)
{
	return ungetc(c, conf->u.file);
}

static long config_file_ftell(struct config_source *conf)
{
	return ftell(conf->u.file);
}


static int config_buf_fgetc(struct config_source *conf)
{
	if (conf->u.buf.pos < conf->u.buf.len)
		return conf->u.buf.buf[conf->u.buf.pos++];

	return EOF;
}

static int config_buf_ungetc(int c, struct config_source *conf)
{
	if (conf->u.buf.pos > 0) {
		conf->u.buf.pos--;
		if (conf->u.buf.buf[conf->u.buf.pos] != c)
			BUG("config_buf can only ungetc the same character");
		return c;
	}

	return EOF;
}

static long config_buf_ftell(struct config_source *conf)
{
	return conf->u.buf.pos;
}

struct config_include_data {
	int depth;
	config_fn_t fn;
	void *data;
	const struct config_options *opts;
	struct git_config_source *config_source;
	struct repository *repo;

	/*
	 * All remote URLs discovered when reading all config files.
	 */
	struct string_list *remote_urls;
};
#define CONFIG_INCLUDE_INIT { 0 }

static int git_config_include(const char *var, const char *value,
			      const struct config_context *ctx, void *data);

#define MAX_INCLUDE_DEPTH 10
static const char include_depth_advice[] = N_(
"exceeded maximum include depth (%d) while including\n"
"	%s\n"
"from\n"
"	%s\n"
"This might be due to circular includes.");
static int handle_path_include(const struct key_value_info *kvi,
			       const char *path,
			       struct config_include_data *inc)
{
	int ret = 0;
	struct strbuf buf = STRBUF_INIT;
	char *expanded;

	if (!path)
		return config_error_nonbool("include.path");

	expanded = interpolate_path(path, 0);
	if (!expanded)
		return error(_("could not expand include path '%s'"), path);
	path = expanded;

	/*
	 * Use an absolute path as-is, but interpret relative paths
	 * based on the including config file.
	 */
	if (!is_absolute_path(path)) {
		char *slash;

		if (!kvi || !kvi->path) {
			ret = error(_("relative config includes must come from files"));
			goto cleanup;
		}

		slash = find_last_dir_sep(kvi->path);
		if (slash)
			strbuf_add(&buf, kvi->path, slash - kvi->path + 1);
		strbuf_addstr(&buf, path);
		path = buf.buf;
	}

	if (!access_or_die(path, R_OK, 0)) {
		if (++inc->depth > MAX_INCLUDE_DEPTH)
			die(_(include_depth_advice), MAX_INCLUDE_DEPTH, path,
			    !kvi ? "<unknown>" :
			    kvi->filename ? kvi->filename :
			    "the command line");
		ret = git_config_from_file_with_options(git_config_include, path, inc,
							kvi->scope, NULL);
		inc->depth--;
	}
cleanup:
	strbuf_release(&buf);
	free(expanded);
	return ret;
}

static void add_trailing_starstar_for_dir(struct strbuf *pat)
{
	if (pat->len && is_dir_sep(pat->buf[pat->len - 1]))
		strbuf_addstr(pat, "**");
}

static int prepare_include_condition_pattern(const struct key_value_info *kvi,
					     struct strbuf *pat)
{
	struct strbuf path = STRBUF_INIT;
	char *expanded;
	int prefix = 0;

	expanded = interpolate_path(pat->buf, 1);
	if (expanded) {
		strbuf_reset(pat);
		strbuf_addstr(pat, expanded);
		free(expanded);
	}

	if (pat->buf[0] == '.' && is_dir_sep(pat->buf[1])) {
		const char *slash;

		if (!kvi || !kvi->path)
			return error(_("relative config include "
				       "conditionals must come from files"));

		strbuf_realpath(&path, kvi->path, 1);
		slash = find_last_dir_sep(path.buf);
		if (!slash)
			BUG("how is this possible?");
		strbuf_splice(pat, 0, 1, path.buf, slash - path.buf);
		prefix = slash - path.buf + 1 /* slash */;
	} else if (!is_absolute_path(pat->buf))
		strbuf_insertstr(pat, 0, "**/");

	add_trailing_starstar_for_dir(pat);

	strbuf_release(&path);
	return prefix;
}

static int include_by_gitdir(const struct key_value_info *kvi,
			     const struct config_options *opts,
			     const char *cond, size_t cond_len, int icase)
{
	struct strbuf text = STRBUF_INIT;
	struct strbuf pattern = STRBUF_INIT;
	int ret = 0, prefix;
	const char *git_dir;
	int already_tried_absolute = 0;

	if (opts->git_dir)
		git_dir = opts->git_dir;
	else
		goto done;

	strbuf_realpath(&text, git_dir, 1);
	strbuf_add(&pattern, cond, cond_len);
	prefix = prepare_include_condition_pattern(kvi, &pattern);

again:
	if (prefix < 0)
		goto done;

	if (prefix > 0) {
		/*
		 * perform literal matching on the prefix part so that
		 * any wildcard character in it can't create side effects.
		 */
		if (text.len < prefix)
			goto done;
		if (!icase && strncmp(pattern.buf, text.buf, prefix))
			goto done;
		if (icase && strncasecmp(pattern.buf, text.buf, prefix))
			goto done;
	}

	ret = !wildmatch(pattern.buf + prefix, text.buf + prefix,
			 WM_PATHNAME | (icase ? WM_CASEFOLD : 0));

	if (!ret && !already_tried_absolute) {
		/*
		 * We've tried e.g. matching gitdir:~/work, but if
		 * ~/work is a symlink to /mnt/storage/work
		 * strbuf_realpath() will expand it, so the rule won't
		 * match. Let's match against a
		 * strbuf_add_absolute_path() version of the path,
		 * which'll do the right thing
		 */
		strbuf_reset(&text);
		strbuf_add_absolute_path(&text, git_dir);
		already_tried_absolute = 1;
		goto again;
	}
done:
	strbuf_release(&pattern);
	strbuf_release(&text);
	return ret;
}

static int include_by_branch(const char *cond, size_t cond_len)
{
	int flags;
	int ret;
	struct strbuf pattern = STRBUF_INIT;
	const char *refname = !the_repository->gitdir ?
		NULL : resolve_ref_unsafe("HEAD", 0, NULL, &flags);
	const char *shortname;

	if (!refname || !(flags & REF_ISSYMREF)	||
			!skip_prefix(refname, "refs/heads/", &shortname))
		return 0;

	strbuf_add(&pattern, cond, cond_len);
	add_trailing_starstar_for_dir(&pattern);
	ret = !wildmatch(pattern.buf, shortname, WM_PATHNAME);
	strbuf_release(&pattern);
	return ret;
}

static int add_remote_url(const char *var, const char *value,
			  const struct config_context *ctx UNUSED, void *data)
{
	struct string_list *remote_urls = data;
	const char *remote_name;
	size_t remote_name_len;
	const char *key;

	if (!parse_config_key(var, "remote", &remote_name, &remote_name_len,
			      &key) &&
	    remote_name &&
	    !strcmp(key, "url"))
		string_list_append(remote_urls, value);
	return 0;
}

static void populate_remote_urls(struct config_include_data *inc)
{
	struct config_options opts;

	opts = *inc->opts;
	opts.unconditional_remote_url = 1;

	inc->remote_urls = xmalloc(sizeof(*inc->remote_urls));
	string_list_init_dup(inc->remote_urls);
	config_with_options(add_remote_url, inc->remote_urls,
			    inc->config_source, inc->repo, &opts);
}

static int forbid_remote_url(const char *var, const char *value UNUSED,
			     const struct config_context *ctx UNUSED,
			     void *data UNUSED)
{
	const char *remote_name;
	size_t remote_name_len;
	const char *key;

	if (!parse_config_key(var, "remote", &remote_name, &remote_name_len,
			      &key) &&
	    remote_name &&
	    !strcmp(key, "url"))
		die(_("remote URLs cannot be configured in file directly or indirectly included by includeIf.hasconfig:remote.*.url"));
	return 0;
}

static int at_least_one_url_matches_glob(const char *glob, int glob_len,
					 struct string_list *remote_urls)
{
	struct strbuf pattern = STRBUF_INIT;
	struct string_list_item *url_item;
	int found = 0;

	strbuf_add(&pattern, glob, glob_len);
	for_each_string_list_item(url_item, remote_urls) {
		if (!wildmatch(pattern.buf, url_item->string, WM_PATHNAME)) {
			found = 1;
			break;
		}
	}
	strbuf_release(&pattern);
	return found;
}

static int include_by_remote_url(struct config_include_data *inc,
		const char *cond, size_t cond_len)
{
	if (inc->opts->unconditional_remote_url)
		return 1;
	if (!inc->remote_urls)
		populate_remote_urls(inc);
	return at_least_one_url_matches_glob(cond, cond_len,
					     inc->remote_urls);
}

static int include_condition_is_true(const struct key_value_info *kvi,
				     struct config_include_data *inc,
				     const char *cond, size_t cond_len)
{
	const struct config_options *opts = inc->opts;

	if (skip_prefix_mem(cond, cond_len, "gitdir:", &cond, &cond_len))
		return include_by_gitdir(kvi, opts, cond, cond_len, 0);
	else if (skip_prefix_mem(cond, cond_len, "gitdir/i:", &cond, &cond_len))
		return include_by_gitdir(kvi, opts, cond, cond_len, 1);
	else if (skip_prefix_mem(cond, cond_len, "onbranch:", &cond, &cond_len))
		return include_by_branch(cond, cond_len);
	else if (skip_prefix_mem(cond, cond_len, "hasconfig:remote.*.url:", &cond,
				   &cond_len))
		return include_by_remote_url(inc, cond, cond_len);

	/* unknown conditionals are always false */
	return 0;
}

static int git_config_include(const char *var, const char *value,
			      const struct config_context *ctx,
			      void *data)
{
	struct config_include_data *inc = data;
	const char *cond, *key;
	size_t cond_len;
	int ret;

	/*
	 * Pass along all values, including "include" directives; this makes it
	 * possible to query information on the includes themselves.
	 */
	ret = inc->fn(var, value, ctx, inc->data);
	if (ret < 0)
		return ret;

	if (!strcmp(var, "include.path"))
		ret = handle_path_include(ctx->kvi, value, inc);

	if (!parse_config_key(var, "includeif", &cond, &cond_len, &key) &&
	    cond && include_condition_is_true(ctx->kvi, inc, cond, cond_len) &&
	    !strcmp(key, "path")) {
		config_fn_t old_fn = inc->fn;

		if (inc->opts->unconditional_remote_url)
			inc->fn = forbid_remote_url;
		ret = handle_path_include(ctx->kvi, value, inc);
		inc->fn = old_fn;
	}

	return ret;
}

static void git_config_push_split_parameter(const char *key, const char *value)
{
	struct strbuf env = STRBUF_INIT;
	const char *old = getenv(CONFIG_DATA_ENVIRONMENT);
	if (old && *old) {
		strbuf_addstr(&env, old);
		strbuf_addch(&env, ' ');
	}
	sq_quote_buf(&env, key);
	strbuf_addch(&env, '=');
	if (value)
		sq_quote_buf(&env, value);
	setenv(CONFIG_DATA_ENVIRONMENT, env.buf, 1);
	strbuf_release(&env);
}

void git_config_push_parameter(const char *text)
{
	const char *value;

	/*
	 * When we see:
	 *
	 *   section.subsection=with=equals.key=value
	 *
	 * we cannot tell if it means:
	 *
	 *   [section "subsection=with=equals"]
	 *   key = value
	 *
	 * or:
	 *
	 *   [section]
	 *   subsection = with=equals.key=value
	 *
	 * We parse left-to-right for the first "=", meaning we'll prefer to
	 * keep the value intact over the subsection. This is historical, but
	 * also sensible since values are more likely to contain odd or
	 * untrusted input than a section name.
	 *
	 * A missing equals is explicitly allowed (as a bool-only entry).
	 */
	value = strchr(text, '=');
	if (value) {
		char *key = xmemdupz(text, value - text);
		git_config_push_split_parameter(key, value + 1);
		free(key);
	} else {
		git_config_push_split_parameter(text, NULL);
	}
}

void git_config_push_env(const char *spec)
{
	char *key;
	const char *env_name;
	const char *env_value;

	env_name = strrchr(spec, '=');
	if (!env_name)
		die(_("invalid config format: %s"), spec);
	key = xmemdupz(spec, env_name - spec);
	env_name++;
	if (!*env_name)
		die(_("missing environment variable name for configuration '%.*s'"),
		    (int)(env_name - spec - 1), spec);

	env_value = getenv(env_name);
	if (!env_value)
		die(_("missing environment variable '%s' for configuration '%.*s'"),
		    env_name, (int)(env_name - spec - 1), spec);

	git_config_push_split_parameter(key, env_value);
	free(key);
}

static inline int iskeychar(int c)
{
	return isalnum(c) || c == '-';
}

/*
 * Auxiliary function to sanity-check and split the key into the section
 * identifier and variable name.
 *
 * Returns 0 on success, -1 when there is an invalid character in the key and
 * -2 if there is no section name in the key.
 *
 * store_key - pointer to char* which will hold a copy of the key with
 *             lowercase section and variable name
 * baselen - pointer to size_t which will hold the length of the
 *           section + subsection part, can be NULL
 */
int git_config_parse_key(const char *key, char **store_key, size_t *baselen_)
{
	size_t i, baselen;
	int dot;
	const char *last_dot = strrchr(key, '.');

	/*
	 * Since "key" actually contains the section name and the real
	 * key name separated by a dot, we have to know where the dot is.
	 */

	if (last_dot == NULL || last_dot == key) {
		error(_("key does not contain a section: %s"), key);
		return -CONFIG_NO_SECTION_OR_NAME;
	}

	if (!last_dot[1]) {
		error(_("key does not contain variable name: %s"), key);
		return -CONFIG_NO_SECTION_OR_NAME;
	}

	baselen = last_dot - key;
	if (baselen_)
		*baselen_ = baselen;

	/*
	 * Validate the key and while at it, lower case it for matching.
	 */
	*store_key = xmallocz(strlen(key));

	dot = 0;
	for (i = 0; key[i]; i++) {
		unsigned char c = key[i];
		if (c == '.')
			dot = 1;
		/* Leave the extended basename untouched.. */
		if (!dot || i > baselen) {
			if (!iskeychar(c) ||
			    (i == baselen + 1 && !isalpha(c))) {
				error(_("invalid key: %s"), key);
				goto out_free_ret_1;
			}
			c = tolower(c);
		} else if (c == '\n') {
			error(_("invalid key (newline): %s"), key);
			goto out_free_ret_1;
		}
		(*store_key)[i] = c;
	}

	return 0;

out_free_ret_1:
	FREE_AND_NULL(*store_key);
	return -CONFIG_INVALID_KEY;
}

static int config_parse_pair(const char *key, const char *value,
			     struct key_value_info *kvi,
			     config_fn_t fn, void *data)
{
	char *canonical_name;
	int ret;
	struct config_context ctx = {
		.kvi = kvi,
	};

	if (!strlen(key))
		return error(_("empty config key"));
	if (git_config_parse_key(key, &canonical_name, NULL))
		return -1;

	ret = (fn(canonical_name, value, &ctx, data) < 0) ? -1 : 0;
	free(canonical_name);
	return ret;
}


/* for values read from `git_config_from_parameters()` */
void kvi_from_param(struct key_value_info *out)
{
	out->filename = NULL;
	out->linenr = -1;
	out->origin_type = CONFIG_ORIGIN_CMDLINE;
	out->scope = CONFIG_SCOPE_COMMAND;
	out->path = NULL;
}

int git_config_parse_parameter(const char *text,
			       config_fn_t fn, void *data)
{
	const char *value;
	struct strbuf **pair;
	int ret;
	struct key_value_info kvi = KVI_INIT;

	kvi_from_param(&kvi);

	pair = strbuf_split_str(text, '=', 2);
	if (!pair[0])
		return error(_("bogus config parameter: %s"), text);

	if (pair[0]->len && pair[0]->buf[pair[0]->len - 1] == '=') {
		strbuf_setlen(pair[0], pair[0]->len - 1);
		value = pair[1] ? pair[1]->buf : "";
	} else {
		value = NULL;
	}

	strbuf_trim(pair[0]);
	if (!pair[0]->len) {
		strbuf_list_free(pair);
		return error(_("bogus config parameter: %s"), text);
	}

	ret = config_parse_pair(pair[0]->buf, value, &kvi, fn, data);
	strbuf_list_free(pair);
	return ret;
}

static int parse_config_env_list(char *env, struct key_value_info *kvi,
				 config_fn_t fn, void *data)
{
	char *cur = env;
	while (cur && *cur) {
		const char *key = sq_dequote_step(cur, &cur);
		if (!key)
			return error(_("bogus format in %s"),
				     CONFIG_DATA_ENVIRONMENT);

		if (!cur || isspace(*cur)) {
			/* old-style 'key=value' */
			if (git_config_parse_parameter(key, fn, data) < 0)
				return -1;
		}
		else if (*cur == '=') {
			/* new-style 'key'='value' */
			const char *value;

			cur++;
			if (*cur == '\'') {
				/* quoted value */
				value = sq_dequote_step(cur, &cur);
				if (!value || (cur && !isspace(*cur))) {
					return error(_("bogus format in %s"),
						     CONFIG_DATA_ENVIRONMENT);
				}
			} else if (!*cur || isspace(*cur)) {
				/* implicit bool: 'key'= */
				value = NULL;
			} else {
				return error(_("bogus format in %s"),
					     CONFIG_DATA_ENVIRONMENT);
			}

			if (config_parse_pair(key, value, kvi, fn, data) < 0)
				return -1;
		}
		else {
			/* unknown format */
			return error(_("bogus format in %s"),
				     CONFIG_DATA_ENVIRONMENT);
		}

		if (cur) {
			while (isspace(*cur))
				cur++;
		}
	}
	return 0;
}

int git_config_from_parameters(config_fn_t fn, void *data)
{
	const char *env;
	struct strbuf envvar = STRBUF_INIT;
	struct strvec to_free = STRVEC_INIT;
	int ret = 0;
	char *envw = NULL;
	struct key_value_info kvi = KVI_INIT;

	kvi_from_param(&kvi);
	env = getenv(CONFIG_COUNT_ENVIRONMENT);
	if (env) {
		unsigned long count;
		char *endp;
		int i;

		count = strtoul(env, &endp, 10);
		if (*endp) {
			ret = error(_("bogus count in %s"), CONFIG_COUNT_ENVIRONMENT);
			goto out;
		}
		if (count > INT_MAX) {
			ret = error(_("too many entries in %s"), CONFIG_COUNT_ENVIRONMENT);
			goto out;
		}

		for (i = 0; i < count; i++) {
			const char *key, *value;

			strbuf_addf(&envvar, "GIT_CONFIG_KEY_%d", i);
			key = getenv_safe(&to_free, envvar.buf);
			if (!key) {
				ret = error(_("missing config key %s"), envvar.buf);
				goto out;
			}
			strbuf_reset(&envvar);

			strbuf_addf(&envvar, "GIT_CONFIG_VALUE_%d", i);
			value = getenv_safe(&to_free, envvar.buf);
			if (!value) {
				ret = error(_("missing config value %s"), envvar.buf);
				goto out;
			}
			strbuf_reset(&envvar);

			if (config_parse_pair(key, value, &kvi, fn, data) < 0) {
				ret = -1;
				goto out;
			}
		}
	}

	env = getenv(CONFIG_DATA_ENVIRONMENT);
	if (env) {
		/* sq_dequote will write over it */
		envw = xstrdup(env);
		if (parse_config_env_list(envw, &kvi, fn, data) < 0) {
			ret = -1;
			goto out;
		}
	}

out:
	strbuf_release(&envvar);
	strvec_clear(&to_free);
	free(envw);
	return ret;
}

static int get_next_char(struct config_source *cs)
{
	int c = cs->do_fgetc(cs);

	if (c == '\r') {
		/* DOS like systems */
		c = cs->do_fgetc(cs);
		if (c != '\n') {
			if (c != EOF)
				cs->do_ungetc(c, cs);
			c = '\r';
		}
	}

	if (c != EOF && ++cs->total_len > INT_MAX) {
		/*
		 * This is an absurdly long config file; refuse to parse
		 * further in order to protect downstream code from integer
		 * overflows. Note that we can't return an error specifically,
		 * but we can mark EOF and put trash in the return value,
		 * which will trigger a parse error.
		 */
		cs->eof = 1;
		return 0;
	}

	if (c == '\n')
		cs->linenr++;
	if (c == EOF) {
		cs->eof = 1;
		cs->linenr++;
		c = '\n';
	}
	return c;
}

static char *parse_value(struct config_source *cs)
{
	int quote = 0, comment = 0, space = 0;

	strbuf_reset(&cs->value);
	for (;;) {
		int c = get_next_char(cs);
		if (c == '\n') {
			if (quote) {
				cs->linenr--;
				return NULL;
			}
			return cs->value.buf;
		}
		if (comment)
			continue;
		if (isspace(c) && !quote) {
			if (cs->value.len)
				space++;
			continue;
		}
		if (!quote) {
			if (c == ';' || c == '#') {
				comment = 1;
				continue;
			}
		}
		for (; space; space--)
			strbuf_addch(&cs->value, ' ');
		if (c == '\\') {
			c = get_next_char(cs);
			switch (c) {
			case '\n':
				continue;
			case 't':
				c = '\t';
				break;
			case 'b':
				c = '\b';
				break;
			case 'n':
				c = '\n';
				break;
			/* Some characters escape as themselves */
			case '\\': case '"':
				break;
			/* Reject unknown escape sequences */
			default:
				return NULL;
			}
			strbuf_addch(&cs->value, c);
			continue;
		}
		if (c == '"') {
			quote = 1-quote;
			continue;
		}
		strbuf_addch(&cs->value, c);
	}
}

static int get_value(struct config_source *cs, struct key_value_info *kvi,
		     config_fn_t fn, void *data, struct strbuf *name)
{
	int c;
	char *value;
	int ret;
	struct config_context ctx = {
		.kvi = kvi,
	};

	/* Get the full name */
	for (;;) {
		c = get_next_char(cs);
		if (cs->eof)
			break;
		if (!iskeychar(c))
			break;
		strbuf_addch(name, tolower(c));
	}

	while (c == ' ' || c == '\t')
		c = get_next_char(cs);

	value = NULL;
	if (c != '\n') {
		if (c != '=')
			return -1;
		value = parse_value(cs);
		if (!value)
			return -1;
	}
	/*
	 * We already consumed the \n, but we need linenr to point to
	 * the line we just parsed during the call to fn to get
	 * accurate line number in error messages.
	 */
	cs->linenr--;
	kvi->linenr = cs->linenr;
	ret = fn(name->buf, value, &ctx, data);
	if (ret >= 0)
		cs->linenr++;
	return ret;
}

static int get_extended_base_var(struct config_source *cs, struct strbuf *name,
				 int c)
{
	cs->subsection_case_sensitive = 0;
	do {
		if (c == '\n')
			goto error_incomplete_line;
		c = get_next_char(cs);
	} while (isspace(c));

	/* We require the format to be '[base "extension"]' */
	if (c != '"')
		return -1;
	strbuf_addch(name, '.');

	for (;;) {
		int c = get_next_char(cs);
		if (c == '\n')
			goto error_incomplete_line;
		if (c == '"')
			break;
		if (c == '\\') {
			c = get_next_char(cs);
			if (c == '\n')
				goto error_incomplete_line;
		}
		strbuf_addch(name, c);
	}

	/* Final ']' */
	if (get_next_char(cs) != ']')
		return -1;
	return 0;
error_incomplete_line:
	cs->linenr--;
	return -1;
}

static int get_base_var(struct config_source *cs, struct strbuf *name)
{
	cs->subsection_case_sensitive = 1;
	for (;;) {
		int c = get_next_char(cs);
		if (cs->eof)
			return -1;
		if (c == ']')
			return 0;
		if (isspace(c))
			return get_extended_base_var(cs, name, c);
		if (!iskeychar(c) && c != '.')
			return -1;
		strbuf_addch(name, tolower(c));
	}
}

struct parse_event_data {
	enum config_event_t previous_type;
	size_t previous_offset;
	const struct config_options *opts;
};

static int do_event(struct config_source *cs, enum config_event_t type,
		    struct parse_event_data *data)
{
	size_t offset;

	if (!data->opts || !data->opts->event_fn)
		return 0;

	if (type == CONFIG_EVENT_WHITESPACE &&
	    data->previous_type == type)
		return 0;

	offset = cs->do_ftell(cs);
	/*
	 * At EOF, the parser always "inserts" an extra '\n', therefore
	 * the end offset of the event is the current file position, otherwise
	 * we will already have advanced to the next event.
	 */
	if (type != CONFIG_EVENT_EOF)
		offset--;

	if (data->previous_type != CONFIG_EVENT_EOF &&
	    data->opts->event_fn(data->previous_type, data->previous_offset,
				 offset, cs, data->opts->event_fn_data) < 0)
		return -1;

	data->previous_type = type;
	data->previous_offset = offset;

	return 0;
}

static void kvi_from_source(struct config_source *cs,
			    enum config_scope scope,
			    struct key_value_info *out)
{
	out->filename = strintern(cs->name);
	out->origin_type = cs->origin_type;
	out->linenr = cs->linenr;
	out->scope = scope;
	out->path = cs->path;
}

static int git_parse_source(struct config_source *cs, config_fn_t fn,
			    struct key_value_info *kvi, void *data,
			    const struct config_options *opts)
{
	int comment = 0;
	size_t baselen = 0;
	struct strbuf *var = &cs->var;
	int error_return = 0;
	char *error_msg = NULL;

	/* U+FEFF Byte Order Mark in UTF8 */
	const char *bomptr = utf8_bom;

	/* For the parser event callback */
	struct parse_event_data event_data = {
		CONFIG_EVENT_EOF, 0, opts
	};

	for (;;) {
		int c;

		c = get_next_char(cs);
		if (bomptr && *bomptr) {
			/* We are at the file beginning; skip UTF8-encoded BOM
			 * if present. Sane editors won't put this in on their
			 * own, but e.g. Windows Notepad will do it happily. */
			if (c == (*bomptr & 0377)) {
				bomptr++;
				continue;
			} else {
				/* Do not tolerate partial BOM. */
				if (bomptr != utf8_bom)
					break;
				/* No BOM at file beginning. Cool. */
				bomptr = NULL;
			}
		}
		if (c == '\n') {
			if (cs->eof) {
				if (do_event(cs, CONFIG_EVENT_EOF, &event_data) < 0)
					return -1;
				return 0;
			}
			if (do_event(cs, CONFIG_EVENT_WHITESPACE, &event_data) < 0)
				return -1;
			comment = 0;
			continue;
		}
		if (comment)
			continue;
		if (isspace(c)) {
			if (do_event(cs, CONFIG_EVENT_WHITESPACE, &event_data) < 0)
					return -1;
			continue;
		}
		if (c == '#' || c == ';') {
			if (do_event(cs, CONFIG_EVENT_COMMENT, &event_data) < 0)
					return -1;
			comment = 1;
			continue;
		}
		if (c == '[') {
			if (do_event(cs, CONFIG_EVENT_SECTION, &event_data) < 0)
					return -1;

			/* Reset prior to determining a new stem */
			strbuf_reset(var);
			if (get_base_var(cs, var) < 0 || var->len < 1)
				break;
			strbuf_addch(var, '.');
			baselen = var->len;
			continue;
		}
		if (!isalpha(c))
			break;

		if (do_event(cs, CONFIG_EVENT_ENTRY, &event_data) < 0)
			return -1;

		/*
		 * Truncate the var name back to the section header
		 * stem prior to grabbing the suffix part of the name
		 * and the value.
		 */
		strbuf_setlen(var, baselen);
		strbuf_addch(var, tolower(c));
		if (get_value(cs, kvi, fn, data, var) < 0)
			break;
	}

	if (do_event(cs, CONFIG_EVENT_ERROR, &event_data) < 0)
		return -1;

	switch (cs->origin_type) {
	case CONFIG_ORIGIN_BLOB:
		error_msg = xstrfmt(_("bad config line %d in blob %s"),
				      cs->linenr, cs->name);
		break;
	case CONFIG_ORIGIN_FILE:
		error_msg = xstrfmt(_("bad config line %d in file %s"),
				      cs->linenr, cs->name);
		break;
	case CONFIG_ORIGIN_STDIN:
		error_msg = xstrfmt(_("bad config line %d in standard input"),
				      cs->linenr);
		break;
	case CONFIG_ORIGIN_SUBMODULE_BLOB:
		error_msg = xstrfmt(_("bad config line %d in submodule-blob %s"),
				       cs->linenr, cs->name);
		break;
	case CONFIG_ORIGIN_CMDLINE:
		error_msg = xstrfmt(_("bad config line %d in command line %s"),
				       cs->linenr, cs->name);
		break;
	default:
		error_msg = xstrfmt(_("bad config line %d in %s"),
				      cs->linenr, cs->name);
	}

	switch (opts && opts->error_action ?
		opts->error_action :
		cs->default_error_action) {
	case CONFIG_ERROR_DIE:
		die("%s", error_msg);
		break;
	case CONFIG_ERROR_ERROR:
		error_return = error("%s", error_msg);
		break;
	case CONFIG_ERROR_SILENT:
		error_return = -1;
		break;
	case CONFIG_ERROR_UNSET:
		BUG("config error action unset");
	}

	free(error_msg);
	return error_return;
}

static uintmax_t get_unit_factor(const char *end)
{
	if (!*end)
		return 1;
	else if (!strcasecmp(end, "k"))
		return 1024;
	else if (!strcasecmp(end, "m"))
		return 1024 * 1024;
	else if (!strcasecmp(end, "g"))
		return 1024 * 1024 * 1024;
	return 0;
}

static int git_parse_signed(const char *value, intmax_t *ret, intmax_t max)
{
	if (value && *value) {
		char *end;
		intmax_t val;
		intmax_t factor;

		if (max < 0)
			BUG("max must be a positive integer");

		errno = 0;
		val = strtoimax(value, &end, 0);
		if (errno == ERANGE)
			return 0;
		if (end == value) {
			errno = EINVAL;
			return 0;
		}
		factor = get_unit_factor(end);
		if (!factor) {
			errno = EINVAL;
			return 0;
		}
		if ((val < 0 && -max / factor > val) ||
		    (val > 0 && max / factor < val)) {
			errno = ERANGE;
			return 0;
		}
		val *= factor;
		*ret = val;
		return 1;
	}
	errno = EINVAL;
	return 0;
}

static int git_parse_unsigned(const char *value, uintmax_t *ret, uintmax_t max)
{
	if (value && *value) {
		char *end;
		uintmax_t val;
		uintmax_t factor;

		/* negative values would be accepted by strtoumax */
		if (strchr(value, '-')) {
			errno = EINVAL;
			return 0;
		}
		errno = 0;
		val = strtoumax(value, &end, 0);
		if (errno == ERANGE)
			return 0;
		if (end == value) {
			errno = EINVAL;
			return 0;
		}
		factor = get_unit_factor(end);
		if (!factor) {
			errno = EINVAL;
			return 0;
		}
		if (unsigned_mult_overflows(factor, val) ||
		    factor * val > max) {
			errno = ERANGE;
			return 0;
		}
		val *= factor;
		*ret = val;
		return 1;
	}
	errno = EINVAL;
	return 0;
}

int git_parse_int(const char *value, int *ret)
{
	intmax_t tmp;
	if (!git_parse_signed(value, &tmp, maximum_signed_value_of_type(int)))
		return 0;
	*ret = tmp;
	return 1;
}

static int git_parse_int64(const char *value, int64_t *ret)
{
	intmax_t tmp;
	if (!git_parse_signed(value, &tmp, maximum_signed_value_of_type(int64_t)))
		return 0;
	*ret = tmp;
	return 1;
}

int git_parse_ulong(const char *value, unsigned long *ret)
{
	uintmax_t tmp;
	if (!git_parse_unsigned(value, &tmp, maximum_unsigned_value_of_type(long)))
		return 0;
	*ret = tmp;
	return 1;
}

int git_parse_ssize_t(const char *value, ssize_t *ret)
{
	intmax_t tmp;
	if (!git_parse_signed(value, &tmp, maximum_signed_value_of_type(ssize_t)))
		return 0;
	*ret = tmp;
	return 1;
}

NORETURN
static void die_bad_number(const char *name, const char *value,
			   const struct key_value_info *kvi)
{
	const char *error_type = (errno == ERANGE) ?
		N_("out of range") : N_("invalid unit");
	const char *bad_numeric = N_("bad numeric config value '%s' for '%s': %s");

	if (!kvi)
		BUG("kvi should not be NULL");

	if (!value)
		value = "";

	if (!kvi->filename)
		die(_(bad_numeric), value, name, _(error_type));

	switch (kvi->origin_type) {
	case CONFIG_ORIGIN_BLOB:
		die(_("bad numeric config value '%s' for '%s' in blob %s: %s"),
		    value, name, kvi->filename, _(error_type));
	case CONFIG_ORIGIN_FILE:
		die(_("bad numeric config value '%s' for '%s' in file %s: %s"),
		    value, name, kvi->filename, _(error_type));
	case CONFIG_ORIGIN_STDIN:
		die(_("bad numeric config value '%s' for '%s' in standard input: %s"),
		    value, name, _(error_type));
	case CONFIG_ORIGIN_SUBMODULE_BLOB:
		die(_("bad numeric config value '%s' for '%s' in submodule-blob %s: %s"),
		    value, name, kvi->filename, _(error_type));
	case CONFIG_ORIGIN_CMDLINE:
		die(_("bad numeric config value '%s' for '%s' in command line %s: %s"),
		    value, name, kvi->filename, _(error_type));
	default:
		die(_("bad numeric config value '%s' for '%s' in %s: %s"),
		    value, name, kvi->filename, _(error_type));
	}
}

int git_config_int(const char *name, const char *value,
		   const struct key_value_info *kvi)
{
	int ret;
	if (!git_parse_int(value, &ret))
		die_bad_number(name, value, kvi);
	return ret;
}

int64_t git_config_int64(const char *name, const char *value,
			 const struct key_value_info *kvi)
{
	int64_t ret;
	if (!git_parse_int64(value, &ret))
		die_bad_number(name, value, kvi);
	return ret;
}

unsigned long git_config_ulong(const char *name, const char *value,
			       const struct key_value_info *kvi)
{
	unsigned long ret;
	if (!git_parse_ulong(value, &ret))
		die_bad_number(name, value, kvi);
	return ret;
}

ssize_t git_config_ssize_t(const char *name, const char *value,
			   const struct key_value_info *kvi)
{
	ssize_t ret;
	if (!git_parse_ssize_t(value, &ret))
		die_bad_number(name, value, kvi);
	return ret;
}

static int git_parse_maybe_bool_text(const char *value)
{
	if (!value)
		return 1;
	if (!*value)
		return 0;
	if (!strcasecmp(value, "true")
	    || !strcasecmp(value, "yes")
	    || !strcasecmp(value, "on"))
		return 1;
	if (!strcasecmp(value, "false")
	    || !strcasecmp(value, "no")
	    || !strcasecmp(value, "off"))
		return 0;
	return -1;
}

static const struct fsync_component_name {
	const char *name;
	enum fsync_component component_bits;
} fsync_component_names[] = {
	{ "loose-object", FSYNC_COMPONENT_LOOSE_OBJECT },
	{ "pack", FSYNC_COMPONENT_PACK },
	{ "pack-metadata", FSYNC_COMPONENT_PACK_METADATA },
	{ "commit-graph", FSYNC_COMPONENT_COMMIT_GRAPH },
	{ "index", FSYNC_COMPONENT_INDEX },
	{ "objects", FSYNC_COMPONENTS_OBJECTS },
	{ "reference", FSYNC_COMPONENT_REFERENCE },
	{ "derived-metadata", FSYNC_COMPONENTS_DERIVED_METADATA },
	{ "committed", FSYNC_COMPONENTS_COMMITTED },
	{ "added", FSYNC_COMPONENTS_ADDED },
	{ "all", FSYNC_COMPONENTS_ALL },
};

static enum fsync_component parse_fsync_components(const char *var, const char *string)
{
	enum fsync_component current = FSYNC_COMPONENTS_PLATFORM_DEFAULT;
	enum fsync_component positive = 0, negative = 0;

	while (string) {
		int i;
		size_t len;
		const char *ep;
		int negated = 0;
		int found = 0;

		string = string + strspn(string, ", \t\n\r");
		ep = strchrnul(string, ',');
		len = ep - string;
		if (!strcmp(string, "none")) {
			current = FSYNC_COMPONENT_NONE;
			goto next_name;
		}

		if (*string == '-') {
			negated = 1;
			string++;
			len--;
			if (!len)
				warning(_("invalid value for variable %s"), var);
		}

		if (!len)
			break;

		for (i = 0; i < ARRAY_SIZE(fsync_component_names); ++i) {
			const struct fsync_component_name *n = &fsync_component_names[i];

			if (strncmp(n->name, string, len))
				continue;

			found = 1;
			if (negated)
				negative |= n->component_bits;
			else
				positive |= n->component_bits;
		}

		if (!found) {
			char *component = xstrndup(string, len);
			warning(_("ignoring unknown core.fsync component '%s'"), component);
			free(component);
		}

next_name:
		string = ep;
	}

	return (current & ~negative) | positive;
}

int git_parse_maybe_bool(const char *value)
{
	int v = git_parse_maybe_bool_text(value);
	if (0 <= v)
		return v;
	if (git_parse_int(value, &v))
		return !!v;
	return -1;
}

int git_config_bool_or_int(const char *name, const char *value,
			   const struct key_value_info *kvi, int *is_bool)
{
	int v = git_parse_maybe_bool_text(value);
	if (0 <= v) {
		*is_bool = 1;
		return v;
	}
	*is_bool = 0;
	return git_config_int(name, value, kvi);
}

int git_config_bool(const char *name, const char *value)
{
	int v = git_parse_maybe_bool(value);
	if (v < 0)
		die(_("bad boolean config value '%s' for '%s'"), value, name);
	return v;
}

int git_config_string(const char **dest, const char *var, const char *value)
{
	if (!value)
		return config_error_nonbool(var);
	*dest = xstrdup(value);
	return 0;
}

int git_config_pathname(const char **dest, const char *var, const char *value)
{
	if (!value)
		return config_error_nonbool(var);
	*dest = interpolate_path(value, 0);
	if (!*dest)
		die(_("failed to expand user dir in: '%s'"), value);
	return 0;
}

int git_config_expiry_date(timestamp_t *timestamp, const char *var, const char *value)
{
	if (!value)
		return config_error_nonbool(var);
	if (parse_expiry_date(value, timestamp))
		return error(_("'%s' for '%s' is not a valid timestamp"),
			     value, var);
	return 0;
}

int git_config_color(char *dest, const char *var, const char *value)
{
	if (!value)
		return config_error_nonbool(var);
	if (color_parse(value, dest) < 0)
		return -1;
	return 0;
}

static int git_default_core_config(const char *var, const char *value,
				   const struct config_context *ctx, void *cb)
{
	/* This needs a better name */
	if (!strcmp(var, "core.filemode")) {
		trust_executable_bit = git_config_bool(var, value);
		return 0;
	}
	if (!strcmp(var, "core.trustctime")) {
		trust_ctime = git_config_bool(var, value);
		return 0;
	}
	if (!strcmp(var, "core.checkstat")) {
		if (!strcasecmp(value, "default"))
			check_stat = 1;
		else if (!strcasecmp(value, "minimal"))
			check_stat = 0;
	}

	if (!strcmp(var, "core.quotepath")) {
		quote_path_fully = git_config_bool(var, value);
		return 0;
	}

	if (!strcmp(var, "core.symlinks")) {
		has_symlinks = git_config_bool(var, value);
		return 0;
	}

	if (!strcmp(var, "core.ignorecase")) {
		ignore_case = git_config_bool(var, value);
		return 0;
	}

	if (!strcmp(var, "core.attributesfile"))
		return git_config_pathname(&git_attributes_file, var, value);

	if (!strcmp(var, "core.hookspath"))
		return git_config_pathname(&git_hooks_path, var, value);

	if (!strcmp(var, "core.bare")) {
		is_bare_repository_cfg = git_config_bool(var, value);
		return 0;
	}

	if (!strcmp(var, "core.ignorestat")) {
		assume_unchanged = git_config_bool(var, value);
		return 0;
	}

	if (!strcmp(var, "core.prefersymlinkrefs")) {
		prefer_symlink_refs = git_config_bool(var, value);
		return 0;
	}

	if (!strcmp(var, "core.logallrefupdates")) {
		if (value && !strcasecmp(value, "always"))
			log_all_ref_updates = LOG_REFS_ALWAYS;
		else if (git_config_bool(var, value))
			log_all_ref_updates = LOG_REFS_NORMAL;
		else
			log_all_ref_updates = LOG_REFS_NONE;
		return 0;
	}

	if (!strcmp(var, "core.warnambiguousrefs")) {
		warn_ambiguous_refs = git_config_bool(var, value);
		return 0;
	}

	if (!strcmp(var, "core.abbrev")) {
		if (!value)
			return config_error_nonbool(var);
		if (!strcasecmp(value, "auto"))
			default_abbrev = -1;
		else if (!git_parse_maybe_bool_text(value))
			default_abbrev = the_hash_algo->hexsz;
		else {
			int abbrev = git_config_int(var, value, ctx->kvi);
			if (abbrev < minimum_abbrev || abbrev > the_hash_algo->hexsz)
				return error(_("abbrev length out of range: %d"), abbrev);
			default_abbrev = abbrev;
		}
		return 0;
	}

	if (!strcmp(var, "core.disambiguate"))
		return set_disambiguate_hint_config(var, value);

	if (!strcmp(var, "core.loosecompression")) {
		int level = git_config_int(var, value, ctx->kvi);
		if (level == -1)
			level = Z_DEFAULT_COMPRESSION;
		else if (level < 0 || level > Z_BEST_COMPRESSION)
			die(_("bad zlib compression level %d"), level);
		zlib_compression_level = level;
		zlib_compression_seen = 1;
		return 0;
	}

	if (!strcmp(var, "core.compression")) {
		int level = git_config_int(var, value, ctx->kvi);
		if (level == -1)
			level = Z_DEFAULT_COMPRESSION;
		else if (level < 0 || level > Z_BEST_COMPRESSION)
			die(_("bad zlib compression level %d"), level);
		if (!zlib_compression_seen)
			zlib_compression_level = level;
		if (!pack_compression_seen)
			pack_compression_level = level;
		return 0;
	}

	if (!strcmp(var, "core.packedgitwindowsize")) {
		int pgsz_x2 = getpagesize() * 2;
		packed_git_window_size = git_config_ulong(var, value, ctx->kvi);

		/* This value must be multiple of (pagesize * 2) */
		packed_git_window_size /= pgsz_x2;
		if (packed_git_window_size < 1)
			packed_git_window_size = 1;
		packed_git_window_size *= pgsz_x2;
		return 0;
	}

	if (!strcmp(var, "core.bigfilethreshold")) {
		big_file_threshold = git_config_ulong(var, value, ctx->kvi);
		return 0;
	}

	if (!strcmp(var, "core.packedgitlimit")) {
		packed_git_limit = git_config_ulong(var, value, ctx->kvi);
		return 0;
	}

	if (!strcmp(var, "core.deltabasecachelimit")) {
		delta_base_cache_limit = git_config_ulong(var, value, ctx->kvi);
		return 0;
	}

	if (!strcmp(var, "core.autocrlf")) {
		if (value && !strcasecmp(value, "input")) {
			auto_crlf = AUTO_CRLF_INPUT;
			return 0;
		}
		auto_crlf = git_config_bool(var, value);
		return 0;
	}

	if (!strcmp(var, "core.safecrlf")) {
		int eol_rndtrp_die;
		if (value && !strcasecmp(value, "warn")) {
			global_conv_flags_eol = CONV_EOL_RNDTRP_WARN;
			return 0;
		}
		eol_rndtrp_die = git_config_bool(var, value);
		global_conv_flags_eol = eol_rndtrp_die ?
			CONV_EOL_RNDTRP_DIE : 0;
		return 0;
	}

	if (!strcmp(var, "core.eol")) {
		if (value && !strcasecmp(value, "lf"))
			core_eol = EOL_LF;
		else if (value && !strcasecmp(value, "crlf"))
			core_eol = EOL_CRLF;
		else if (value && !strcasecmp(value, "native"))
			core_eol = EOL_NATIVE;
		else
			core_eol = EOL_UNSET;
		return 0;
	}

	if (!strcmp(var, "core.checkroundtripencoding")) {
		check_roundtrip_encoding = xstrdup(value);
		return 0;
	}

	if (!strcmp(var, "core.notesref")) {
		notes_ref_name = xstrdup(value);
		return 0;
	}

	if (!strcmp(var, "core.editor"))
		return git_config_string(&editor_program, var, value);

	if (!strcmp(var, "core.commentchar")) {
		if (!value)
			return config_error_nonbool(var);
		else if (!strcasecmp(value, "auto"))
			auto_comment_line_char = 1;
		else if (value[0] && !value[1]) {
			comment_line_char = value[0];
			auto_comment_line_char = 0;
		} else
			return error(_("core.commentChar should only be one ASCII character"));
		return 0;
	}

	if (!strcmp(var, "core.askpass"))
		return git_config_string(&askpass_program, var, value);

	if (!strcmp(var, "core.excludesfile"))
		return git_config_pathname(&excludes_file, var, value);

	if (!strcmp(var, "core.whitespace")) {
		if (!value)
			return config_error_nonbool(var);
		whitespace_rule_cfg = parse_whitespace_rule(value);
		return 0;
	}

	if (!strcmp(var, "core.fsync")) {
		if (!value)
			return config_error_nonbool(var);
		fsync_components = parse_fsync_components(var, value);
		return 0;
	}

	if (!strcmp(var, "core.fsyncmethod")) {
		if (!value)
			return config_error_nonbool(var);
		if (!strcmp(value, "fsync"))
			fsync_method = FSYNC_METHOD_FSYNC;
		else if (!strcmp(value, "writeout-only"))
			fsync_method = FSYNC_METHOD_WRITEOUT_ONLY;
		else if (!strcmp(value, "batch"))
			fsync_method = FSYNC_METHOD_BATCH;
		else
			warning(_("ignoring unknown core.fsyncMethod value '%s'"), value);

	}

	if (!strcmp(var, "core.fsyncobjectfiles")) {
		if (fsync_object_files < 0)
			warning(_("core.fsyncObjectFiles is deprecated; use core.fsync instead"));
		fsync_object_files = git_config_bool(var, value);
		return 0;
	}

	if (!strcmp(var, "core.preloadindex")) {
		core_preload_index = git_config_bool(var, value);
		return 0;
	}

	if (!strcmp(var, "core.createobject")) {
		if (!strcmp(value, "rename"))
			object_creation_mode = OBJECT_CREATION_USES_RENAMES;
		else if (!strcmp(value, "link"))
			object_creation_mode = OBJECT_CREATION_USES_HARDLINKS;
		else
			die(_("invalid mode for object creation: %s"), value);
		return 0;
	}

	if (!strcmp(var, "core.sparsecheckout")) {
		core_apply_sparse_checkout = git_config_bool(var, value);
		return 0;
	}

	if (!strcmp(var, "core.sparsecheckoutcone")) {
		core_sparse_checkout_cone = git_config_bool(var, value);
		return 0;
	}

	if (!strcmp(var, "core.precomposeunicode")) {
		precomposed_unicode = git_config_bool(var, value);
		return 0;
	}

	if (!strcmp(var, "core.protecthfs")) {
		protect_hfs = git_config_bool(var, value);
		return 0;
	}

	if (!strcmp(var, "core.protectntfs")) {
		protect_ntfs = git_config_bool(var, value);
		return 0;
	}

	/* Add other config variables here and to Documentation/config.txt. */
	return platform_core_config(var, value, ctx, cb);
}

static int git_default_sparse_config(const char *var, const char *value)
{
	if (!strcmp(var, "sparse.expectfilesoutsideofpatterns")) {
		sparse_expect_files_outside_of_patterns = git_config_bool(var, value);
		return 0;
	}

	/* Add other config variables here and to Documentation/config/sparse.txt. */
	return 0;
}

static int git_default_i18n_config(const char *var, const char *value)
{
	if (!strcmp(var, "i18n.commitencoding"))
		return git_config_string(&git_commit_encoding, var, value);

	if (!strcmp(var, "i18n.logoutputencoding"))
		return git_config_string(&git_log_output_encoding, var, value);

	/* Add other config variables here and to Documentation/config.txt. */
	return 0;
}

static int git_default_branch_config(const char *var, const char *value)
{
	if (!strcmp(var, "branch.autosetupmerge")) {
		if (value && !strcmp(value, "always")) {
			git_branch_track = BRANCH_TRACK_ALWAYS;
			return 0;
		} else if (value && !strcmp(value, "inherit")) {
			git_branch_track = BRANCH_TRACK_INHERIT;
			return 0;
		} else if (value && !strcmp(value, "simple")) {
			git_branch_track = BRANCH_TRACK_SIMPLE;
			return 0;
		}
		git_branch_track = git_config_bool(var, value);
		return 0;
	}
	if (!strcmp(var, "branch.autosetuprebase")) {
		if (!value)
			return config_error_nonbool(var);
		else if (!strcmp(value, "never"))
			autorebase = AUTOREBASE_NEVER;
		else if (!strcmp(value, "local"))
			autorebase = AUTOREBASE_LOCAL;
		else if (!strcmp(value, "remote"))
			autorebase = AUTOREBASE_REMOTE;
		else if (!strcmp(value, "always"))
			autorebase = AUTOREBASE_ALWAYS;
		else
			return error(_("malformed value for %s"), var);
		return 0;
	}

	/* Add other config variables here and to Documentation/config.txt. */
	return 0;
}

static int git_default_push_config(const char *var, const char *value)
{
	if (!strcmp(var, "push.default")) {
		if (!value)
			return config_error_nonbool(var);
		else if (!strcmp(value, "nothing"))
			push_default = PUSH_DEFAULT_NOTHING;
		else if (!strcmp(value, "matching"))
			push_default = PUSH_DEFAULT_MATCHING;
		else if (!strcmp(value, "simple"))
			push_default = PUSH_DEFAULT_SIMPLE;
		else if (!strcmp(value, "upstream"))
			push_default = PUSH_DEFAULT_UPSTREAM;
		else if (!strcmp(value, "tracking")) /* deprecated */
			push_default = PUSH_DEFAULT_UPSTREAM;
		else if (!strcmp(value, "current"))
			push_default = PUSH_DEFAULT_CURRENT;
		else {
			error(_("malformed value for %s: %s"), var, value);
			return error(_("must be one of nothing, matching, simple, "
				       "upstream or current"));
		}
		return 0;
	}

	/* Add other config variables here and to Documentation/config.txt. */
	return 0;
}

static int git_default_mailmap_config(const char *var, const char *value)
{
	if (!strcmp(var, "mailmap.file"))
		return git_config_pathname(&git_mailmap_file, var, value);
	if (!strcmp(var, "mailmap.blob"))
		return git_config_string(&git_mailmap_blob, var, value);

	/* Add other config variables here and to Documentation/config.txt. */
	return 0;
}

int git_default_config(const char *var, const char *value,
		       const struct config_context *ctx, void *cb)
{
	if (starts_with(var, "core."))
		return git_default_core_config(var, value, ctx, cb);

	if (starts_with(var, "user.") ||
	    starts_with(var, "author.") ||
	    starts_with(var, "committer."))
		return git_ident_config(var, value, ctx, cb);

	if (starts_with(var, "i18n."))
		return git_default_i18n_config(var, value);

	if (starts_with(var, "branch."))
		return git_default_branch_config(var, value);

	if (starts_with(var, "push."))
		return git_default_push_config(var, value);

	if (starts_with(var, "mailmap."))
		return git_default_mailmap_config(var, value);

	if (starts_with(var, "advice.") || starts_with(var, "color.advice"))
		return git_default_advice_config(var, value);

	if (!strcmp(var, "pager.color") || !strcmp(var, "color.pager")) {
		pager_use_color = git_config_bool(var,value);
		return 0;
	}

	if (!strcmp(var, "pack.packsizelimit")) {
		pack_size_limit_cfg = git_config_ulong(var, value, ctx->kvi);
		return 0;
	}

	if (!strcmp(var, "pack.compression")) {
		int level = git_config_int(var, value, ctx->kvi);
		if (level == -1)
			level = Z_DEFAULT_COMPRESSION;
		else if (level < 0 || level > Z_BEST_COMPRESSION)
			die(_("bad pack compression level %d"), level);
		pack_compression_level = level;
		pack_compression_seen = 1;
		return 0;
	}

	if (starts_with(var, "sparse."))
		return git_default_sparse_config(var, value);

	/* Add other config variables here and to Documentation/config.txt. */
	return 0;
}

/*
 * All source specific fields in the union, die_on_error, name and the callbacks
 * fgetc, ungetc, ftell of top need to be initialized before calling
 * this function.
 */
static int do_config_from(struct config_source *top, config_fn_t fn,
			  void *data, enum config_scope scope,
			  const struct config_options *opts)
{
	struct key_value_info kvi = KVI_INIT;
	int ret;

	/* push config-file parsing state stack */
	top->linenr = 1;
	top->eof = 0;
	top->total_len = 0;
	strbuf_init(&top->value, 1024);
	strbuf_init(&top->var, 1024);
	kvi_from_source(top, scope, &kvi);

	ret = git_parse_source(top, fn, &kvi, data, opts);

	strbuf_release(&top->value);
	strbuf_release(&top->var);

	return ret;
}

static int do_config_from_file(config_fn_t fn,
			       const enum config_origin_type origin_type,
			       const char *name, const char *path, FILE *f,
			       void *data, enum config_scope scope,
			       const struct config_options *opts)
{
	struct config_source top = CONFIG_SOURCE_INIT;
	int ret;

	top.u.file = f;
	top.origin_type = origin_type;
	top.name = name;
	top.path = path;
	top.default_error_action = CONFIG_ERROR_DIE;
	top.do_fgetc = config_file_fgetc;
	top.do_ungetc = config_file_ungetc;
	top.do_ftell = config_file_ftell;

	flockfile(f);
	ret = do_config_from(&top, fn, data, scope, opts);
	funlockfile(f);
	return ret;
}

static int git_config_from_stdin(config_fn_t fn, void *data,
				 enum config_scope scope)
{
	return do_config_from_file(fn, CONFIG_ORIGIN_STDIN, "", NULL, stdin,
				   data, scope, NULL);
}

int git_config_from_file_with_options(config_fn_t fn, const char *filename,
				      void *data, enum config_scope scope,
				      const struct config_options *opts)
{
	int ret = -1;
	FILE *f;

	if (!filename)
		BUG("filename cannot be NULL");
	f = fopen_or_warn(filename, "r");
	if (f) {
		ret = do_config_from_file(fn, CONFIG_ORIGIN_FILE, filename,
					  filename, f, data, scope, opts);
		fclose(f);
	}
	return ret;
}

int git_config_from_file(config_fn_t fn, const char *filename, void *data)
{
	return git_config_from_file_with_options(fn, filename, data,
						 CONFIG_SCOPE_UNKNOWN, NULL);
}

int git_config_from_mem(config_fn_t fn,
			const enum config_origin_type origin_type,
			const char *name, const char *buf, size_t len,
			void *data, enum config_scope scope,
			const struct config_options *opts)
{
	struct config_source top = CONFIG_SOURCE_INIT;

	top.u.buf.buf = buf;
	top.u.buf.len = len;
	top.u.buf.pos = 0;
	top.origin_type = origin_type;
	top.name = name;
	top.path = NULL;
	top.default_error_action = CONFIG_ERROR_ERROR;
	top.do_fgetc = config_buf_fgetc;
	top.do_ungetc = config_buf_ungetc;
	top.do_ftell = config_buf_ftell;

	return do_config_from(&top, fn, data, scope, opts);
}

int git_config_from_blob_oid(config_fn_t fn,
			      const char *name,
			      struct repository *repo,
			      const struct object_id *oid,
			      void *data,
			      enum config_scope scope)
{
	enum object_type type;
	char *buf;
	unsigned long size;
	int ret;

	buf = repo_read_object_file(repo, oid, &type, &size);
	if (!buf)
		return error(_("unable to load config blob object '%s'"), name);
	if (type != OBJ_BLOB) {
		free(buf);
		return error(_("reference '%s' does not point to a blob"), name);
	}

	ret = git_config_from_mem(fn, CONFIG_ORIGIN_BLOB, name, buf, size,
				  data, scope, NULL);
	free(buf);

	return ret;
}

static int git_config_from_blob_ref(config_fn_t fn,
				    struct repository *repo,
				    const char *name,
				    void *data,
				    enum config_scope scope)
{
	struct object_id oid;

	if (repo_get_oid(repo, name, &oid) < 0)
		return error(_("unable to resolve config blob '%s'"), name);
	return git_config_from_blob_oid(fn, name, repo, &oid, data, scope);
}

char *git_system_config(void)
{
	char *system_config = xstrdup_or_null(getenv("GIT_CONFIG_SYSTEM"));
	if (!system_config)
		system_config = system_path(ETC_GITCONFIG);
	normalize_path_copy(system_config, system_config);
	return system_config;
}

void git_global_config(char **user_out, char **xdg_out)
{
	char *user_config = xstrdup_or_null(getenv("GIT_CONFIG_GLOBAL"));
	char *xdg_config = NULL;

	if (!user_config) {
		user_config = interpolate_path("~/.gitconfig", 0);
		xdg_config = xdg_config_home("config");
	}

	*user_out = user_config;
	*xdg_out = xdg_config;
}

/*
 * Parse environment variable 'k' as a boolean (in various
 * possible spellings); if missing, use the default value 'def'.
 */
int git_env_bool(const char *k, int def)
{
	const char *v = getenv(k);
	return v ? git_config_bool(k, v) : def;
}

/*
 * Parse environment variable 'k' as ulong with possibly a unit
 * suffix; if missing, use the default value 'val'.
 */
unsigned long git_env_ulong(const char *k, unsigned long val)
{
	const char *v = getenv(k);
	if (v && !git_parse_ulong(v, &val))
		die(_("failed to parse %s"), k);
	return val;
}

int git_config_system(void)
{
	return !git_env_bool("GIT_CONFIG_NOSYSTEM", 0);
}

static int do_git_config_sequence(const struct config_options *opts,
				  const struct repository *repo,
				  config_fn_t fn, void *data)
{
	int ret = 0;
	char *system_config = git_system_config();
	char *xdg_config = NULL;
	char *user_config = NULL;
	char *repo_config;
	char *worktree_config;

	/*
	 * Ensure that either:
	 * - the git_dir and commondir are both set, or
	 * - the git_dir and commondir are both NULL
	 */
	if (!opts->git_dir != !opts->commondir)
		BUG("only one of commondir and git_dir is non-NULL");

	if (opts->commondir) {
		repo_config = mkpathdup("%s/config", opts->commondir);
		worktree_config = mkpathdup("%s/config.worktree", opts->git_dir);
	} else {
		repo_config = NULL;
		worktree_config = NULL;
	}

	if (git_config_system() && system_config &&
	    !access_or_die(system_config, R_OK,
			   opts->system_gently ? ACCESS_EACCES_OK : 0))
		ret += git_config_from_file_with_options(fn, system_config,
							 data, CONFIG_SCOPE_SYSTEM,
							 NULL);

	git_global_config(&user_config, &xdg_config);

	if (xdg_config && !access_or_die(xdg_config, R_OK, ACCESS_EACCES_OK))
		ret += git_config_from_file_with_options(fn, xdg_config, data,
							 CONFIG_SCOPE_GLOBAL, NULL);

	if (user_config && !access_or_die(user_config, R_OK, ACCESS_EACCES_OK))
		ret += git_config_from_file_with_options(fn, user_config, data,
							 CONFIG_SCOPE_GLOBAL, NULL);

	if (!opts->ignore_repo && repo_config &&
	    !access_or_die(repo_config, R_OK, 0))
		ret += git_config_from_file_with_options(fn, repo_config, data,
							 CONFIG_SCOPE_LOCAL, NULL);

	if (!opts->ignore_worktree && worktree_config &&
	    repo && repo->repository_format_worktree_config &&
	    !access_or_die(worktree_config, R_OK, 0)) {
			ret += git_config_from_file_with_options(fn, worktree_config, data,
								 CONFIG_SCOPE_WORKTREE,
								 NULL);
	}

	if (!opts->ignore_cmdline && git_config_from_parameters(fn, data) < 0)
		die(_("unable to parse command-line config"));

	free(system_config);
	free(xdg_config);
	free(user_config);
	free(repo_config);
	free(worktree_config);
	return ret;
}

int config_with_options(config_fn_t fn, void *data,
			struct git_config_source *config_source,
			struct repository *repo,
			const struct config_options *opts)
{
	struct config_include_data inc = CONFIG_INCLUDE_INIT;
	int ret;

	if (opts->respect_includes) {
		inc.fn = fn;
		inc.data = data;
		inc.opts = opts;
		inc.repo = repo;
		inc.config_source = config_source;
		fn = git_config_include;
		data = &inc;
	}

	/*
	 * If we have a specific filename, use it. Otherwise, follow the
	 * regular lookup sequence.
	 */
	if (config_source && config_source->use_stdin) {
		ret = git_config_from_stdin(fn, data, config_source->scope);
	} else if (config_source && config_source->file) {
		ret = git_config_from_file_with_options(fn, config_source->file,
							data, config_source->scope,
							NULL);
	} else if (config_source && config_source->blob) {
		ret = git_config_from_blob_ref(fn, repo, config_source->blob,
					       data, config_source->scope);
	} else {
		ret = do_git_config_sequence(opts, repo, fn, data);
	}

	if (inc.remote_urls) {
		string_list_clear(inc.remote_urls, 0);
		FREE_AND_NULL(inc.remote_urls);
	}
	return ret;
}

static void configset_iter(struct config_set *set, config_fn_t fn, void *data)
{
	int i, value_index;
	struct string_list *values;
	struct config_set_element *entry;
	struct configset_list *list = &set->list;
	struct config_context ctx = CONFIG_CONTEXT_INIT;

	for (i = 0; i < list->nr; i++) {
		entry = list->items[i].e;
		value_index = list->items[i].value_index;
		values = &entry->value_list;

		ctx.kvi = values->items[value_index].util;
		if (fn(entry->key, values->items[value_index].string, &ctx, data) < 0)
			git_die_config_linenr(entry->key,
					      ctx.kvi->filename,
					      ctx.kvi->linenr);
	}
}

void read_early_config(config_fn_t cb, void *data)
{
	struct config_options opts = {0};
	struct strbuf commondir = STRBUF_INIT;
	struct strbuf gitdir = STRBUF_INIT;

	opts.respect_includes = 1;

	if (have_git_dir()) {
		opts.commondir = get_git_common_dir();
		opts.git_dir = get_git_dir();
	/*
	 * When setup_git_directory() was not yet asked to discover the
	 * GIT_DIR, we ask discover_git_directory() to figure out whether there
	 * is any repository config we should use (but unlike
	 * setup_git_directory_gently(), no global state is changed, most
	 * notably, the current working directory is still the same after the
	 * call).
	 */
	} else if (!discover_git_directory(&commondir, &gitdir)) {
		opts.commondir = commondir.buf;
		opts.git_dir = gitdir.buf;
	}

	config_with_options(cb, data, NULL, NULL, &opts);

	strbuf_release(&commondir);
	strbuf_release(&gitdir);
}

/*
 * Read config but only enumerate system and global settings.
 * Omit any repo-local, worktree-local, or command-line settings.
 */
void read_very_early_config(config_fn_t cb, void *data)
{
	struct config_options opts = { 0 };

	opts.respect_includes = 1;
	opts.ignore_repo = 1;
	opts.ignore_worktree = 1;
	opts.ignore_cmdline = 1;
	opts.system_gently = 1;

	config_with_options(cb, data, NULL, NULL, &opts);
}

RESULT_MUST_BE_USED
static int configset_find_element(struct config_set *set, const char *key,
				  struct config_set_element **dest)
{
	struct config_set_element k;
	struct config_set_element *found_entry;
	char *normalized_key;
	int ret;

	/*
	 * `key` may come from the user, so normalize it before using it
	 * for querying entries from the hashmap.
	 */
	ret = git_config_parse_key(key, &normalized_key, NULL);
	if (ret)
		return ret;

	hashmap_entry_init(&k.ent, strhash(normalized_key));
	k.key = normalized_key;
	found_entry = hashmap_get_entry(&set->config_hash, &k, ent, NULL);
	free(normalized_key);
	*dest = found_entry;
	return 0;
}

static int configset_add_value(const struct key_value_info *kvi_p,
			       struct config_set *set, const char *key,
			       const char *value)
{
	struct config_set_element *e;
	struct string_list_item *si;
	struct configset_list_item *l_item;
	struct key_value_info *kv_info = xmalloc(sizeof(*kv_info));
	int ret;

	ret = configset_find_element(set, key, &e);
	if (ret)
		return ret;
	/*
	 * Since the keys are being fed by git_config*() callback mechanism, they
	 * are already normalized. So simply add them without any further munging.
	 */
	if (!e) {
		e = xmalloc(sizeof(*e));
		hashmap_entry_init(&e->ent, strhash(key));
		e->key = xstrdup(key);
		string_list_init_dup(&e->value_list);
		hashmap_add(&set->config_hash, &e->ent);
	}
	si = string_list_append_nodup(&e->value_list, xstrdup_or_null(value));

	ALLOC_GROW(set->list.items, set->list.nr + 1, set->list.alloc);
	l_item = &set->list.items[set->list.nr++];
	l_item->e = e;
	l_item->value_index = e->value_list.nr - 1;

	*kv_info = *kvi_p;
	si->util = kv_info;

	return 0;
}

static int config_set_element_cmp(const void *cmp_data UNUSED,
				  const struct hashmap_entry *eptr,
				  const struct hashmap_entry *entry_or_key,
				  const void *keydata UNUSED)
{
	const struct config_set_element *e1, *e2;

	e1 = container_of(eptr, const struct config_set_element, ent);
	e2 = container_of(entry_or_key, const struct config_set_element, ent);

	return strcmp(e1->key, e2->key);
}

void git_configset_init(struct config_set *set)
{
	hashmap_init(&set->config_hash, config_set_element_cmp, NULL, 0);
	set->hash_initialized = 1;
	set->list.nr = 0;
	set->list.alloc = 0;
	set->list.items = NULL;
}

void git_configset_clear(struct config_set *set)
{
	struct config_set_element *entry;
	struct hashmap_iter iter;
	if (!set->hash_initialized)
		return;

	hashmap_for_each_entry(&set->config_hash, &iter, entry,
				ent /* member name */) {
		free(entry->key);
		string_list_clear(&entry->value_list, 1);
	}
	hashmap_clear_and_free(&set->config_hash, struct config_set_element, ent);
	set->hash_initialized = 0;
	free(set->list.items);
	set->list.nr = 0;
	set->list.alloc = 0;
	set->list.items = NULL;
}

static int config_set_callback(const char *key, const char *value,
			       const struct config_context *ctx,
			       void *cb)
{
	struct config_set *set = cb;
	configset_add_value(ctx->kvi, set, key, value);
	return 0;
}

int git_configset_add_file(struct config_set *set, const char *filename)
{
	return git_config_from_file(config_set_callback, filename, set);
}

int git_configset_get_value(struct config_set *set, const char *key,
			    const char **value, struct key_value_info *kvi)
{
	const struct string_list *values = NULL;
	int ret;
	struct string_list_item item;
	/*
	 * Follows "last one wins" semantic, i.e., if there are multiple matches for the
	 * queried key in the files of the configset, the value returned will be the last
	 * value in the value list for that key.
	 */
	if ((ret = git_configset_get_value_multi(set, key, &values)))
		return ret;

	assert(values->nr > 0);
	item = values->items[values->nr - 1];
	*value = item.string;
	if (kvi)
		*kvi = *((struct key_value_info *)item.util);
	return 0;
}

int git_configset_get_value_multi(struct config_set *set, const char *key,
				  const struct string_list **dest)
{
	struct config_set_element *e;
	int ret;

	if ((ret = configset_find_element(set, key, &e)))
		return ret;
	else if (!e)
		return 1;
	*dest = &e->value_list;

	return 0;
}

static int check_multi_string(struct string_list_item *item, void *util)
{
	return item->string ? 0 : config_error_nonbool(util);
}

int git_configset_get_string_multi(struct config_set *cs, const char *key,
				   const struct string_list **dest)
{
	int ret;

	if ((ret = git_configset_get_value_multi(cs, key, dest)))
		return ret;
	if ((ret = for_each_string_list((struct string_list *)*dest,
					check_multi_string, (void *)key)))
		return ret;

	return 0;
}

int git_configset_get(struct config_set *set, const char *key)
{
	struct config_set_element *e;
	int ret;

	if ((ret = configset_find_element(set, key, &e)))
		return ret;
	else if (!e)
		return 1;
	return 0;
}

int git_configset_get_string(struct config_set *set, const char *key, char **dest)
{
	const char *value;
	if (!git_configset_get_value(set, key, &value, NULL))
		return git_config_string((const char **)dest, key, value);
	else
		return 1;
}

static int git_configset_get_string_tmp(struct config_set *set, const char *key,
					const char **dest)
{
	const char *value;
	if (!git_configset_get_value(set, key, &value, NULL)) {
		if (!value)
			return config_error_nonbool(key);
		*dest = value;
		return 0;
	} else {
		return 1;
	}
}

int git_configset_get_int(struct config_set *set, const char *key, int *dest)
{
	const char *value;
	struct key_value_info kvi;

	if (!git_configset_get_value(set, key, &value, &kvi)) {
		*dest = git_config_int(key, value, &kvi);
		return 0;
	} else
		return 1;
}

int git_configset_get_ulong(struct config_set *set, const char *key, unsigned long *dest)
{
	const char *value;
	struct key_value_info kvi;

	if (!git_configset_get_value(set, key, &value, &kvi)) {
		*dest = git_config_ulong(key, value, &kvi);
		return 0;
	} else
		return 1;
}

int git_configset_get_bool(struct config_set *set, const char *key, int *dest)
{
	const char *value;
	if (!git_configset_get_value(set, key, &value, NULL)) {
		*dest = git_config_bool(key, value);
		return 0;
	} else
		return 1;
}

int git_configset_get_bool_or_int(struct config_set *set, const char *key,
				int *is_bool, int *dest)
{
	const char *value;
	struct key_value_info kvi;

	if (!git_configset_get_value(set, key, &value, &kvi)) {
		*dest = git_config_bool_or_int(key, value, &kvi, is_bool);
		return 0;
	} else
		return 1;
}

int git_configset_get_maybe_bool(struct config_set *set, const char *key, int *dest)
{
	const char *value;
	if (!git_configset_get_value(set, key, &value, NULL)) {
		*dest = git_parse_maybe_bool(value);
		if (*dest == -1)
			return -1;
		return 0;
	} else
		return 1;
}

int git_configset_get_pathname(struct config_set *set, const char *key, const char **dest)
{
	const char *value;
	if (!git_configset_get_value(set, key, &value, NULL))
		return git_config_pathname(dest, key, value);
	else
		return 1;
}

/* Functions use to read configuration from a repository */
static void repo_read_config(struct repository *repo)
{
	struct config_options opts = { 0 };

	opts.respect_includes = 1;
	opts.commondir = repo->commondir;
	opts.git_dir = repo->gitdir;

	if (!repo->config)
		CALLOC_ARRAY(repo->config, 1);
	else
		git_configset_clear(repo->config);

	git_configset_init(repo->config);
	if (config_with_options(config_set_callback, repo->config, NULL,
				repo, &opts) < 0)
		/*
		 * config_with_options() normally returns only
		 * zero, as most errors are fatal, and
		 * non-fatal potential errors are guarded by "if"
		 * statements that are entered only when no error is
		 * possible.
		 *
		 * If we ever encounter a non-fatal error, it means
		 * something went really wrong and we should stop
		 * immediately.
		 */
		die(_("unknown error occurred while reading the configuration files"));
}

static void git_config_check_init(struct repository *repo)
{
	if (repo->config && repo->config->hash_initialized)
		return;
	repo_read_config(repo);
}

static void repo_config_clear(struct repository *repo)
{
	if (!repo->config || !repo->config->hash_initialized)
		return;
	git_configset_clear(repo->config);
}

void repo_config(struct repository *repo, config_fn_t fn, void *data)
{
	git_config_check_init(repo);
	configset_iter(repo->config, fn, data);
}

int repo_config_get(struct repository *repo, const char *key)
{
	git_config_check_init(repo);
	return git_configset_get(repo->config, key);
}

int repo_config_get_value(struct repository *repo,
			  const char *key, const char **value)
{
	git_config_check_init(repo);
	return git_configset_get_value(repo->config, key, value, NULL);
}

int repo_config_get_value_multi(struct repository *repo, const char *key,
				const struct string_list **dest)
{
	git_config_check_init(repo);
	return git_configset_get_value_multi(repo->config, key, dest);
}

int repo_config_get_string_multi(struct repository *repo, const char *key,
				 const struct string_list **dest)
{
	git_config_check_init(repo);
	return git_configset_get_string_multi(repo->config, key, dest);
}

int repo_config_get_string(struct repository *repo,
			   const char *key, char **dest)
{
	int ret;
	git_config_check_init(repo);
	ret = git_configset_get_string(repo->config, key, dest);
	if (ret < 0)
		git_die_config(key, NULL);
	return ret;
}

int repo_config_get_string_tmp(struct repository *repo,
			       const char *key, const char **dest)
{
	int ret;
	git_config_check_init(repo);
	ret = git_configset_get_string_tmp(repo->config, key, dest);
	if (ret < 0)
		git_die_config(key, NULL);
	return ret;
}

int repo_config_get_int(struct repository *repo,
			const char *key, int *dest)
{
	git_config_check_init(repo);
	return git_configset_get_int(repo->config, key, dest);
}

int repo_config_get_ulong(struct repository *repo,
			  const char *key, unsigned long *dest)
{
	git_config_check_init(repo);
	return git_configset_get_ulong(repo->config, key, dest);
}

int repo_config_get_bool(struct repository *repo,
			 const char *key, int *dest)
{
	git_config_check_init(repo);
	return git_configset_get_bool(repo->config, key, dest);
}

int repo_config_get_bool_or_int(struct repository *repo,
				const char *key, int *is_bool, int *dest)
{
	git_config_check_init(repo);
	return git_configset_get_bool_or_int(repo->config, key, is_bool, dest);
}

int repo_config_get_maybe_bool(struct repository *repo,
			       const char *key, int *dest)
{
	git_config_check_init(repo);
	return git_configset_get_maybe_bool(repo->config, key, dest);
}

int repo_config_get_pathname(struct repository *repo,
			     const char *key, const char **dest)
{
	int ret;
	git_config_check_init(repo);
	ret = git_configset_get_pathname(repo->config, key, dest);
	if (ret < 0)
		git_die_config(key, NULL);
	return ret;
}

/* Read values into protected_config. */
static void read_protected_config(void)
{
	struct config_options opts = {
		.respect_includes = 1,
		.ignore_repo = 1,
		.ignore_worktree = 1,
		.system_gently = 1,
	};

	git_configset_init(&protected_config);
	config_with_options(config_set_callback, &protected_config, NULL,
			    NULL, &opts);
}

void git_protected_config(config_fn_t fn, void *data)
{
	if (!protected_config.hash_initialized)
		read_protected_config();
	configset_iter(&protected_config, fn, data);
}

/* Functions used historically to read configuration from 'the_repository' */
void git_config(config_fn_t fn, void *data)
{
	repo_config(the_repository, fn, data);
}

void git_config_clear(void)
{
	repo_config_clear(the_repository);
}

int git_config_get(const char *key)
{
	return repo_config_get(the_repository, key);
}

int git_config_get_value(const char *key, const char **value)
{
	return repo_config_get_value(the_repository, key, value);
}

int git_config_get_value_multi(const char *key, const struct string_list **dest)
{
	return repo_config_get_value_multi(the_repository, key, dest);
}

int git_config_get_string_multi(const char *key,
				const struct string_list **dest)
{
	return repo_config_get_string_multi(the_repository, key, dest);
}

int git_config_get_string(const char *key, char **dest)
{
	return repo_config_get_string(the_repository, key, dest);
}

int git_config_get_string_tmp(const char *key, const char **dest)
{
	return repo_config_get_string_tmp(the_repository, key, dest);
}

int git_config_get_int(const char *key, int *dest)
{
	return repo_config_get_int(the_repository, key, dest);
}

int git_config_get_ulong(const char *key, unsigned long *dest)
{
	return repo_config_get_ulong(the_repository, key, dest);
}

int git_config_get_bool(const char *key, int *dest)
{
	return repo_config_get_bool(the_repository, key, dest);
}

int git_config_get_bool_or_int(const char *key, int *is_bool, int *dest)
{
	return repo_config_get_bool_or_int(the_repository, key, is_bool, dest);
}

int git_config_get_maybe_bool(const char *key, int *dest)
{
	return repo_config_get_maybe_bool(the_repository, key, dest);
}

int git_config_get_pathname(const char *key, const char **dest)
{
	return repo_config_get_pathname(the_repository, key, dest);
}

int git_config_get_expiry(const char *key, const char **output)
{
	int ret = git_config_get_string(key, (char **)output);
	if (ret)
		return ret;
	if (strcmp(*output, "now")) {
		timestamp_t now = approxidate("now");
		if (approxidate(*output) >= now)
			git_die_config(key, _("Invalid %s: '%s'"), key, *output);
	}
	return ret;
}

int git_config_get_expiry_in_days(const char *key, timestamp_t *expiry, timestamp_t now)
{
	const char *expiry_string;
	intmax_t days;
	timestamp_t when;

	if (git_config_get_string_tmp(key, &expiry_string))
		return 1; /* no such thing */

	if (git_parse_signed(expiry_string, &days, maximum_signed_value_of_type(int))) {
		const int scale = 86400;
		*expiry = now - days * scale;
		return 0;
	}

	if (!parse_expiry_date(expiry_string, &when)) {
		*expiry = when;
		return 0;
	}
	return -1; /* thing exists but cannot be parsed */
}

int git_config_get_split_index(void)
{
	int val;

	if (!git_config_get_maybe_bool("core.splitindex", &val))
		return val;

	return -1; /* default value */
}

int git_config_get_max_percent_split_change(void)
{
	int val = -1;

	if (!git_config_get_int("splitindex.maxpercentchange", &val)) {
		if (0 <= val && val <= 100)
			return val;

		return error(_("splitIndex.maxPercentChange value '%d' "
			       "should be between 0 and 100"), val);
	}

	return -1; /* default value */
}

int git_config_get_index_threads(int *dest)
{
	int is_bool, val;

	val = git_env_ulong("GIT_TEST_INDEX_THREADS", 0);
	if (val) {
		*dest = val;
		return 0;
	}

	if (!git_config_get_bool_or_int("index.threads", &is_bool, &val)) {
		if (is_bool)
			*dest = val ? 0 : 1;
		else
			*dest = val;
		return 0;
	}

	return 1;
}

NORETURN
void git_die_config_linenr(const char *key, const char *filename, int linenr)
{
	if (!filename)
		die(_("unable to parse '%s' from command-line config"), key);
	else
		die(_("bad config variable '%s' in file '%s' at line %d"),
		    key, filename, linenr);
}

NORETURN __attribute__((format(printf, 2, 3)))
void git_die_config(const char *key, const char *err, ...)
{
	const struct string_list *values;
	struct key_value_info *kv_info;
	report_fn error_fn = get_error_routine();

	if (err) {
		va_list params;
		va_start(params, err);
		error_fn(err, params);
		va_end(params);
	}
	if (git_config_get_value_multi(key, &values))
		BUG("for key '%s' we must have a value to report on", key);
	kv_info = values->items[values->nr - 1].util;
	git_die_config_linenr(key, kv_info->filename, kv_info->linenr);
}

/*
 * Find all the stuff for git_config_set() below.
 */

struct config_store_data {
	size_t baselen;
	char *key;
	int do_not_match;
	const char *fixed_value;
	regex_t *value_pattern;
	int multi_replace;
	struct {
		size_t begin, end;
		enum config_event_t type;
		int is_keys_section;
	} *parsed;
	unsigned int parsed_nr, parsed_alloc, *seen, seen_nr, seen_alloc;
	unsigned int key_seen:1, section_seen:1, is_keys_section:1;
};
#define CONFIG_STORE_INIT { 0 }

static void config_store_data_clear(struct config_store_data *store)
{
	free(store->key);
	if (store->value_pattern != NULL &&
	    store->value_pattern != CONFIG_REGEX_NONE) {
		regfree(store->value_pattern);
		free(store->value_pattern);
	}
	free(store->parsed);
	free(store->seen);
	memset(store, 0, sizeof(*store));
}

static int matches(const char *key, const char *value,
		   const struct config_store_data *store)
{
	if (strcmp(key, store->key))
		return 0; /* not ours */
	if (store->fixed_value)
		return !strcmp(store->fixed_value, value);
	if (!store->value_pattern)
		return 1; /* always matches */
	if (store->value_pattern == CONFIG_REGEX_NONE)
		return 0; /* never matches */

	return store->do_not_match ^
		(value && !regexec(store->value_pattern, value, 0, NULL, 0));
}

static int store_aux_event(enum config_event_t type, size_t begin, size_t end,
			   struct config_source *cs, void *data)
{
	struct config_store_data *store = data;

	ALLOC_GROW(store->parsed, store->parsed_nr + 1, store->parsed_alloc);
	store->parsed[store->parsed_nr].begin = begin;
	store->parsed[store->parsed_nr].end = end;
	store->parsed[store->parsed_nr].type = type;

	if (type == CONFIG_EVENT_SECTION) {
		int (*cmpfn)(const char *, const char *, size_t);

		if (cs->var.len < 2 || cs->var.buf[cs->var.len - 1] != '.')
			return error(_("invalid section name '%s'"), cs->var.buf);

		if (cs->subsection_case_sensitive)
			cmpfn = strncasecmp;
		else
			cmpfn = strncmp;

		/* Is this the section we were looking for? */
		store->is_keys_section =
			store->parsed[store->parsed_nr].is_keys_section =
			cs->var.len - 1 == store->baselen &&
			!cmpfn(cs->var.buf, store->key, store->baselen);
		if (store->is_keys_section) {
			store->section_seen = 1;
			ALLOC_GROW(store->seen, store->seen_nr + 1,
				   store->seen_alloc);
			store->seen[store->seen_nr] = store->parsed_nr;
		}
	}

	store->parsed_nr++;

	return 0;
}

static int store_aux(const char *key, const char *value,
		     const struct config_context *ctx UNUSED, void *cb)
{
	struct config_store_data *store = cb;

	if (store->key_seen) {
		if (matches(key, value, store)) {
			if (store->seen_nr == 1 && store->multi_replace == 0) {
				warning(_("%s has multiple values"), key);
			}

			ALLOC_GROW(store->seen, store->seen_nr + 1,
				   store->seen_alloc);

			store->seen[store->seen_nr] = store->parsed_nr;
			store->seen_nr++;
		}
	} else if (store->is_keys_section) {
		/*
		 * Do not increment matches yet: this may not be a match, but we
		 * are in the desired section.
		 */
		ALLOC_GROW(store->seen, store->seen_nr + 1, store->seen_alloc);
		store->seen[store->seen_nr] = store->parsed_nr;
		store->section_seen = 1;

		if (matches(key, value, store)) {
			store->seen_nr++;
			store->key_seen = 1;
		}
	}

	return 0;
}

static int write_error(const char *filename)
{
	error(_("failed to write new configuration file %s"), filename);

	/* Same error code as "failed to rename". */
	return 4;
}

static struct strbuf store_create_section(const char *key,
					  const struct config_store_data *store)
{
	const char *dot;
	size_t i;
	struct strbuf sb = STRBUF_INIT;

	dot = memchr(key, '.', store->baselen);
	if (dot) {
		strbuf_addf(&sb, "[%.*s \"", (int)(dot - key), key);
		for (i = dot - key + 1; i < store->baselen; i++) {
			if (key[i] == '"' || key[i] == '\\')
				strbuf_addch(&sb, '\\');
			strbuf_addch(&sb, key[i]);
		}
		strbuf_addstr(&sb, "\"]\n");
	} else {
		strbuf_addch(&sb, '[');
		strbuf_add(&sb, key, store->baselen);
		strbuf_addstr(&sb, "]\n");
	}

	return sb;
}

static ssize_t write_section(int fd, const char *key,
			     const struct config_store_data *store)
{
	struct strbuf sb = store_create_section(key, store);
	ssize_t ret;

	ret = write_in_full(fd, sb.buf, sb.len);
	strbuf_release(&sb);

	return ret;
}

static ssize_t write_pair(int fd, const char *key, const char *value,
			  const struct config_store_data *store)
{
	int i;
	ssize_t ret;
	const char *quote = "";
	struct strbuf sb = STRBUF_INIT;

	/*
	 * Check to see if the value needs to be surrounded with a dq pair.
	 * Note that problematic characters are always backslash-quoted; this
	 * check is about not losing leading or trailing SP and strings that
	 * follow beginning-of-comment characters (i.e. ';' and '#') by the
	 * configuration parser.
	 */
	if (value[0] == ' ')
		quote = "\"";
	for (i = 0; value[i]; i++)
		if (value[i] == ';' || value[i] == '#')
			quote = "\"";
	if (i && value[i - 1] == ' ')
		quote = "\"";

	strbuf_addf(&sb, "\t%s = %s", key + store->baselen + 1, quote);

	for (i = 0; value[i]; i++)
		switch (value[i]) {
		case '\n':
			strbuf_addstr(&sb, "\\n");
			break;
		case '\t':
			strbuf_addstr(&sb, "\\t");
			break;
		case '"':
		case '\\':
			strbuf_addch(&sb, '\\');
			/* fallthrough */
		default:
			strbuf_addch(&sb, value[i]);
			break;
		}
	strbuf_addf(&sb, "%s\n", quote);

	ret = write_in_full(fd, sb.buf, sb.len);
	strbuf_release(&sb);

	return ret;
}

/*
 * If we are about to unset the last key(s) in a section, and if there are
 * no comments surrounding (or included in) the section, we will want to
 * extend begin/end to remove the entire section.
 *
 * Note: the parameter `seen_ptr` points to the index into the store.seen
 * array.  * This index may be incremented if a section has more than one
 * entry (which all are to be removed).
 */
static void maybe_remove_section(struct config_store_data *store,
				 size_t *begin_offset, size_t *end_offset,
				 int *seen_ptr)
{
	size_t begin;
	int i, seen, section_seen = 0;

	/*
	 * First, ensure that this is the first key, and that there are no
	 * comments before the entry nor before the section header.
	 */
	seen = *seen_ptr;
	for (i = store->seen[seen]; i > 0; i--) {
		enum config_event_t type = store->parsed[i - 1].type;

		if (type == CONFIG_EVENT_COMMENT)
			/* There is a comment before this entry or section */
			return;
		if (type == CONFIG_EVENT_ENTRY) {
			if (!section_seen)
				/* This is not the section's first entry. */
				return;
			/* We encountered no comment before the section. */
			break;
		}
		if (type == CONFIG_EVENT_SECTION) {
			if (!store->parsed[i - 1].is_keys_section)
				break;
			section_seen = 1;
		}
	}
	begin = store->parsed[i].begin;

	/*
	 * Next, make sure that we are removing the last key(s) in the section,
	 * and that there are no comments that are possibly about the current
	 * section.
	 */
	for (i = store->seen[seen] + 1; i < store->parsed_nr; i++) {
		enum config_event_t type = store->parsed[i].type;

		if (type == CONFIG_EVENT_COMMENT)
			return;
		if (type == CONFIG_EVENT_SECTION) {
			if (store->parsed[i].is_keys_section)
				continue;
			break;
		}
		if (type == CONFIG_EVENT_ENTRY) {
			if (++seen < store->seen_nr &&
			    i == store->seen[seen])
				/* We want to remove this entry, too */
				continue;
			/* There is another entry in this section. */
			return;
		}
	}

	/*
	 * We are really removing the last entry/entries from this section, and
	 * there are no enclosed or surrounding comments. Remove the entire,
	 * now-empty section.
	 */
	*seen_ptr = seen;
	*begin_offset = begin;
	if (i < store->parsed_nr)
		*end_offset = store->parsed[i].begin;
	else
		*end_offset = store->parsed[store->parsed_nr - 1].end;
}

int git_config_set_in_file_gently(const char *config_filename,
				  const char *key, const char *value)
{
	return git_config_set_multivar_in_file_gently(config_filename, key, value, NULL, 0);
}

void git_config_set_in_file(const char *config_filename,
			    const char *key, const char *value)
{
	git_config_set_multivar_in_file(config_filename, key, value, NULL, 0);
}

int git_config_set_gently(const char *key, const char *value)
{
	return git_config_set_multivar_gently(key, value, NULL, 0);
}

int repo_config_set_worktree_gently(struct repository *r,
				    const char *key, const char *value)
{
	/* Only use worktree-specific config if it is already enabled. */
	if (r->repository_format_worktree_config) {
		char *file = repo_git_path(r, "config.worktree");
		int ret = git_config_set_multivar_in_file_gently(
					file, key, value, NULL, 0);
		free(file);
		return ret;
	}
	return repo_config_set_multivar_gently(r, key, value, NULL, 0);
}

void git_config_set(const char *key, const char *value)
{
	git_config_set_multivar(key, value, NULL, 0);

	trace2_cmd_set_config(key, value);
}

/*
 * If value==NULL, unset in (remove from) config,
 * if value_pattern!=NULL, disregard key/value pairs where value does not match.
 * if value_pattern==CONFIG_REGEX_NONE, do not match any existing values
 *     (only add a new one)
 * if flags contains the CONFIG_FLAGS_MULTI_REPLACE flag, all matching
 *     key/values are removed before a single new pair is written. If the
 *     flag is not present, then replace only the first match.
 *
 * Returns 0 on success.
 *
 * This function does this:
 *
 * - it locks the config file by creating ".git/config.lock"
 *
 * - it then parses the config using store_aux() as validator to find
 *   the position on the key/value pair to replace. If it is to be unset,
 *   it must be found exactly once.
 *
 * - the config file is mmap()ed and the part before the match (if any) is
 *   written to the lock file, then the changed part and the rest.
 *
 * - the config file is removed and the lock file rename()d to it.
 *
 */
int git_config_set_multivar_in_file_gently(const char *config_filename,
					   const char *key, const char *value,
					   const char *value_pattern,
					   unsigned flags)
{
	int fd = -1, in_fd = -1;
	int ret;
	struct lock_file lock = LOCK_INIT;
	char *filename_buf = NULL;
	char *contents = NULL;
	size_t contents_sz;
	struct config_store_data store = CONFIG_STORE_INIT;

	/* parse-key returns negative; flip the sign to feed exit(3) */
	ret = 0 - git_config_parse_key(key, &store.key, &store.baselen);
	if (ret)
		goto out_free;

	store.multi_replace = (flags & CONFIG_FLAGS_MULTI_REPLACE) != 0;

	if (!config_filename)
		config_filename = filename_buf = git_pathdup("config");

	/*
	 * The lock serves a purpose in addition to locking: the new
	 * contents of .git/config will be written into it.
	 */
	fd = hold_lock_file_for_update(&lock, config_filename, 0);
	if (fd < 0) {
		error_errno(_("could not lock config file %s"), config_filename);
		ret = CONFIG_NO_LOCK;
		goto out_free;
	}

	/*
	 * If .git/config does not exist yet, write a minimal version.
	 */
	in_fd = open(config_filename, O_RDONLY);
	if ( in_fd < 0 ) {
		if ( ENOENT != errno ) {
			error_errno(_("opening %s"), config_filename);
			ret = CONFIG_INVALID_FILE; /* same as "invalid config file" */
			goto out_free;
		}
		/* if nothing to unset, error out */
		if (!value) {
			ret = CONFIG_NOTHING_SET;
			goto out_free;
		}

		free(store.key);
		store.key = xstrdup(key);
		if (write_section(fd, key, &store) < 0 ||
		    write_pair(fd, key, value, &store) < 0)
			goto write_err_out;
	} else {
		struct stat st;
		size_t copy_begin, copy_end;
		int i, new_line = 0;
		struct config_options opts;

		if (!value_pattern)
			store.value_pattern = NULL;
		else if (value_pattern == CONFIG_REGEX_NONE)
			store.value_pattern = CONFIG_REGEX_NONE;
		else if (flags & CONFIG_FLAGS_FIXED_VALUE)
			store.fixed_value = value_pattern;
		else {
			if (value_pattern[0] == '!') {
				store.do_not_match = 1;
				value_pattern++;
			} else
				store.do_not_match = 0;

			store.value_pattern = (regex_t*)xmalloc(sizeof(regex_t));
			if (regcomp(store.value_pattern, value_pattern,
					REG_EXTENDED)) {
				error(_("invalid pattern: %s"), value_pattern);
				FREE_AND_NULL(store.value_pattern);
				ret = CONFIG_INVALID_PATTERN;
				goto out_free;
			}
		}

		ALLOC_GROW(store.parsed, 1, store.parsed_alloc);
		store.parsed[0].end = 0;

		memset(&opts, 0, sizeof(opts));
		opts.event_fn = store_aux_event;
		opts.event_fn_data = &store;

		/*
		 * After this, store.parsed will contain offsets of all the
		 * parsed elements, and store.seen will contain a list of
		 * matches, as indices into store.parsed.
		 *
		 * As a side effect, we make sure to transform only a valid
		 * existing config file.
		 */
		if (git_config_from_file_with_options(store_aux,
						      config_filename,
						      &store, CONFIG_SCOPE_UNKNOWN,
						      &opts)) {
			error(_("invalid config file %s"), config_filename);
			ret = CONFIG_INVALID_FILE;
			goto out_free;
		}

		/* if nothing to unset, or too many matches, error out */
		if ((store.seen_nr == 0 && value == NULL) ||
		    (store.seen_nr > 1 && !store.multi_replace)) {
			ret = CONFIG_NOTHING_SET;
			goto out_free;
		}

		if (fstat(in_fd, &st) == -1) {
			error_errno(_("fstat on %s failed"), config_filename);
			ret = CONFIG_INVALID_FILE;
			goto out_free;
		}

		contents_sz = xsize_t(st.st_size);
		contents = xmmap_gently(NULL, contents_sz, PROT_READ,
					MAP_PRIVATE, in_fd, 0);
		if (contents == MAP_FAILED) {
			if (errno == ENODEV && S_ISDIR(st.st_mode))
				errno = EISDIR;
			error_errno(_("unable to mmap '%s'%s"),
					config_filename, mmap_os_err());
			ret = CONFIG_INVALID_FILE;
			contents = NULL;
			goto out_free;
		}
		close(in_fd);
		in_fd = -1;

		if (chmod(get_lock_file_path(&lock), st.st_mode & 07777) < 0) {
			error_errno(_("chmod on %s failed"), get_lock_file_path(&lock));
			ret = CONFIG_NO_WRITE;
			goto out_free;
		}

		if (store.seen_nr == 0) {
			if (!store.seen_alloc) {
				/* Did not see key nor section */
				ALLOC_GROW(store.seen, 1, store.seen_alloc);
				store.seen[0] = store.parsed_nr
					- !!store.parsed_nr;
			}
			store.seen_nr = 1;
		}

		for (i = 0, copy_begin = 0; i < store.seen_nr; i++) {
			size_t replace_end;
			int j = store.seen[i];

			new_line = 0;
			if (!store.key_seen) {
				copy_end = store.parsed[j].end;
				/* include '\n' when copying section header */
				if (copy_end > 0 && copy_end < contents_sz &&
				    contents[copy_end - 1] != '\n' &&
				    contents[copy_end] == '\n')
					copy_end++;
				replace_end = copy_end;
			} else {
				replace_end = store.parsed[j].end;
				copy_end = store.parsed[j].begin;
				if (!value)
					maybe_remove_section(&store,
							     &copy_end,
							     &replace_end, &i);
				/*
				 * Swallow preceding white-space on the same
				 * line.
				 */
				while (copy_end > 0 ) {
					char c = contents[copy_end - 1];

					if (isspace(c) && c != '\n')
						copy_end--;
					else
						break;
				}
			}

			if (copy_end > 0 && contents[copy_end-1] != '\n')
				new_line = 1;

			/* write the first part of the config */
			if (copy_end > copy_begin) {
				if (write_in_full(fd, contents + copy_begin,
						  copy_end - copy_begin) < 0)
					goto write_err_out;
				if (new_line &&
				    write_str_in_full(fd, "\n") < 0)
					goto write_err_out;
			}
			copy_begin = replace_end;
		}

		/* write the pair (value == NULL means unset) */
		if (value) {
			if (!store.section_seen) {
				if (write_section(fd, key, &store) < 0)
					goto write_err_out;
			}
			if (write_pair(fd, key, value, &store) < 0)
				goto write_err_out;
		}

		/* write the rest of the config */
		if (copy_begin < contents_sz)
			if (write_in_full(fd, contents + copy_begin,
					  contents_sz - copy_begin) < 0)
				goto write_err_out;

		munmap(contents, contents_sz);
		contents = NULL;
	}

	if (commit_lock_file(&lock) < 0) {
		error_errno(_("could not write config file %s"), config_filename);
		ret = CONFIG_NO_WRITE;
		goto out_free;
	}

	ret = 0;

	/* Invalidate the config cache */
	git_config_clear();

out_free:
	rollback_lock_file(&lock);
	free(filename_buf);
	if (contents)
		munmap(contents, contents_sz);
	if (in_fd >= 0)
		close(in_fd);
	config_store_data_clear(&store);
	return ret;

write_err_out:
	ret = write_error(get_lock_file_path(&lock));
	goto out_free;

}

void git_config_set_multivar_in_file(const char *config_filename,
				     const char *key, const char *value,
				     const char *value_pattern, unsigned flags)
{
	if (!git_config_set_multivar_in_file_gently(config_filename, key, value,
						    value_pattern, flags))
		return;
	if (value)
		die(_("could not set '%s' to '%s'"), key, value);
	else
		die(_("could not unset '%s'"), key);
}

int git_config_set_multivar_gently(const char *key, const char *value,
				   const char *value_pattern, unsigned flags)
{
	return repo_config_set_multivar_gently(the_repository, key, value,
					       value_pattern, flags);
}

int repo_config_set_multivar_gently(struct repository *r, const char *key,
				    const char *value,
				    const char *value_pattern, unsigned flags)
{
	char *file = repo_git_path(r, "config");
	int res = git_config_set_multivar_in_file_gently(file,
							 key, value,
							 value_pattern,
							 flags);
	free(file);
	return res;
}

void git_config_set_multivar(const char *key, const char *value,
			     const char *value_pattern, unsigned flags)
{
	git_config_set_multivar_in_file(git_path("config"),
					key, value, value_pattern,
					flags);
}

static size_t section_name_match (const char *buf, const char *name)
{
	size_t i = 0, j = 0;
	int dot = 0;
	if (buf[i] != '[')
		return 0;
	for (i = 1; buf[i] && buf[i] != ']'; i++) {
		if (!dot && isspace(buf[i])) {
			dot = 1;
			if (name[j++] != '.')
				break;
			for (i++; isspace(buf[i]); i++)
				; /* do nothing */
			if (buf[i] != '"')
				break;
			continue;
		}
		if (buf[i] == '\\' && dot)
			i++;
		else if (buf[i] == '"' && dot) {
			for (i++; isspace(buf[i]); i++)
				; /* do_nothing */
			break;
		}
		if (buf[i] != name[j++])
			break;
	}
	if (buf[i] == ']' && name[j] == 0) {
		/*
		 * We match, now just find the right length offset by
		 * gobbling up any whitespace after it, as well
		 */
		i++;
		for (; buf[i] && isspace(buf[i]); i++)
			; /* do nothing */
		return i;
	}
	return 0;
}

static int section_name_is_ok(const char *name)
{
	/* Empty section names are bogus. */
	if (!*name)
		return 0;

	/*
	 * Before a dot, we must be alphanumeric or dash. After the first dot,
	 * anything goes, so we can stop checking.
	 */
	for (; *name && *name != '.'; name++)
		if (*name != '-' && !isalnum(*name))
			return 0;
	return 1;
}

#define GIT_CONFIG_MAX_LINE_LEN (512 * 1024)

/* if new_name == NULL, the section is removed instead */
static int git_config_copy_or_rename_section_in_file(const char *config_filename,
				      const char *old_name,
				      const char *new_name, int copy)
{
	int ret = 0, remove = 0;
	char *filename_buf = NULL;
	struct lock_file lock = LOCK_INIT;
	int out_fd;
	struct strbuf buf = STRBUF_INIT;
	FILE *config_file = NULL;
	struct stat st;
	struct strbuf copystr = STRBUF_INIT;
	struct config_store_data store;
	uint32_t line_nr = 0;

	memset(&store, 0, sizeof(store));

	if (new_name && !section_name_is_ok(new_name)) {
		ret = error(_("invalid section name: %s"), new_name);
		goto out_no_rollback;
	}

	if (!config_filename)
		config_filename = filename_buf = git_pathdup("config");

	out_fd = hold_lock_file_for_update(&lock, config_filename, 0);
	if (out_fd < 0) {
		ret = error(_("could not lock config file %s"), config_filename);
		goto out;
	}

	if (!(config_file = fopen(config_filename, "rb"))) {
		ret = warn_on_fopen_errors(config_filename);
		if (ret)
			goto out;
		/* no config file means nothing to rename, no error */
		goto commit_and_out;
	}

	if (fstat(fileno(config_file), &st) == -1) {
		ret = error_errno(_("fstat on %s failed"), config_filename);
		goto out;
	}

	if (chmod(get_lock_file_path(&lock), st.st_mode & 07777) < 0) {
		ret = error_errno(_("chmod on %s failed"),
				  get_lock_file_path(&lock));
		goto out;
	}

	while (!strbuf_getwholeline(&buf, config_file, '\n')) {
		size_t i, length;
		int is_section = 0;
		char *output = buf.buf;

		line_nr++;

		if (buf.len >= GIT_CONFIG_MAX_LINE_LEN) {
			ret = error(_("refusing to work with overly long line "
				      "in '%s' on line %"PRIuMAX),
				    config_filename, (uintmax_t)line_nr);
			goto out;
		}

		for (i = 0; buf.buf[i] && isspace(buf.buf[i]); i++)
			; /* do nothing */
		if (buf.buf[i] == '[') {
			/* it's a section */
			size_t offset;
			is_section = 1;

			/*
			 * When encountering a new section under -c we
			 * need to flush out any section we're already
			 * coping and begin anew. There might be
			 * multiple [branch "$name"] sections.
			 */
			if (copystr.len > 0) {
				if (write_in_full(out_fd, copystr.buf, copystr.len) < 0) {
					ret = write_error(get_lock_file_path(&lock));
					goto out;
				}
				strbuf_reset(&copystr);
			}

			offset = section_name_match(&buf.buf[i], old_name);
			if (offset > 0) {
				ret++;
				if (!new_name) {
					remove = 1;
					continue;
				}
				store.baselen = strlen(new_name);
				if (!copy) {
					if (write_section(out_fd, new_name, &store) < 0) {
						ret = write_error(get_lock_file_path(&lock));
						goto out;
					}
					/*
					 * We wrote out the new section, with
					 * a newline, now skip the old
					 * section's length
					 */
					output += offset + i;
					if (strlen(output) > 0) {
						/*
						 * More content means there's
						 * a declaration to put on the
						 * next line; indent with a
						 * tab
						 */
						output -= 1;
						output[0] = '\t';
					}
				} else {
					strbuf_release(&copystr);
					copystr = store_create_section(new_name, &store);
				}
			}
			remove = 0;
		}
		if (remove)
			continue;
		length = strlen(output);

		if (!is_section && copystr.len > 0) {
			strbuf_add(&copystr, output, length);
		}

		if (write_in_full(out_fd, output, length) < 0) {
			ret = write_error(get_lock_file_path(&lock));
			goto out;
		}
	}

	/*
	 * Copy a trailing section at the end of the config, won't be
	 * flushed by the usual "flush because we have a new section
	 * logic in the loop above.
	 */
	if (copystr.len > 0) {
		if (write_in_full(out_fd, copystr.buf, copystr.len) < 0) {
			ret = write_error(get_lock_file_path(&lock));
			goto out;
		}
		strbuf_reset(&copystr);
	}

	fclose(config_file);
	config_file = NULL;
commit_and_out:
	if (commit_lock_file(&lock) < 0)
		ret = error_errno(_("could not write config file %s"),
				  config_filename);
out:
	if (config_file)
		fclose(config_file);
	rollback_lock_file(&lock);
out_no_rollback:
	free(filename_buf);
	config_store_data_clear(&store);
	strbuf_release(&buf);
	strbuf_release(&copystr);
	return ret;
}

int git_config_rename_section_in_file(const char *config_filename,
				      const char *old_name, const char *new_name)
{
	return git_config_copy_or_rename_section_in_file(config_filename,
					 old_name, new_name, 0);
}

int git_config_rename_section(const char *old_name, const char *new_name)
{
	return git_config_rename_section_in_file(NULL, old_name, new_name);
}

int git_config_copy_section_in_file(const char *config_filename,
				      const char *old_name, const char *new_name)
{
	return git_config_copy_or_rename_section_in_file(config_filename,
					 old_name, new_name, 1);
}

int git_config_copy_section(const char *old_name, const char *new_name)
{
	return git_config_copy_section_in_file(NULL, old_name, new_name);
}

/*
 * Call this to report error for your variable that should not
 * get a boolean value (i.e. "[my] var" means "true").
 */
#undef config_error_nonbool
int config_error_nonbool(const char *var)
{
	return error(_("missing value for '%s'"), var);
}

int parse_config_key(const char *var,
		     const char *section,
		     const char **subsection, size_t *subsection_len,
		     const char **key)
{
	const char *dot;

	/* Does it start with "section." ? */
	if (!skip_prefix(var, section, &var) || *var != '.')
		return -1;

	/*
	 * Find the key; we don't know yet if we have a subsection, but we must
	 * parse backwards from the end, since the subsection may have dots in
	 * it, too.
	 */
	dot = strrchr(var, '.');
	*key = dot + 1;

	/* Did we have a subsection at all? */
	if (dot == var) {
		if (subsection) {
			*subsection = NULL;
			*subsection_len = 0;
		}
	}
	else {
		if (!subsection)
			return -1;
		*subsection = var + 1;
		*subsection_len = dot - *subsection;
	}

	return 0;
}

const char *config_origin_type_name(enum config_origin_type type)
{
	switch (type) {
	case CONFIG_ORIGIN_BLOB:
		return "blob";
	case CONFIG_ORIGIN_FILE:
		return "file";
	case CONFIG_ORIGIN_STDIN:
		return "standard input";
	case CONFIG_ORIGIN_SUBMODULE_BLOB:
		return "submodule-blob";
	case CONFIG_ORIGIN_CMDLINE:
		return "command line";
	default:
		BUG("unknown config origin type");
	}
}

const char *config_scope_name(enum config_scope scope)
{
	switch (scope) {
	case CONFIG_SCOPE_SYSTEM:
		return "system";
	case CONFIG_SCOPE_GLOBAL:
		return "global";
	case CONFIG_SCOPE_LOCAL:
		return "local";
	case CONFIG_SCOPE_WORKTREE:
		return "worktree";
	case CONFIG_SCOPE_COMMAND:
		return "command";
	case CONFIG_SCOPE_SUBMODULE:
		return "submodule";
	default:
		return "unknown";
	}
}

int lookup_config(const char **mapping, int nr_mapping, const char *var)
{
	int i;

	for (i = 0; i < nr_mapping; i++) {
		const char *name = mapping[i];

		if (name && !strcasecmp(var, name))
			return i;
	}
	return -1;
}<|MERGE_RESOLUTION|>--- conflicted
+++ resolved
@@ -69,75 +69,6 @@
 };
 #define CONFIG_SOURCE_INIT { 0 }
 
-<<<<<<< HEAD
-struct config_reader {
-	/*
-	 * These members record the "current" config source, which can be
-	 * accessed by parsing callbacks.
-	 *
-	 * The "source" variable will be non-NULL only when we are actually
-	 * parsing a real config source (file, blob, cmdline, etc).
-	 *
-	 * The "config_kvi" variable will be non-NULL only when we are feeding
-	 * cached config from a configset into a callback.
-	 *
-	 * They cannot be non-NULL at the same time. If they are both NULL, then
-	 * we aren't parsing anything (and depending on the function looking at
-	 * the variables, it's either a bug for it to be called in the first
-	 * place, or it's a function which can be reused for non-config
-	 * purposes, and should fall back to some sane behavior).
-	 */
-	struct config_source *source;
-	struct key_value_info *config_kvi;
-	/*
-	 * The "scope" of the current config source being parsed (repo, global,
-	 * etc). Like "source", this is only set when parsing a config source.
-	 * It's not part of "source" because it transcends a single file (i.e.,
-	 * a file included from .git/config is still in "repo" scope).
-	 *
-	 * When iterating through a configset, the equivalent value is
-	 * "config_kvi.scope" (see above).
-	 */
-	enum config_scope parsing_scope;
-};
-/*
- * Where possible, prefer to accept "struct config_reader" as an arg than to use
- * "the_reader". "the_reader" should only be used if that is infeasible, e.g. in
- * a public function.
- */
-static struct config_reader the_reader;
-
-static inline void config_reader_push_source(struct config_reader *reader,
-					     struct config_source *top)
-{
-	top->prev = reader->source;
-	reader->source = top;
-}
-
-static inline struct config_source *config_reader_pop_source(struct config_reader *reader)
-{
-	struct config_source *ret;
-	if (!reader->source)
-		BUG("tried to pop config source, but we weren't reading config");
-	ret = reader->source;
-	reader->source = reader->source->prev;
-	return ret;
-}
-
-static inline void config_reader_set_kvi(struct config_reader *reader,
-					 struct key_value_info *kvi)
-{
-	reader->config_kvi = kvi;
-}
-
-static inline void config_reader_set_scope(struct config_reader *reader,
-					   enum config_scope scope)
-{
-	reader->parsing_scope = scope;
-}
-
-=======
->>>>>>> 6e8e7981
 static int pack_compression_seen;
 static int zlib_compression_seen;
 
