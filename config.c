--- conflicted
+++ resolved
@@ -2354,13 +2354,9 @@
 	config_with_options(cb, data, NULL, &opts);
 }
 
-<<<<<<< HEAD
 RESULT_MUST_BE_USED
-static int configset_find_element(struct config_set *cs, const char *key,
+static int configset_find_element(struct config_set *set, const char *key,
 				  struct config_set_element **dest)
-=======
-static struct config_set_element *configset_find_element(struct config_set *set, const char *key)
->>>>>>> 9b4a6553
 {
 	struct config_set_element k;
 	struct config_set_element *found_entry;
@@ -2393,13 +2389,9 @@
 	struct key_value_info *kv_info = xmalloc(sizeof(*kv_info));
 	int ret;
 
-<<<<<<< HEAD
-	ret = configset_find_element(cs, key, &e);
+	ret = configset_find_element(set, key, &e);
 	if (ret)
 		return ret;
-=======
-	e = configset_find_element(set, key);
->>>>>>> 9b4a6553
 	/*
 	 * Since the keys are being fed by git_config*() callback mechanism, they
 	 * are already normalized. So simply add them without any further munging.
@@ -2509,26 +2501,21 @@
 	 * queried key in the files of the configset, the value returned will be the last
 	 * value in the value list for that key.
 	 */
-<<<<<<< HEAD
-	if ((ret = git_configset_get_value_multi(cs, key, &values)))
+	if ((ret = git_configset_get_value_multi(set, key, &values)))
 		return ret;
-=======
-	values = git_configset_get_value_multi(set, key);
->>>>>>> 9b4a6553
 
 	assert(values->nr > 0);
 	*value = values->items[values->nr - 1].string;
 	return 0;
 }
 
-<<<<<<< HEAD
-int git_configset_get_value_multi(struct config_set *cs, const char *key,
+int git_configset_get_value_multi(struct config_set *set, const char *key,
 				  const struct string_list **dest)
 {
 	struct config_set_element *e;
 	int ret;
 
-	if ((ret = configset_find_element(cs, key, &e)))
+	if ((ret = configset_find_element(set, key, &e)))
 		return ret;
 	else if (!e)
 		return 1;
@@ -2556,22 +2543,16 @@
 	return 0;
 }
 
-int git_configset_get(struct config_set *cs, const char *key)
+int git_configset_get(struct config_set *set, const char *key)
 {
 	struct config_set_element *e;
 	int ret;
 
-	if ((ret = configset_find_element(cs, key, &e)))
+	if ((ret = configset_find_element(set, key, &e)))
 		return ret;
 	else if (!e)
 		return 1;
 	return 0;
-=======
-const struct string_list *git_configset_get_value_multi(struct config_set *set, const char *key)
-{
-	struct config_set_element *e = configset_find_element(set, key);
-	return e ? &e->value_list : NULL;
->>>>>>> 9b4a6553
 }
 
 int git_configset_get_string(struct config_set *set, const char *key, char **dest)
