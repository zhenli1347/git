#include "cache.h"
#include "commit.h"
#include "diff.h"
#include "revision.h"
#include "refs.h"
#include "list-objects.h"
#include "quote.h"
#include "sha1-lookup.h"
#include "run-command.h"
#include "log-tree.h"
#include "bisect.h"
#include "sha1-array.h"
#include "argv-array.h"

static struct sha1_array good_revs;
static struct sha1_array skipped_revs;

static struct object_id *current_bad_oid;

static const char *argv_checkout[] = {"checkout", "-q", NULL, "--", NULL};
static const char *argv_show_branch[] = {"show-branch", NULL, NULL};

static const char *term_bad;
static const char *term_good;

/* Remember to update object flag allocation in object.h */
#define COUNTED		(1u<<16)

/*
 * This is a truly stupid algorithm, but it's only
 * used for bisection, and we just don't care enough.
 *
 * We care just barely enough to avoid recursing for
 * non-merge entries.
 */
static int count_distance(struct commit_list *entry)
{
	int nr = 0;

	while (entry) {
		struct commit *commit = entry->item;
		struct commit_list *p;

		if (commit->object.flags & (UNINTERESTING | COUNTED))
			break;
		if (!(commit->object.flags & TREESAME))
			nr++;
		commit->object.flags |= COUNTED;
		p = commit->parents;
		entry = p;
		if (p) {
			p = p->next;
			while (p) {
				nr += count_distance(p);
				p = p->next;
			}
		}
	}

	return nr;
}

static void clear_distance(struct commit_list *list)
{
	while (list) {
		struct commit *commit = list->item;
		commit->object.flags &= ~COUNTED;
		list = list->next;
	}
}

#define DEBUG_BISECT 0

static inline int weight(struct commit_list *elem)
{
	return *((int*)(elem->item->util));
}

static inline void weight_set(struct commit_list *elem, int weight)
{
	*((int*)(elem->item->util)) = weight;
}

static int count_interesting_parents(struct commit *commit)
{
	struct commit_list *p;
	int count;

	for (count = 0, p = commit->parents; p; p = p->next) {
		if (p->item->object.flags & UNINTERESTING)
			continue;
		count++;
	}
	return count;
}

static inline int halfway(struct commit_list *p, int nr)
{
	/*
	 * Don't short-cut something we are not going to return!
	 */
	if (p->item->object.flags & TREESAME)
		return 0;
	if (DEBUG_BISECT)
		return 0;
	/*
	 * 2 and 3 are halfway of 5.
	 * 3 is halfway of 6 but 2 and 4 are not.
	 */
	switch (2 * weight(p) - nr) {
	case -1: case 0: case 1:
		return 1;
	default:
		return 0;
	}
}

#if !DEBUG_BISECT
#define show_list(a,b,c,d) do { ; } while (0)
#else
static void show_list(const char *debug, int counted, int nr,
		      struct commit_list *list)
{
	struct commit_list *p;

	fprintf(stderr, "%s (%d/%d)\n", debug, counted, nr);

	for (p = list; p; p = p->next) {
		struct commit_list *pp;
		struct commit *commit = p->item;
		unsigned flags = commit->object.flags;
		enum object_type type;
		unsigned long size;
		char *buf = read_sha1_file(commit->object.sha1, &type, &size);
		const char *subject_start;
		int subject_len;

		fprintf(stderr, "%c%c%c ",
			(flags & TREESAME) ? ' ' : 'T',
			(flags & UNINTERESTING) ? 'U' : ' ',
			(flags & COUNTED) ? 'C' : ' ');
		if (commit->util)
			fprintf(stderr, "%3d", weight(p));
		else
			fprintf(stderr, "---");
		fprintf(stderr, " %.*s", 8, sha1_to_hex(commit->object.sha1));
		for (pp = commit->parents; pp; pp = pp->next)
			fprintf(stderr, " %.*s", 8,
				sha1_to_hex(pp->item->object.sha1));

		subject_len = find_commit_subject(buf, &subject_start);
		if (subject_len)
			fprintf(stderr, " %.*s", subject_len, subject_start);
		fprintf(stderr, "\n");
	}
}
#endif /* DEBUG_BISECT */

static struct commit_list *best_bisection(struct commit_list *list, int nr)
{
	struct commit_list *p, *best;
	int best_distance = -1;

	best = list;
	for (p = list; p; p = p->next) {
		int distance;
		unsigned flags = p->item->object.flags;

		if (flags & TREESAME)
			continue;
		distance = weight(p);
		if (nr - distance < distance)
			distance = nr - distance;
		if (distance > best_distance) {
			best = p;
			best_distance = distance;
		}
	}

	return best;
}

struct commit_dist {
	struct commit *commit;
	int distance;
};

static int compare_commit_dist(const void *a_, const void *b_)
{
	struct commit_dist *a, *b;

	a = (struct commit_dist *)a_;
	b = (struct commit_dist *)b_;
	if (a->distance != b->distance)
		return b->distance - a->distance; /* desc sort */
	return oidcmp(&a->commit->object.oid, &b->commit->object.oid);
}

static struct commit_list *best_bisection_sorted(struct commit_list *list, int nr)
{
	struct commit_list *p;
	struct commit_dist *array = xcalloc(nr, sizeof(*array));
	int cnt, i;

	for (p = list, cnt = 0; p; p = p->next) {
		int distance;
		unsigned flags = p->item->object.flags;

		if (flags & TREESAME)
			continue;
		distance = weight(p);
		if (nr - distance < distance)
			distance = nr - distance;
		array[cnt].commit = p->item;
		array[cnt].distance = distance;
		cnt++;
	}
	qsort(array, cnt, sizeof(*array), compare_commit_dist);
	for (p = list, i = 0; i < cnt; i++) {
		char buf[100]; /* enough for dist=%d */
		struct object *obj = &(array[i].commit->object);

		snprintf(buf, sizeof(buf), "dist=%d", array[i].distance);
		add_name_decoration(DECORATION_NONE, buf, obj);

		p->item = array[i].commit;
		p = p->next;
	}
	if (p)
		p->next = NULL;
	free(array);
	return list;
}

/*
 * zero or positive weight is the number of interesting commits it can
 * reach, including itself.  Especially, weight = 0 means it does not
 * reach any tree-changing commits (e.g. just above uninteresting one
 * but traversal is with pathspec).
 *
 * weight = -1 means it has one parent and its distance is yet to
 * be computed.
 *
 * weight = -2 means it has more than one parent and its distance is
 * unknown.  After running count_distance() first, they will get zero
 * or positive distance.
 */
static struct commit_list *do_find_bisection(struct commit_list *list,
					     int nr, int *weights,
					     int find_all)
{
	int n, counted;
	struct commit_list *p;

	counted = 0;

	for (n = 0, p = list; p; p = p->next) {
		struct commit *commit = p->item;
		unsigned flags = commit->object.flags;

		p->item->util = &weights[n++];
		switch (count_interesting_parents(commit)) {
		case 0:
			if (!(flags & TREESAME)) {
				weight_set(p, 1);
				counted++;
				show_list("bisection 2 count one",
					  counted, nr, list);
			}
			/*
			 * otherwise, it is known not to reach any
			 * tree-changing commit and gets weight 0.
			 */
			break;
		case 1:
			weight_set(p, -1);
			break;
		default:
			weight_set(p, -2);
			break;
		}
	}

	show_list("bisection 2 initialize", counted, nr, list);

	/*
	 * If you have only one parent in the resulting set
	 * then you can reach one commit more than that parent
	 * can reach.  So we do not have to run the expensive
	 * count_distance() for single strand of pearls.
	 *
	 * However, if you have more than one parents, you cannot
	 * just add their distance and one for yourself, since
	 * they usually reach the same ancestor and you would
	 * end up counting them twice that way.
	 *
	 * So we will first count distance of merges the usual
	 * way, and then fill the blanks using cheaper algorithm.
	 */
	for (p = list; p; p = p->next) {
		if (p->item->object.flags & UNINTERESTING)
			continue;
		if (weight(p) != -2)
			continue;
		weight_set(p, count_distance(p));
		clear_distance(list);

		/* Does it happen to be at exactly half-way? */
		if (!find_all && halfway(p, nr))
			return p;
		counted++;
	}

	show_list("bisection 2 count_distance", counted, nr, list);

	while (counted < nr) {
		for (p = list; p; p = p->next) {
			struct commit_list *q;
			unsigned flags = p->item->object.flags;

			if (0 <= weight(p))
				continue;
			for (q = p->item->parents; q; q = q->next) {
				if (q->item->object.flags & UNINTERESTING)
					continue;
				if (0 <= weight(q))
					break;
			}
			if (!q)
				continue;

			/*
			 * weight for p is unknown but q is known.
			 * add one for p itself if p is to be counted,
			 * otherwise inherit it from q directly.
			 */
			if (!(flags & TREESAME)) {
				weight_set(p, weight(q)+1);
				counted++;
				show_list("bisection 2 count one",
					  counted, nr, list);
			}
			else
				weight_set(p, weight(q));

			/* Does it happen to be at exactly half-way? */
			if (!find_all && halfway(p, nr))
				return p;
		}
	}

	show_list("bisection 2 counted all", counted, nr, list);

	if (!find_all)
		return best_bisection(list, nr);
	else
		return best_bisection_sorted(list, nr);
}

struct commit_list *find_bisection(struct commit_list *list,
					  int *reaches, int *all,
					  int find_all)
{
	int nr, on_list;
	struct commit_list *p, *best, *next, *last;
	int *weights;

	show_list("bisection 2 entry", 0, 0, list);

	/*
	 * Count the number of total and tree-changing items on the
	 * list, while reversing the list.
	 */
	for (nr = on_list = 0, last = NULL, p = list;
	     p;
	     p = next) {
		unsigned flags = p->item->object.flags;

		next = p->next;
		if (flags & UNINTERESTING)
			continue;
		p->next = last;
		last = p;
		if (!(flags & TREESAME))
			nr++;
		on_list++;
	}
	list = last;
	show_list("bisection 2 sorted", 0, nr, list);

	*all = nr;
	weights = xcalloc(on_list, sizeof(*weights));

	/* Do the real work of finding bisection commit. */
	best = do_find_bisection(list, nr, weights, find_all);
	if (best) {
		if (!find_all)
			best->next = NULL;
		*reaches = weight(best);
	}
	free(weights);
	return best;
}

static int register_ref(const char *refname, const struct object_id *oid,
			int flags, void *cb_data)
{
	struct strbuf good_prefix = STRBUF_INIT;
	strbuf_addstr(&good_prefix, term_good);
	strbuf_addstr(&good_prefix, "-");

	if (!strcmp(refname, term_bad)) {
		current_bad_oid = xmalloc(sizeof(*current_bad_oid));
		oidcpy(current_bad_oid, oid);
	} else if (starts_with(refname, good_prefix.buf)) {
		sha1_array_append(&good_revs, oid->hash);
	} else if (starts_with(refname, "skip-")) {
		sha1_array_append(&skipped_revs, oid->hash);
	}

	strbuf_release(&good_prefix);

	return 0;
}

static int read_bisect_refs(void)
{
	return for_each_ref_in("refs/bisect/", register_ref, NULL);
}

static GIT_PATH_FUNC(git_path_bisect_names, "BISECT_NAMES")
static GIT_PATH_FUNC(git_path_bisect_expected_rev, "BISECT_EXPECTED_REV")

static void read_bisect_paths(struct argv_array *array)
{
	struct strbuf str = STRBUF_INIT;
	const char *filename = git_path_bisect_names();
	FILE *fp = fopen(filename, "r");

	if (!fp)
<<<<<<< HEAD
		die_errno("Could not open file '%s'", filename);
=======
		die_errno(_("Could not open file '%s'"), filename);
>>>>>>> 6ebdac1b

	while (strbuf_getline_lf(&str, fp) != EOF) {
		strbuf_trim(&str);
		if (sq_dequote_to_argv_array(str.buf, array))
<<<<<<< HEAD
			die("Badly quoted content in file '%s': %s",
=======
			die(_("Badly quoted content in file '%s': %s"),
>>>>>>> 6ebdac1b
			    filename, str.buf);
	}

	strbuf_release(&str);
	fclose(fp);
}

static char *join_sha1_array_hex(struct sha1_array *array, char delim)
{
	struct strbuf joined_hexs = STRBUF_INIT;
	int i;

	for (i = 0; i < array->nr; i++) {
		strbuf_addstr(&joined_hexs, sha1_to_hex(array->sha1[i]));
		if (i + 1 < array->nr)
			strbuf_addch(&joined_hexs, delim);
	}

	return strbuf_detach(&joined_hexs, NULL);
}

/*
 * In this function, passing a not NULL skipped_first is very special.
 * It means that we want to know if the first commit in the list is
 * skipped because we will want to test a commit away from it if it is
 * indeed skipped.
 * So if the first commit is skipped, we cannot take the shortcut to
 * just "return list" when we find the first non skipped commit, we
 * have to return a fully filtered list.
 *
 * We use (*skipped_first == -1) to mean "it has been found that the
 * first commit is not skipped". In this case *skipped_first is set back
 * to 0 just before the function returns.
 */
struct commit_list *filter_skipped(struct commit_list *list,
				   struct commit_list **tried,
				   int show_all,
				   int *count,
				   int *skipped_first)
{
	struct commit_list *filtered = NULL, **f = &filtered;

	*tried = NULL;

	if (skipped_first)
		*skipped_first = 0;
	if (count)
		*count = 0;

	if (!skipped_revs.nr)
		return list;

	while (list) {
		struct commit_list *next = list->next;
		list->next = NULL;
		if (0 <= sha1_array_lookup(&skipped_revs,
					   list->item->object.oid.hash)) {
			if (skipped_first && !*skipped_first)
				*skipped_first = 1;
			/* Move current to tried list */
			*tried = list;
			tried = &list->next;
		} else {
			if (!show_all) {
				if (!skipped_first || !*skipped_first)
					return list;
			} else if (skipped_first && !*skipped_first) {
				/* This means we know it's not skipped */
				*skipped_first = -1;
			}
			/* Move current to filtered list */
			*f = list;
			f = &list->next;
			if (count)
				(*count)++;
		}
		list = next;
	}

	if (skipped_first && *skipped_first == -1)
		*skipped_first = 0;

	return filtered;
}

#define PRN_MODULO 32768

/*
 * This is a pseudo random number generator based on "man 3 rand".
 * It is not used properly because the seed is the argument and it
 * is increased by one between each call, but that should not matter
 * for this application.
 */
static unsigned get_prn(unsigned count) {
	count = count * 1103515245 + 12345;
	return (count/65536) % PRN_MODULO;
}

/*
 * Custom integer square root from
 * http://en.wikipedia.org/wiki/Integer_square_root
 */
static int sqrti(int val)
{
	float d, x = val;

	if (val == 0)
		return 0;

	do {
		float y = (x + (float)val / x) / 2;
		d = (y > x) ? y - x : x - y;
		x = y;
	} while (d >= 0.5);

	return (int)x;
}

static struct commit_list *skip_away(struct commit_list *list, int count)
{
	struct commit_list *cur, *previous;
	int prn, index, i;

	prn = get_prn(count);
	index = (count * prn / PRN_MODULO) * sqrti(prn) / sqrti(PRN_MODULO);

	cur = list;
	previous = NULL;

	for (i = 0; cur; cur = cur->next, i++) {
		if (i == index) {
			if (oidcmp(&cur->item->object.oid, current_bad_oid))
				return cur;
			if (previous)
				return previous;
			return list;
		}
		previous = cur;
	}

	return list;
}

static struct commit_list *managed_skipped(struct commit_list *list,
					   struct commit_list **tried)
{
	int count, skipped_first;

	*tried = NULL;

	if (!skipped_revs.nr)
		return list;

	list = filter_skipped(list, tried, 0, &count, &skipped_first);

	if (!skipped_first)
		return list;

	return skip_away(list, count);
}

static void bisect_rev_setup(struct rev_info *revs, const char *prefix,
			     const char *bad_format, const char *good_format,
			     int read_paths)
{
	struct argv_array rev_argv = ARGV_ARRAY_INIT;
	int i;

	init_revisions(revs, prefix);
	revs->abbrev = 0;
	revs->commit_format = CMIT_FMT_UNSPECIFIED;

	/* rev_argv.argv[0] will be ignored by setup_revisions */
	argv_array_push(&rev_argv, "bisect_rev_setup");
	argv_array_pushf(&rev_argv, bad_format, oid_to_hex(current_bad_oid));
	for (i = 0; i < good_revs.nr; i++)
		argv_array_pushf(&rev_argv, good_format,
				 sha1_to_hex(good_revs.sha1[i]));
	argv_array_push(&rev_argv, "--");
	if (read_paths)
		read_bisect_paths(&rev_argv);

	setup_revisions(rev_argv.argc, rev_argv.argv, revs, NULL);
	/* XXX leak rev_argv, as "revs" may still be pointing to it */
}

static void bisect_common(struct rev_info *revs)
{
	if (prepare_revision_walk(revs))
		die("revision walk setup failed");
	if (revs->tree_objects)
		mark_edges_uninteresting(revs, NULL);
}

static void exit_if_skipped_commits(struct commit_list *tried,
				    const struct object_id *bad)
{
	if (!tried)
		return;

	printf("There are only 'skip'ped commits left to test.\n"
	       "The first %s commit could be any of:\n", term_bad);
<<<<<<< HEAD
	print_commit_list(tried, "%s\n", "%s\n");
	if (bad)
		printf("%s\n", oid_to_hex(bad));
	printf("We cannot bisect more!\n");
=======

	for ( ; tried; tried = tried->next)
		printf("%s\n", oid_to_hex(&tried->item->object.oid));

	if (bad)
		printf("%s\n", oid_to_hex(bad));
	printf(_("We cannot bisect more!\n"));
>>>>>>> 6ebdac1b
	exit(2);
}

static int is_expected_rev(const struct object_id *oid)
{
	const char *filename = git_path_bisect_expected_rev();
	struct stat st;
	struct strbuf str = STRBUF_INIT;
	FILE *fp;
	int res = 0;

	if (stat(filename, &st) || !S_ISREG(st.st_mode))
		return 0;

	fp = fopen(filename, "r");
	if (!fp)
		return 0;

	if (strbuf_getline_lf(&str, fp) != EOF)
		res = !strcmp(str.buf, oid_to_hex(oid));

	strbuf_release(&str);
	fclose(fp);

	return res;
}

static int bisect_checkout(const unsigned char *bisect_rev, int no_checkout)
{
	char bisect_rev_hex[GIT_SHA1_HEXSZ + 1];

	memcpy(bisect_rev_hex, sha1_to_hex(bisect_rev), GIT_SHA1_HEXSZ + 1);
	update_ref(NULL, "BISECT_EXPECTED_REV", bisect_rev, NULL, 0, UPDATE_REFS_DIE_ON_ERR);

	argv_checkout[2] = bisect_rev_hex;
	if (no_checkout) {
		update_ref(NULL, "BISECT_HEAD", bisect_rev, NULL, 0, UPDATE_REFS_DIE_ON_ERR);
	} else {
		int res;
		res = run_command_v_opt(argv_checkout, RUN_GIT_CMD);
		if (res)
			exit(res);
	}

	argv_show_branch[1] = bisect_rev_hex;
	return run_command_v_opt(argv_show_branch, RUN_GIT_CMD);
}

static struct commit *get_commit_reference(const unsigned char *sha1)
{
	struct commit *r = lookup_commit_reference(sha1);
	if (!r)
		die(_("Not a valid commit name %s"), sha1_to_hex(sha1));
	return r;
}

static struct commit **get_bad_and_good_commits(int *rev_nr)
{
	struct commit **rev;
	int i, n = 0;

	ALLOC_ARRAY(rev, 1 + good_revs.nr);
	rev[n++] = get_commit_reference(current_bad_oid->hash);
	for (i = 0; i < good_revs.nr; i++)
		rev[n++] = get_commit_reference(good_revs.sha1[i]);
	*rev_nr = n;

	return rev;
}

static void handle_bad_merge_base(void)
{
	if (is_expected_rev(current_bad_oid)) {
		char *bad_hex = oid_to_hex(current_bad_oid);
		char *good_hex = join_sha1_array_hex(&good_revs, ' ');
		if (!strcmp(term_bad, "bad") && !strcmp(term_good, "good")) {
<<<<<<< HEAD
			fprintf(stderr, "The merge base %s is bad.\n"
				"This means the bug has been fixed "
				"between %s and [%s].\n",
				bad_hex, bad_hex, good_hex);
		} else if (!strcmp(term_bad, "new") && !strcmp(term_good, "old")) {
			fprintf(stderr, "The merge base %s is new.\n"
				"The property has changed "
				"between %s and [%s].\n",
				bad_hex, bad_hex, good_hex);
		} else {
			fprintf(stderr, "The merge base %s is %s.\n"
				"This means the first '%s' commit is "
				"between %s and [%s].\n",
=======
			fprintf(stderr, _("The merge base %s is bad.\n"
				"This means the bug has been fixed "
				"between %s and [%s].\n"),
				bad_hex, bad_hex, good_hex);
		} else if (!strcmp(term_bad, "new") && !strcmp(term_good, "old")) {
			fprintf(stderr, _("The merge base %s is new.\n"
				"The property has changed "
				"between %s and [%s].\n"),
				bad_hex, bad_hex, good_hex);
		} else {
			fprintf(stderr, _("The merge base %s is %s.\n"
				"This means the first '%s' commit is "
				"between %s and [%s].\n"),
>>>>>>> 6ebdac1b
				bad_hex, term_bad, term_good, bad_hex, good_hex);
		}
		exit(3);
	}

<<<<<<< HEAD
	fprintf(stderr, "Some %s revs are not ancestor of the %s rev.\n"
		"git bisect cannot work properly in this case.\n"
		"Maybe you mistook %s and %s revs?\n",
=======
	fprintf(stderr, _("Some %s revs are not ancestor of the %s rev.\n"
		"git bisect cannot work properly in this case.\n"
		"Maybe you mistook %s and %s revs?\n"),
>>>>>>> 6ebdac1b
		term_good, term_bad, term_good, term_bad);
	exit(1);
}

static void handle_skipped_merge_base(const unsigned char *mb)
{
	char *mb_hex = sha1_to_hex(mb);
<<<<<<< HEAD
	char *bad_hex = sha1_to_hex(current_bad_oid->hash);
	char *good_hex = join_sha1_array_hex(&good_revs, ' ');

	warning("the merge base between %s and [%s] "
		"must be skipped.\n"
		"So we cannot be sure the first %s commit is "
		"between %s and %s.\n"
		"We continue anyway.",
=======
	char *bad_hex = oid_to_hex(current_bad_oid);
	char *good_hex = join_sha1_array_hex(&good_revs, ' ');

	warning(_("the merge base between %s and [%s] "
		"must be skipped.\n"
		"So we cannot be sure the first %s commit is "
		"between %s and %s.\n"
		"We continue anyway."),
>>>>>>> 6ebdac1b
		bad_hex, good_hex, term_bad, mb_hex, bad_hex);
	free(good_hex);
}

/*
 * "check_merge_bases" checks that merge bases are not "bad" (or "new").
 *
 * - If one is "bad" (or "new"), it means the user assumed something wrong
 * and we must exit with a non 0 error code.
 * - If one is "good" (or "old"), that's good, we have nothing to do.
 * - If one is "skipped", we can't know but we should warn.
 * - If we don't know, we should check it out and ask the user to test.
 */
static void check_merge_bases(int no_checkout)
{
	struct commit_list *result;
	int rev_nr;
	struct commit **rev = get_bad_and_good_commits(&rev_nr);

	result = get_merge_bases_many(rev[0], rev_nr - 1, rev + 1);

	for (; result; result = result->next) {
		const unsigned char *mb = result->item->object.oid.hash;
		if (!hashcmp(mb, current_bad_oid->hash)) {
			handle_bad_merge_base();
		} else if (0 <= sha1_array_lookup(&good_revs, mb)) {
			continue;
		} else if (0 <= sha1_array_lookup(&skipped_revs, mb)) {
			handle_skipped_merge_base(mb);
		} else {
<<<<<<< HEAD
			printf("Bisecting: a merge base must be tested\n");
=======
			printf(_("Bisecting: a merge base must be tested\n"));
>>>>>>> 6ebdac1b
			exit(bisect_checkout(mb, no_checkout));
		}
	}

	free(rev);
	free_commit_list(result);
}

static int check_ancestors(const char *prefix)
{
	struct rev_info revs;
	struct object_array pending_copy;
	int res;

	bisect_rev_setup(&revs, prefix, "^%s", "%s", 0);

	/* Save pending objects, so they can be cleaned up later. */
	pending_copy = revs.pending;
	revs.leak_pending = 1;

	/*
	 * bisect_common calls prepare_revision_walk right away, which
	 * (together with .leak_pending = 1) makes us the sole owner of
	 * the list of pending objects.
	 */
	bisect_common(&revs);
	res = (revs.commits != NULL);

	/* Clean up objects used, as they will be reused. */
	clear_commit_marks_for_object_array(&pending_copy, ALL_REV_FLAGS);
	free(pending_copy.objects);

	return res;
}

/*
 * "check_good_are_ancestors_of_bad" checks that all "good" revs are
 * ancestor of the "bad" rev.
 *
 * If that's not the case, we need to check the merge bases.
 * If a merge base must be tested by the user, its source code will be
 * checked out to be tested by the user and we will exit.
 */
static void check_good_are_ancestors_of_bad(const char *prefix, int no_checkout)
{
	char *filename = git_pathdup("BISECT_ANCESTORS_OK");
	struct stat st;
	int fd;

	if (!current_bad_oid)
<<<<<<< HEAD
		die("a %s revision is needed", term_bad);
=======
		die(_("a %s revision is needed"), term_bad);
>>>>>>> 6ebdac1b

	/* Check if file BISECT_ANCESTORS_OK exists. */
	if (!stat(filename, &st) && S_ISREG(st.st_mode))
		goto done;

	/* Bisecting with no good rev is ok. */
	if (good_revs.nr == 0)
		goto done;

	/* Check if all good revs are ancestor of the bad rev. */
	if (check_ancestors(prefix))
		check_merge_bases(no_checkout);

	/* Create file BISECT_ANCESTORS_OK. */
	fd = open(filename, O_CREAT | O_TRUNC | O_WRONLY, 0600);
	if (fd < 0)
<<<<<<< HEAD
		warning_errno("could not create file '%s'",
=======
		warning_errno(_("could not create file '%s'"),
>>>>>>> 6ebdac1b
			      filename);
	else
		close(fd);
 done:
	free(filename);
}

/*
 * This does "git diff-tree --pretty COMMIT" without one fork+exec.
 */
static void show_diff_tree(const char *prefix, struct commit *commit)
{
	struct rev_info opt;

	/* diff-tree init */
	init_revisions(&opt, prefix);
	git_config(git_diff_basic_config, NULL); /* no "diff" UI options */
	opt.abbrev = 0;
	opt.diff = 1;

	/* This is what "--pretty" does */
	opt.verbose_header = 1;
	opt.use_terminator = 0;
	opt.commit_format = CMIT_FMT_DEFAULT;

	/* diff-tree init */
	if (!opt.diffopt.output_format)
		opt.diffopt.output_format = DIFF_FORMAT_RAW;

	setup_revisions(0, NULL, &opt, NULL);
	log_tree_commit(&opt, commit);
}

/*
 * The terms used for this bisect session are stored in BISECT_TERMS.
 * We read them and store them to adapt the messages accordingly.
 * Default is bad/good.
 */
void read_bisect_terms(const char **read_bad, const char **read_good)
{
	struct strbuf str = STRBUF_INIT;
	const char *filename = git_path("BISECT_TERMS");
	FILE *fp = fopen(filename, "r");

	if (!fp) {
		if (errno == ENOENT) {
			*read_bad = "bad";
			*read_good = "good";
			return;
		} else {
<<<<<<< HEAD
			die_errno("could not read file '%s'", filename);
=======
			die_errno(_("could not read file '%s'"), filename);
>>>>>>> 6ebdac1b
		}
	} else {
		strbuf_getline_lf(&str, fp);
		*read_bad = strbuf_detach(&str, NULL);
		strbuf_getline_lf(&str, fp);
		*read_good = strbuf_detach(&str, NULL);
	}
	strbuf_release(&str);
	fclose(fp);
}

/*
 * We use the convention that exiting with an exit code 10 means that
 * the bisection process finished successfully.
 * In this case the calling shell script should exit 0.
 *
 * If no_checkout is non-zero, the bisection process does not
 * checkout the trial commit but instead simply updates BISECT_HEAD.
 */
int bisect_next_all(const char *prefix, int no_checkout)
{
	struct rev_info revs;
	struct commit_list *tried;
	int reaches = 0, all = 0, nr, steps;
	const unsigned char *bisect_rev;
<<<<<<< HEAD
=======
	char steps_msg[32];
>>>>>>> 6ebdac1b

	read_bisect_terms(&term_bad, &term_good);
	if (read_bisect_refs())
		die(_("reading bisect refs failed"));

	check_good_are_ancestors_of_bad(prefix, no_checkout);

	bisect_rev_setup(&revs, prefix, "%s", "^%s", 1);
	revs.limited = 1;

	bisect_common(&revs);

	revs.commits = find_bisection(revs.commits, &reaches, &all,
				       !!skipped_revs.nr);
	revs.commits = managed_skipped(revs.commits, &tried);

	if (!revs.commits) {
		/*
		 * We should exit here only if the "bad"
		 * commit is also a "skip" commit.
		 */
		exit_if_skipped_commits(tried, NULL);

<<<<<<< HEAD
		printf("%s was both %s and %s\n",
=======
		printf(_("%s was both %s and %s\n"),
>>>>>>> 6ebdac1b
		       oid_to_hex(current_bad_oid),
		       term_good,
		       term_bad);
		exit(1);
	}

	if (!all) {
<<<<<<< HEAD
		fprintf(stderr, "No testable commit found.\n"
			"Maybe you started with bad path parameters?\n");
=======
		fprintf(stderr, _("No testable commit found.\n"
			"Maybe you started with bad path parameters?\n"));
>>>>>>> 6ebdac1b
		exit(4);
	}

	bisect_rev = revs.commits->item->object.oid.hash;

	if (!hashcmp(bisect_rev, current_bad_oid->hash)) {
		exit_if_skipped_commits(tried, current_bad_oid);
		printf("%s is the first %s commit\n", sha1_to_hex(bisect_rev),
			term_bad);
		show_diff_tree(prefix, revs.commits->item);
		/* This means the bisection process succeeded. */
		exit(10);
	}

	nr = all - reaches - 1;
	steps = estimate_bisect_steps(all);
<<<<<<< HEAD
	printf("Bisecting: %d revision%s left to test after this "
	       "(roughly %d step%s)\n", nr, (nr == 1 ? "" : "s"),
	       steps, (steps == 1 ? "" : "s"));

	return bisect_checkout(bisect_rev, no_checkout);
}

=======
	xsnprintf(steps_msg, sizeof(steps_msg),
		  Q_("(roughly %d step)", "(roughly %d steps)", steps),
		  steps);
	/* TRANSLATORS: the last %s will be replaced with
	   "(roughly %d steps)" translation */
	printf(Q_("Bisecting: %d revision left to test after this %s\n",
		  "Bisecting: %d revisions left to test after this %s\n",
		  nr), nr, steps_msg);

	return bisect_checkout(bisect_rev, no_checkout);
}

>>>>>>> 6ebdac1b
static inline int log2i(int n)
{
	int log2 = 0;

	for (; n > 1; n >>= 1)
		log2++;

	return log2;
}

static inline int exp2i(int n)
{
	return 1 << n;
}

/*
 * Estimate the number of bisect steps left (after the current step)
 *
 * For any x between 0 included and 2^n excluded, the probability for
 * n - 1 steps left looks like:
 *
 * P(2^n + x) == (2^n - x) / (2^n + x)
 *
 * and P(2^n + x) < 0.5 means 2^n < 3x
 */
int estimate_bisect_steps(int all)
{
	int n, x, e;

	if (all < 3)
		return 0;

	n = log2i(all);
	e = exp2i(n);
	x = all - e;

	return (e < 3 * x) ? n : n - 1;
}<|MERGE_RESOLUTION|>--- conflicted
+++ resolved
@@ -438,20 +438,12 @@
 	FILE *fp = fopen(filename, "r");
 
 	if (!fp)
-<<<<<<< HEAD
-		die_errno("Could not open file '%s'", filename);
-=======
 		die_errno(_("Could not open file '%s'"), filename);
->>>>>>> 6ebdac1b
 
 	while (strbuf_getline_lf(&str, fp) != EOF) {
 		strbuf_trim(&str);
 		if (sq_dequote_to_argv_array(str.buf, array))
-<<<<<<< HEAD
-			die("Badly quoted content in file '%s': %s",
-=======
 			die(_("Badly quoted content in file '%s': %s"),
->>>>>>> 6ebdac1b
 			    filename, str.buf);
 	}
 
@@ -654,12 +646,6 @@
 
 	printf("There are only 'skip'ped commits left to test.\n"
 	       "The first %s commit could be any of:\n", term_bad);
-<<<<<<< HEAD
-	print_commit_list(tried, "%s\n", "%s\n");
-	if (bad)
-		printf("%s\n", oid_to_hex(bad));
-	printf("We cannot bisect more!\n");
-=======
 
 	for ( ; tried; tried = tried->next)
 		printf("%s\n", oid_to_hex(&tried->item->object.oid));
@@ -667,7 +653,6 @@
 	if (bad)
 		printf("%s\n", oid_to_hex(bad));
 	printf(_("We cannot bisect more!\n"));
->>>>>>> 6ebdac1b
 	exit(2);
 }
 
@@ -744,21 +729,6 @@
 		char *bad_hex = oid_to_hex(current_bad_oid);
 		char *good_hex = join_sha1_array_hex(&good_revs, ' ');
 		if (!strcmp(term_bad, "bad") && !strcmp(term_good, "good")) {
-<<<<<<< HEAD
-			fprintf(stderr, "The merge base %s is bad.\n"
-				"This means the bug has been fixed "
-				"between %s and [%s].\n",
-				bad_hex, bad_hex, good_hex);
-		} else if (!strcmp(term_bad, "new") && !strcmp(term_good, "old")) {
-			fprintf(stderr, "The merge base %s is new.\n"
-				"The property has changed "
-				"between %s and [%s].\n",
-				bad_hex, bad_hex, good_hex);
-		} else {
-			fprintf(stderr, "The merge base %s is %s.\n"
-				"This means the first '%s' commit is "
-				"between %s and [%s].\n",
-=======
 			fprintf(stderr, _("The merge base %s is bad.\n"
 				"This means the bug has been fixed "
 				"between %s and [%s].\n"),
@@ -772,21 +742,14 @@
 			fprintf(stderr, _("The merge base %s is %s.\n"
 				"This means the first '%s' commit is "
 				"between %s and [%s].\n"),
->>>>>>> 6ebdac1b
 				bad_hex, term_bad, term_good, bad_hex, good_hex);
 		}
 		exit(3);
 	}
 
-<<<<<<< HEAD
-	fprintf(stderr, "Some %s revs are not ancestor of the %s rev.\n"
-		"git bisect cannot work properly in this case.\n"
-		"Maybe you mistook %s and %s revs?\n",
-=======
 	fprintf(stderr, _("Some %s revs are not ancestor of the %s rev.\n"
 		"git bisect cannot work properly in this case.\n"
 		"Maybe you mistook %s and %s revs?\n"),
->>>>>>> 6ebdac1b
 		term_good, term_bad, term_good, term_bad);
 	exit(1);
 }
@@ -794,16 +757,6 @@
 static void handle_skipped_merge_base(const unsigned char *mb)
 {
 	char *mb_hex = sha1_to_hex(mb);
-<<<<<<< HEAD
-	char *bad_hex = sha1_to_hex(current_bad_oid->hash);
-	char *good_hex = join_sha1_array_hex(&good_revs, ' ');
-
-	warning("the merge base between %s and [%s] "
-		"must be skipped.\n"
-		"So we cannot be sure the first %s commit is "
-		"between %s and %s.\n"
-		"We continue anyway.",
-=======
 	char *bad_hex = oid_to_hex(current_bad_oid);
 	char *good_hex = join_sha1_array_hex(&good_revs, ' ');
 
@@ -812,7 +765,6 @@
 		"So we cannot be sure the first %s commit is "
 		"between %s and %s.\n"
 		"We continue anyway."),
->>>>>>> 6ebdac1b
 		bad_hex, good_hex, term_bad, mb_hex, bad_hex);
 	free(good_hex);
 }
@@ -843,11 +795,7 @@
 		} else if (0 <= sha1_array_lookup(&skipped_revs, mb)) {
 			handle_skipped_merge_base(mb);
 		} else {
-<<<<<<< HEAD
-			printf("Bisecting: a merge base must be tested\n");
-=======
 			printf(_("Bisecting: a merge base must be tested\n"));
->>>>>>> 6ebdac1b
 			exit(bisect_checkout(mb, no_checkout));
 		}
 	}
@@ -898,11 +846,7 @@
 	int fd;
 
 	if (!current_bad_oid)
-<<<<<<< HEAD
-		die("a %s revision is needed", term_bad);
-=======
 		die(_("a %s revision is needed"), term_bad);
->>>>>>> 6ebdac1b
 
 	/* Check if file BISECT_ANCESTORS_OK exists. */
 	if (!stat(filename, &st) && S_ISREG(st.st_mode))
@@ -919,11 +863,7 @@
 	/* Create file BISECT_ANCESTORS_OK. */
 	fd = open(filename, O_CREAT | O_TRUNC | O_WRONLY, 0600);
 	if (fd < 0)
-<<<<<<< HEAD
-		warning_errno("could not create file '%s'",
-=======
 		warning_errno(_("could not create file '%s'"),
->>>>>>> 6ebdac1b
 			      filename);
 	else
 		close(fd);
@@ -974,11 +914,7 @@
 			*read_good = "good";
 			return;
 		} else {
-<<<<<<< HEAD
-			die_errno("could not read file '%s'", filename);
-=======
 			die_errno(_("could not read file '%s'"), filename);
->>>>>>> 6ebdac1b
 		}
 	} else {
 		strbuf_getline_lf(&str, fp);
@@ -1004,10 +940,7 @@
 	struct commit_list *tried;
 	int reaches = 0, all = 0, nr, steps;
 	const unsigned char *bisect_rev;
-<<<<<<< HEAD
-=======
 	char steps_msg[32];
->>>>>>> 6ebdac1b
 
 	read_bisect_terms(&term_bad, &term_good);
 	if (read_bisect_refs())
@@ -1031,11 +964,7 @@
 		 */
 		exit_if_skipped_commits(tried, NULL);
 
-<<<<<<< HEAD
-		printf("%s was both %s and %s\n",
-=======
 		printf(_("%s was both %s and %s\n"),
->>>>>>> 6ebdac1b
 		       oid_to_hex(current_bad_oid),
 		       term_good,
 		       term_bad);
@@ -1043,13 +972,8 @@
 	}
 
 	if (!all) {
-<<<<<<< HEAD
-		fprintf(stderr, "No testable commit found.\n"
-			"Maybe you started with bad path parameters?\n");
-=======
 		fprintf(stderr, _("No testable commit found.\n"
 			"Maybe you started with bad path parameters?\n"));
->>>>>>> 6ebdac1b
 		exit(4);
 	}
 
@@ -1066,15 +990,6 @@
 
 	nr = all - reaches - 1;
 	steps = estimate_bisect_steps(all);
-<<<<<<< HEAD
-	printf("Bisecting: %d revision%s left to test after this "
-	       "(roughly %d step%s)\n", nr, (nr == 1 ? "" : "s"),
-	       steps, (steps == 1 ? "" : "s"));
-
-	return bisect_checkout(bisect_rev, no_checkout);
-}
-
-=======
 	xsnprintf(steps_msg, sizeof(steps_msg),
 		  Q_("(roughly %d step)", "(roughly %d steps)", steps),
 		  steps);
@@ -1087,7 +1002,6 @@
 	return bisect_checkout(bisect_rev, no_checkout);
 }
 
->>>>>>> 6ebdac1b
 static inline int log2i(int n)
 {
 	int log2 = 0;
