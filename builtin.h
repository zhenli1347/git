#ifndef BUILTIN_H
#define BUILTIN_H

#ifndef PATH_MAX
# define PATH_MAX 4096
#endif

extern const char git_version_string[];

void cmd_usage(int show_all, const char *exec_path, const char *fmt, ...)
#ifdef __GNUC__
	__attribute__((__format__(__printf__, 3, 4), __noreturn__))
#endif
	;

extern int cmd_help(int argc, const char **argv, char **envp);
extern int cmd_version(int argc, const char **argv, char **envp);

extern int cmd_whatchanged(int argc, const char **argv, char **envp);
extern int cmd_show(int argc, const char **argv, char **envp);
extern int cmd_log(int argc, const char **argv, char **envp);
extern int cmd_diff(int argc, const char **argv, char **envp);
extern int cmd_format_patch(int argc, const char **argv, char **envp);
extern int cmd_count_objects(int argc, const char **argv, char **envp);

extern int cmd_push(int argc, const char **argv, char **envp);
extern int cmd_grep(int argc, const char **argv, char **envp);
<<<<<<< HEAD
extern int cmd_add(int argc, const char **argv, char **envp);
=======
extern int cmd_rev_list(int argc, const char **argv, char **envp);
extern int cmd_check_ref_format(int argc, const char **argv, char **envp);
>>>>>>> 52db0495

#endif<|MERGE_RESOLUTION|>--- conflicted
+++ resolved
@@ -25,11 +25,8 @@
 
 extern int cmd_push(int argc, const char **argv, char **envp);
 extern int cmd_grep(int argc, const char **argv, char **envp);
-<<<<<<< HEAD
 extern int cmd_add(int argc, const char **argv, char **envp);
-=======
 extern int cmd_rev_list(int argc, const char **argv, char **envp);
 extern int cmd_check_ref_format(int argc, const char **argv, char **envp);
->>>>>>> 52db0495
 
 #endif