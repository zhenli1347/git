--- conflicted
+++ resolved
@@ -181,13 +181,8 @@
 		return;
 
 	for (i = 0; i < istate->cache_nr; i++) {
-<<<<<<< HEAD
 		const struct cache_entry *ce = istate->cache[i];
-		if (!match_pathspec(pathspec, ce->name, ce_namelen(ce), 0, NULL))
-=======
-		struct cache_entry *ce = istate->cache[i];
 		if (!match_pathspec_depth(pathspec, ce->name, ce_namelen(ce), 0, NULL))
->>>>>>> 95c16418
 			continue;
 		i = unmerge_index_entry_at(istate, i);
 	}
