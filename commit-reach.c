#include "cache.h"
#include "commit.h"
#include "commit-graph.h"
#include "decorate.h"
#include "prio-queue.h"
#include "tree.h"
#include "ref-filter.h"
#include "revision.h"
#include "tag.h"
#include "commit-reach.h"

/* Remember to update object flag allocation in object.h */
#define PARENT1		(1u<<16)
#define PARENT2		(1u<<17)
#define STALE		(1u<<18)
#define RESULT		(1u<<19)

static const unsigned all_flags = (PARENT1 | PARENT2 | STALE | RESULT);

static int queue_has_nonstale(struct prio_queue *queue)
{
	int i;
	for (i = 0; i < queue->nr; i++) {
		struct commit *commit = queue->array[i].data;
		if (!(commit->object.flags & STALE))
			return 1;
	}
	return 0;
}

/* all input commits in one and twos[] must have been parsed! */
static struct commit_list *paint_down_to_common(struct repository *r,
						struct commit *one, int n,
						struct commit **twos,
						int min_generation)
{
	struct prio_queue queue = { compare_commits_by_gen_then_commit_date };
	struct commit_list *result = NULL;
	int i;
	uint32_t last_gen = GENERATION_NUMBER_INFINITY;

	if (!min_generation)
		queue.compare = compare_commits_by_commit_date;

	one->object.flags |= PARENT1;
	if (!n) {
		commit_list_append(one, &result);
		return result;
	}
	prio_queue_put(&queue, one);

	for (i = 0; i < n; i++) {
		twos[i]->object.flags |= PARENT2;
		prio_queue_put(&queue, twos[i]);
	}

	while (queue_has_nonstale(&queue)) {
		struct commit *commit = prio_queue_get(&queue);
		struct commit_list *parents;
		int flags;
		uint32_t generation = commit_graph_generation(commit);

		if (min_generation && generation > last_gen)
			BUG("bad generation skip %8x > %8x at %s",
			    generation, last_gen,
			    oid_to_hex(&commit->object.oid));
		last_gen = generation;

		if (generation < min_generation)
			break;

		flags = commit->object.flags & (PARENT1 | PARENT2 | STALE);
		if (flags == (PARENT1 | PARENT2)) {
			if (!(commit->object.flags & RESULT)) {
				commit->object.flags |= RESULT;
				commit_list_insert_by_date(commit, &result);
			}
			/* Mark parents of a found merge stale */
			flags |= STALE;
		}
		parents = commit->parents;
		while (parents) {
			struct commit *p = parents->item;
			parents = parents->next;
			if ((p->object.flags & flags) == flags)
				continue;
			if (repo_parse_commit(r, p))
				return NULL;
			p->object.flags |= flags;
			prio_queue_put(&queue, p);
		}
	}

	clear_prio_queue(&queue);
	return result;
}

static struct commit_list *merge_bases_many(struct repository *r,
					    struct commit *one, int n,
					    struct commit **twos)
{
	struct commit_list *list = NULL;
	struct commit_list *result = NULL;
	int i;

	for (i = 0; i < n; i++) {
		if (one == twos[i])
			/*
			 * We do not mark this even with RESULT so we do not
			 * have to clean it up.
			 */
			return commit_list_insert(one, &result);
	}

	if (repo_parse_commit(r, one))
		return NULL;
	for (i = 0; i < n; i++) {
		if (repo_parse_commit(r, twos[i]))
			return NULL;
	}

	list = paint_down_to_common(r, one, n, twos, 0);

	while (list) {
		struct commit *commit = pop_commit(&list);
		if (!(commit->object.flags & STALE))
			commit_list_insert_by_date(commit, &result);
	}
	return result;
}

struct commit_list *get_octopus_merge_bases(struct commit_list *in)
{
	struct commit_list *i, *j, *k, *ret = NULL;

	if (!in)
		return ret;

	commit_list_insert(in->item, &ret);

	for (i = in->next; i; i = i->next) {
		struct commit_list *new_commits = NULL, *end = NULL;

		for (j = ret; j; j = j->next) {
			struct commit_list *bases;
			bases = get_merge_bases(i->item, j->item);
			if (!new_commits)
				new_commits = bases;
			else
				end->next = bases;
			for (k = bases; k; k = k->next)
				end = k;
		}
		ret = new_commits;
	}
	return ret;
}

static int remove_redundant(struct repository *r, struct commit **array, int cnt)
{
	/*
	 * Some commit in the array may be an ancestor of
	 * another commit.  Move such commit to the end of
	 * the array, and return the number of commits that
	 * are independent from each other.
	 */
	struct commit **work;
	unsigned char *redundant;
	int *filled_index;
	int i, j, filled;

	work = xcalloc(cnt, sizeof(*work));
	redundant = xcalloc(cnt, 1);
	ALLOC_ARRAY(filled_index, cnt - 1);

	for (i = 0; i < cnt; i++)
		repo_parse_commit(r, array[i]);
	for (i = 0; i < cnt; i++) {
		struct commit_list *common;
		uint32_t min_generation = commit_graph_generation(array[i]);

		if (redundant[i])
			continue;
		for (j = filled = 0; j < cnt; j++) {
			uint32_t curr_generation;
			if (i == j || redundant[j])
				continue;
			filled_index[filled] = j;
			work[filled++] = array[j];

			curr_generation = commit_graph_generation(array[j]);
			if (curr_generation < min_generation)
				min_generation = curr_generation;
		}
		common = paint_down_to_common(r, array[i], filled,
					      work, min_generation);
		if (array[i]->object.flags & PARENT2)
			redundant[i] = 1;
		for (j = 0; j < filled; j++)
			if (work[j]->object.flags & PARENT1)
				redundant[filled_index[j]] = 1;
		clear_commit_marks(array[i], all_flags);
		clear_commit_marks_many(filled, work, all_flags);
		free_commit_list(common);
	}

	/* Now collect the result */
	COPY_ARRAY(work, array, cnt);
	for (i = filled = 0; i < cnt; i++)
		if (!redundant[i])
			array[filled++] = work[i];
	for (j = filled, i = 0; i < cnt; i++)
		if (redundant[i])
			array[j++] = work[i];
	free(work);
	free(redundant);
	free(filled_index);
	return filled;
}

static struct commit_list *get_merge_bases_many_0(struct repository *r,
						  struct commit *one,
						  int n,
						  struct commit **twos,
						  int cleanup)
{
	struct commit_list *list;
	struct commit **rslt;
	struct commit_list *result;
	int cnt, i;

	result = merge_bases_many(r, one, n, twos);
	for (i = 0; i < n; i++) {
		if (one == twos[i])
			return result;
	}
	if (!result || !result->next) {
		if (cleanup) {
			clear_commit_marks(one, all_flags);
			clear_commit_marks_many(n, twos, all_flags);
		}
		return result;
	}

	/* There are more than one */
	cnt = commit_list_count(result);
	rslt = xcalloc(cnt, sizeof(*rslt));
	for (list = result, i = 0; list; list = list->next)
		rslt[i++] = list->item;
	free_commit_list(result);

	clear_commit_marks(one, all_flags);
	clear_commit_marks_many(n, twos, all_flags);

	cnt = remove_redundant(r, rslt, cnt);
	result = NULL;
	for (i = 0; i < cnt; i++)
		commit_list_insert_by_date(rslt[i], &result);
	free(rslt);
	return result;
}

struct commit_list *repo_get_merge_bases_many(struct repository *r,
					      struct commit *one,
					      int n,
					      struct commit **twos)
{
	return get_merge_bases_many_0(r, one, n, twos, 1);
}

struct commit_list *repo_get_merge_bases_many_dirty(struct repository *r,
						    struct commit *one,
						    int n,
						    struct commit **twos)
{
	return get_merge_bases_many_0(r, one, n, twos, 0);
}

struct commit_list *repo_get_merge_bases(struct repository *r,
					 struct commit *one,
					 struct commit *two)
{
	return get_merge_bases_many_0(r, one, 1, &two, 1);
}

/*
 * Is "commit" a descendant of one of the elements on the "with_commit" list?
 */
int repo_is_descendant_of(struct repository *r,
			  struct commit *commit,
			  struct commit_list *with_commit)
{
	if (!with_commit)
		return 1;

	if (generation_numbers_enabled(the_repository)) {
		struct commit_list *from_list = NULL;
		int result;
		commit_list_insert(commit, &from_list);
		result = can_all_from_reach(from_list, with_commit, 0);
		free_commit_list(from_list);
		return result;
	} else {
		while (with_commit) {
			struct commit *other;

			other = with_commit->item;
			with_commit = with_commit->next;
			if (repo_in_merge_bases_many(r, other, 1, &commit))
				return 1;
		}
		return 0;
	}
}

/*
 * Is "commit" an ancestor of one of the "references"?
 */
int repo_in_merge_bases_many(struct repository *r, struct commit *commit,
			     int nr_reference, struct commit **reference)
{
	struct commit_list *bases;
	int ret = 0, i;
	uint32_t generation, min_generation = GENERATION_NUMBER_INFINITY;

	if (repo_parse_commit(r, commit))
		return ret;
	for (i = 0; i < nr_reference; i++) {
		if (repo_parse_commit(r, reference[i]))
			return ret;

		generation = commit_graph_generation(reference[i]);
		if (generation < min_generation)
			min_generation = generation;
	}

	generation = commit_graph_generation(commit);
	if (generation > min_generation)
		return ret;

	bases = paint_down_to_common(r, commit,
				     nr_reference, reference,
				     generation);
	if (commit->object.flags & PARENT2)
		ret = 1;
	clear_commit_marks(commit, all_flags);
	clear_commit_marks_many(nr_reference, reference, all_flags);
	free_commit_list(bases);
	return ret;
}

/*
 * Is "commit" an ancestor of (i.e. reachable from) the "reference"?
 */
int repo_in_merge_bases(struct repository *r,
			struct commit *commit,
			struct commit *reference)
{
	int res;
	struct commit_list *list = NULL;
	struct commit_list **next = &list;

	next = commit_list_append(commit, next);
	res = repo_is_descendant_of(r, reference, list);
	free_commit_list(list);

	return res;
}

struct commit_list *reduce_heads(struct commit_list *heads)
{
	struct commit_list *p;
	struct commit_list *result = NULL, **tail = &result;
	struct commit **array;
	int num_head, i;

	if (!heads)
		return NULL;

	/* Uniquify */
	for (p = heads; p; p = p->next)
		p->item->object.flags &= ~STALE;
	for (p = heads, num_head = 0; p; p = p->next) {
		if (p->item->object.flags & STALE)
			continue;
		p->item->object.flags |= STALE;
		num_head++;
	}
	array = xcalloc(num_head, sizeof(*array));
	for (p = heads, i = 0; p; p = p->next) {
		if (p->item->object.flags & STALE) {
			array[i++] = p->item;
			p->item->object.flags &= ~STALE;
		}
	}
	num_head = remove_redundant(the_repository, array, num_head);
	for (i = 0; i < num_head; i++)
		tail = &commit_list_insert(array[i], tail)->next;
	free(array);
	return result;
}

void reduce_heads_replace(struct commit_list **heads)
{
	struct commit_list *result = reduce_heads(*heads);
	free_commit_list(*heads);
	*heads = result;
}

int ref_newer(const struct object_id *new_oid, const struct object_id *old_oid)
{
	struct object *o;
	struct commit *old_commit, *new_commit;
	struct commit_list *old_commit_list = NULL;
	int ret;

	/*
	 * Both new_commit and old_commit must be commit-ish and new_commit is descendant of
	 * old_commit.  Otherwise we require --force.
	 */
	o = deref_tag(the_repository, parse_object(the_repository, old_oid),
		      NULL, 0);
	if (!o || o->type != OBJ_COMMIT)
		return 0;
	old_commit = (struct commit *) o;

	o = deref_tag(the_repository, parse_object(the_repository, new_oid),
		      NULL, 0);
	if (!o || o->type != OBJ_COMMIT)
		return 0;
	new_commit = (struct commit *) o;

	if (parse_commit(new_commit) < 0)
		return 0;

	commit_list_insert(old_commit, &old_commit_list);
<<<<<<< HEAD
	ret = is_descendant_of(new_commit, old_commit_list);
	free_commit_list(old_commit_list);
	return ret;
=======
	return repo_is_descendant_of(the_repository,
				    new_commit, old_commit_list);
>>>>>>> c1ea625f
}

/*
 * Mimicking the real stack, this stack lives on the heap, avoiding stack
 * overflows.
 *
 * At each recursion step, the stack items points to the commits whose
 * ancestors are to be inspected.
 */
struct contains_stack {
	int nr, alloc;
	struct contains_stack_entry {
		struct commit *commit;
		struct commit_list *parents;
	} *contains_stack;
};

static int in_commit_list(const struct commit_list *want, struct commit *c)
{
	for (; want; want = want->next)
		if (oideq(&want->item->object.oid, &c->object.oid))
			return 1;
	return 0;
}

/*
 * Test whether the candidate is contained in the list.
 * Do not recurse to find out, though, but return -1 if inconclusive.
 */
static enum contains_result contains_test(struct commit *candidate,
					  const struct commit_list *want,
					  struct contains_cache *cache,
					  uint32_t cutoff)
{
	enum contains_result *cached = contains_cache_at(cache, candidate);

	/* If we already have the answer cached, return that. */
	if (*cached)
		return *cached;

	/* or are we it? */
	if (in_commit_list(want, candidate)) {
		*cached = CONTAINS_YES;
		return CONTAINS_YES;
	}

	/* Otherwise, we don't know; prepare to recurse */
	parse_commit_or_die(candidate);

	if (commit_graph_generation(candidate) < cutoff)
		return CONTAINS_NO;

	return CONTAINS_UNKNOWN;
}

static void push_to_contains_stack(struct commit *candidate, struct contains_stack *contains_stack)
{
	ALLOC_GROW(contains_stack->contains_stack, contains_stack->nr + 1, contains_stack->alloc);
	contains_stack->contains_stack[contains_stack->nr].commit = candidate;
	contains_stack->contains_stack[contains_stack->nr++].parents = candidate->parents;
}

static enum contains_result contains_tag_algo(struct commit *candidate,
					      const struct commit_list *want,
					      struct contains_cache *cache)
{
	struct contains_stack contains_stack = { 0, 0, NULL };
	enum contains_result result;
	uint32_t cutoff = GENERATION_NUMBER_INFINITY;
	const struct commit_list *p;

	for (p = want; p; p = p->next) {
		uint32_t generation;
		struct commit *c = p->item;
		load_commit_graph_info(the_repository, c);
		generation = commit_graph_generation(c);
		if (generation < cutoff)
			cutoff = generation;
	}

	result = contains_test(candidate, want, cache, cutoff);
	if (result != CONTAINS_UNKNOWN)
		return result;

	push_to_contains_stack(candidate, &contains_stack);
	while (contains_stack.nr) {
		struct contains_stack_entry *entry = &contains_stack.contains_stack[contains_stack.nr - 1];
		struct commit *commit = entry->commit;
		struct commit_list *parents = entry->parents;

		if (!parents) {
			*contains_cache_at(cache, commit) = CONTAINS_NO;
			contains_stack.nr--;
		}
		/*
		 * If we just popped the stack, parents->item has been marked,
		 * therefore contains_test will return a meaningful yes/no.
		 */
		else switch (contains_test(parents->item, want, cache, cutoff)) {
		case CONTAINS_YES:
			*contains_cache_at(cache, commit) = CONTAINS_YES;
			contains_stack.nr--;
			break;
		case CONTAINS_NO:
			entry->parents = parents->next;
			break;
		case CONTAINS_UNKNOWN:
			push_to_contains_stack(parents->item, &contains_stack);
			break;
		}
	}
	free(contains_stack.contains_stack);
	return contains_test(candidate, want, cache, cutoff);
}

int commit_contains(struct ref_filter *filter, struct commit *commit,
		    struct commit_list *list, struct contains_cache *cache)
{
	if (filter->with_commit_tag_algo)
		return contains_tag_algo(commit, list, cache) == CONTAINS_YES;
	return repo_is_descendant_of(the_repository, commit, list);
}

static int compare_commits_by_gen(const void *_a, const void *_b)
{
	const struct commit *a = *(const struct commit * const *)_a;
	const struct commit *b = *(const struct commit * const *)_b;

	uint32_t generation_a = commit_graph_generation(a);
	uint32_t generation_b = commit_graph_generation(b);

	if (generation_a < generation_b)
		return -1;
	if (generation_a > generation_b)
		return 1;
	return 0;
}

int can_all_from_reach_with_flag(struct object_array *from,
				 unsigned int with_flag,
				 unsigned int assign_flag,
				 time_t min_commit_date,
				 uint32_t min_generation)
{
	struct commit **list = NULL;
	int i;
	int nr_commits;
	int result = 1;

	ALLOC_ARRAY(list, from->nr);
	nr_commits = 0;
	for (i = 0; i < from->nr; i++) {
		struct object *from_one = from->objects[i].item;

		if (!from_one || from_one->flags & assign_flag)
			continue;

		from_one = deref_tag(the_repository, from_one,
				     "a from object", 0);
		if (!from_one || from_one->type != OBJ_COMMIT) {
			/*
			 * no way to tell if this is reachable by
			 * looking at the ancestry chain alone, so
			 * leave a note to ourselves not to worry about
			 * this object anymore.
			 */
			from->objects[i].item->flags |= assign_flag;
			continue;
		}

		list[nr_commits] = (struct commit *)from_one;
		if (parse_commit(list[nr_commits]) ||
		    commit_graph_generation(list[nr_commits]) < min_generation) {
			result = 0;
			goto cleanup;
		}

		nr_commits++;
	}

	QSORT(list, nr_commits, compare_commits_by_gen);

	for (i = 0; i < nr_commits; i++) {
		/* DFS from list[i] */
		struct commit_list *stack = NULL;

		list[i]->object.flags |= assign_flag;
		commit_list_insert(list[i], &stack);

		while (stack) {
			struct commit_list *parent;

			if (stack->item->object.flags & (with_flag | RESULT)) {
				pop_commit(&stack);
				if (stack)
					stack->item->object.flags |= RESULT;
				continue;
			}

			for (parent = stack->item->parents; parent; parent = parent->next) {
				if (parent->item->object.flags & (with_flag | RESULT))
					stack->item->object.flags |= RESULT;

				if (!(parent->item->object.flags & assign_flag)) {
					parent->item->object.flags |= assign_flag;

					if (parse_commit(parent->item) ||
					    parent->item->date < min_commit_date ||
					    commit_graph_generation(parent->item) < min_generation)
						continue;

					commit_list_insert(parent->item, &stack);
					break;
				}
			}

			if (!parent)
				pop_commit(&stack);
		}

		if (!(list[i]->object.flags & (with_flag | RESULT))) {
			result = 0;
			goto cleanup;
		}
	}

cleanup:
	clear_commit_marks_many(nr_commits, list, RESULT | assign_flag);
	free(list);

	for (i = 0; i < from->nr; i++)
		from->objects[i].item->flags &= ~assign_flag;

	return result;
}

int can_all_from_reach(struct commit_list *from, struct commit_list *to,
		       int cutoff_by_min_date)
{
	struct object_array from_objs = OBJECT_ARRAY_INIT;
	time_t min_commit_date = cutoff_by_min_date ? from->item->date : 0;
	struct commit_list *from_iter = from, *to_iter = to;
	int result;
	uint32_t min_generation = GENERATION_NUMBER_INFINITY;

	while (from_iter) {
		add_object_array(&from_iter->item->object, NULL, &from_objs);

		if (!parse_commit(from_iter->item)) {
			uint32_t generation;
			if (from_iter->item->date < min_commit_date)
				min_commit_date = from_iter->item->date;

			generation = commit_graph_generation(from_iter->item);
			if (generation < min_generation)
				min_generation = generation;
		}

		from_iter = from_iter->next;
	}

	while (to_iter) {
		if (!parse_commit(to_iter->item)) {
			uint32_t generation;
			if (to_iter->item->date < min_commit_date)
				min_commit_date = to_iter->item->date;

			generation = commit_graph_generation(to_iter->item);
			if (generation < min_generation)
				min_generation = generation;
		}

		to_iter->item->object.flags |= PARENT2;

		to_iter = to_iter->next;
	}

	result = can_all_from_reach_with_flag(&from_objs, PARENT2, PARENT1,
					      min_commit_date, min_generation);

	while (from) {
		clear_commit_marks(from->item, PARENT1);
		from = from->next;
	}

	while (to) {
		clear_commit_marks(to->item, PARENT2);
		to = to->next;
	}

	object_array_clear(&from_objs);
	return result;
}

struct commit_list *get_reachable_subset(struct commit **from, int nr_from,
					 struct commit **to, int nr_to,
					 unsigned int reachable_flag)
{
	struct commit **item;
	struct commit *current;
	struct commit_list *found_commits = NULL;
	struct commit **to_last = to + nr_to;
	struct commit **from_last = from + nr_from;
	uint32_t min_generation = GENERATION_NUMBER_INFINITY;
	int num_to_find = 0;

	struct prio_queue queue = { compare_commits_by_gen_then_commit_date };

	for (item = to; item < to_last; item++) {
		uint32_t generation;
		struct commit *c = *item;

		parse_commit(c);
		generation = commit_graph_generation(c);
		if (generation < min_generation)
			min_generation = generation;

		if (!(c->object.flags & PARENT1)) {
			c->object.flags |= PARENT1;
			num_to_find++;
		}
	}

	for (item = from; item < from_last; item++) {
		struct commit *c = *item;
		if (!(c->object.flags & PARENT2)) {
			c->object.flags |= PARENT2;
			parse_commit(c);

			prio_queue_put(&queue, *item);
		}
	}

	while (num_to_find && (current = prio_queue_get(&queue)) != NULL) {
		struct commit_list *parents;

		if (current->object.flags & PARENT1) {
			current->object.flags &= ~PARENT1;
			current->object.flags |= reachable_flag;
			commit_list_insert(current, &found_commits);
			num_to_find--;
		}

		for (parents = current->parents; parents; parents = parents->next) {
			struct commit *p = parents->item;

			parse_commit(p);

			if (commit_graph_generation(p) < min_generation)
				continue;

			if (p->object.flags & PARENT2)
				continue;

			p->object.flags |= PARENT2;
			prio_queue_put(&queue, p);
		}
	}

	clear_commit_marks_many(nr_to, to, PARENT1);
	clear_commit_marks_many(nr_from, from, PARENT2);

	return found_commits;
}<|MERGE_RESOLUTION|>--- conflicted
+++ resolved
@@ -434,14 +434,10 @@
 		return 0;
 
 	commit_list_insert(old_commit, &old_commit_list);
-<<<<<<< HEAD
-	ret = is_descendant_of(new_commit, old_commit_list);
+	ret = repo_is_descendant_of(the_repository,
+				    new_commit, old_commit_list);
 	free_commit_list(old_commit_list);
 	return ret;
-=======
-	return repo_is_descendant_of(the_repository,
-				    new_commit, old_commit_list);
->>>>>>> c1ea625f
 }
 
 /*
