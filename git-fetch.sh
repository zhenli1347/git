#!/bin/sh
#

USAGE='<fetch-options> <repository> <refspec>...'
SUBDIRECTORY_OK=Yes
. git-sh-setup
set_reflog_action "fetch $*"
cd_to_toplevel ;# probably unnecessary...

. git-parse-remote
_x40='[0-9a-f][0-9a-f][0-9a-f][0-9a-f][0-9a-f]'
_x40="$_x40$_x40$_x40$_x40$_x40$_x40$_x40$_x40"

LF='
'
IFS="$LF"

no_tags=
tags=
append=
force=
verbose=
update_head_ok=
exec=
keep=
shallow_depth=
no_progress=
test -t 1 || no_progress=--no-progress
quiet=
while case "$#" in 0) break ;; esac
do
	case "$1" in
	-a|--a|--ap|--app|--appe|--appen|--append)
		append=t
		;;
	--upl|--uplo|--uploa|--upload|--upload-|--upload-p|\
	--upload-pa|--upload-pac|--upload-pack)
		shift
		exec="--upload-pack=$1"
		;;
	--upl=*|--uplo=*|--uploa=*|--upload=*|\
	--upload-=*|--upload-p=*|--upload-pa=*|--upload-pac=*|--upload-pack=*)
		exec=--upload-pack=$(expr "z$1" : 'z-[^=]*=\(.*\)')
		shift
		;;
	-f|--f|--fo|--for|--forc|--force)
		force=t
		;;
	-t|--t|--ta|--tag|--tags)
		tags=t
		;;
	-n|--n|--no|--no-|--no-t|--no-ta|--no-tag|--no-tags)
		no_tags=t
		;;
	-u|--u|--up|--upd|--upda|--updat|--update|--update-|--update-h|\
	--update-he|--update-hea|--update-head|--update-head-|\
	--update-head-o|--update-head-ok)
		update_head_ok=t
		;;
	-q|--q|--qu|--qui|--quie|--quiet)
		quiet=--quiet
		;;
	-v|--verbose)
		verbose=Yes
		;;
	-k|--k|--ke|--kee|--keep)
		keep='-k -k'
		;;
	--depth=*)
		shallow_depth="--depth=`expr "z$1" : 'z-[^=]*=\(.*\)'`"
		;;
	--depth)
		shift
		shallow_depth="--depth=$1"
		;;
	-*)
		usage
		;;
	*)
		break
		;;
	esac
	shift
done

case "$#" in
0)
	origin=$(get_default_remote)
	test -n "$(get_remote_url ${origin})" ||
		die "Where do you want to fetch from today?"
	set x $origin ; shift ;;
esac

if test -z "$exec"
then
	# No command line override and we have configuration for the remote.
	exec="--upload-pack=$(get_uploadpack $1)"
fi

remote_nick="$1"
remote=$(get_remote_url "$@")
refs=
rref=
rsync_slurped_objects=

if test "" = "$append"
then
	: >"$GIT_DIR/FETCH_HEAD"
fi

# Global that is reused later
ls_remote_result=$(git ls-remote $exec "$remote") ||
	die "Cannot get the repository state from $remote"

append_fetch_head () {
	flags=
	test -n "$verbose" && flags="$flags$LF-v"
	test -n "$force$single_force" && flags="$flags$LF-f"
	GIT_REFLOG_ACTION="$GIT_REFLOG_ACTION" \
		git-fetch--tool $flags append-fetch-head "$@"
}

# updating the current HEAD with git-fetch in a bare
# repository is always fine.
if test -z "$update_head_ok" && test $(is_bare_repository) = false
then
	orig_head=$(git-rev-parse --verify HEAD 2>/dev/null)
fi

# Allow --notags from remote.$1.tagopt
case "$tags$no_tags" in
'')
	case "$(git-config --get "remote.$1.tagopt")" in
	--no-tags)
		no_tags=t ;;
	esac
esac

# If --tags (and later --heads or --all) is specified, then we are
# not talking about defaults stored in Pull: line of remotes or
# branches file, and just fetch those and refspecs explicitly given.
# Otherwise we do what we always did.

reflist=$(get_remote_refs_for_fetch "$@")
if test "$tags"
then
	taglist=`IFS='	' &&
		  echo "$ls_remote_result" |
		  git-show-ref --exclude-existing=refs/tags/ |
	          while read sha1 name
		  do
			echo ".${name}:${name}"
		  done` || exit
	if test "$#" -gt 1
	then
		# remote URL plus explicit refspecs; we need to merge them.
		reflist="$reflist$LF$taglist"
	else
		# No explicit refspecs; fetch tags only.
		reflist=$taglist
	fi
fi

fetch_all_at_once () {

  eval=$(echo "$1" | git-fetch--tool parse-reflist "-")
  eval "$eval"

    ( : subshell because we muck with IFS
      IFS=" 	$LF"
      (
	if test "$remote" = . ; then
	    git-show-ref $rref || echo failed "$remote"
	elif test -f "$remote" ; then
	    test -n "$shallow_depth" &&
		die "shallow clone with bundle is not supported"
	    git-bundle unbundle "$remote" $rref ||
	    echo failed "$remote"
	else
	  git-fetch-pack --thin $exec $keep $shallow_depth $no_progress \
		"$remote" $rref ||
	  echo failed "$remote"
	fi
      ) |
      (
	flags=
	test -n "$verbose" && flags="$flags -v"
	test -n "$force" && flags="$flags -f"
	GIT_REFLOG_ACTION="$GIT_REFLOG_ACTION" \
		git-fetch--tool $flags native-store \
			"$remote" "$remote_nick" "$refs"
      )
    ) || exit

}

fetch_per_ref () {
  reflist="$1"
  refs=
  rref=

  for ref in $reflist
  do
      refs="$refs$LF$ref"

      # These are relative path from $GIT_DIR, typically starting at refs/
      # but may be HEAD
      if expr "z$ref" : 'z\.' >/dev/null
      then
	  not_for_merge=t
	  ref=$(expr "z$ref" : 'z\.\(.*\)')
      else
	  not_for_merge=
      fi
      if expr "z$ref" : 'z+' >/dev/null
      then
	  single_force=t
	  ref=$(expr "z$ref" : 'z+\(.*\)')
      else
	  single_force=
      fi
      remote_name=$(expr "z$ref" : 'z\([^:]*\):')
      local_name=$(expr "z$ref" : 'z[^:]*:\(.*\)')

      rref="$rref$LF$remote_name"

      # There are transports that can fetch only one head at a time...
      case "$remote" in
      http://* | https://* | ftp://*)
	  test -n "$shallow_depth" &&
		die "shallow clone with http not supported"
	  proto=`expr "$remote" : '\([^:]*\):'`
	  if [ -n "$GIT_SSL_NO_VERIFY" ]; then
	      curl_extra_args="-k"
	  fi
	  if [ -n "$GIT_CURL_FTP_NO_EPSV" -o \
		"`git-config --bool http.noEPSV`" = true ]; then
	      noepsv_opt="--disable-epsv"
	  fi

	  # Find $remote_name from ls-remote output.
	  head=$(
		IFS='	'
		echo "$ls_remote_result" |
		while read sha1 name
		do
			test "z$name" = "z$remote_name" || continue
			echo "$sha1"
			break
		done
	  )
	  expr "z$head" : "z$_x40\$" >/dev/null ||
		die "No such ref $remote_name at $remote"
	  echo >&2 "Fetching $remote_name from $remote using $proto"
<<<<<<< HEAD
	  git-http-fetch -v -a "$head" "$remote" || exit
=======
	  case "$quiet" in '') v=-v ;; *) v= ;; esac
	  git-http-fetch $v -a "$head" "$remote/" || exit
>>>>>>> a858c006
	  ;;
      rsync://*)
	  test -n "$shallow_depth" &&
		die "shallow clone with rsync not supported"
	  TMP_HEAD="$GIT_DIR/TMP_HEAD"
	  rsync -L -q "$remote/$remote_name" "$TMP_HEAD" || exit 1
	  head=$(git-rev-parse --verify TMP_HEAD)
	  rm -f "$TMP_HEAD"
	  case "$quiet" in '') v=-v ;; *) v= ;; esac
	  test "$rsync_slurped_objects" || {
	      rsync -a $v --ignore-existing --exclude info \
		  "$remote/objects/" "$GIT_OBJECT_DIRECTORY/" || exit

	      # Look at objects/info/alternates for rsync -- http will
	      # support it natively and git native ones will do it on
	      # the remote end.  Not having that file is not a crime.
	      rsync -q "$remote/objects/info/alternates" \
		  "$GIT_DIR/TMP_ALT" 2>/dev/null ||
		  rm -f "$GIT_DIR/TMP_ALT"
	      if test -f "$GIT_DIR/TMP_ALT"
	      then
		  resolve_alternates "$remote" <"$GIT_DIR/TMP_ALT" |
		  while read alt
		  do
		      case "$alt" in 'bad alternate: '*) die "$alt";; esac
		      echo >&2 "Getting alternate: $alt"
		      rsync -av --ignore-existing --exclude info \
		      "$alt" "$GIT_OBJECT_DIRECTORY/" || exit
		  done
		  rm -f "$GIT_DIR/TMP_ALT"
	      fi
	      rsync_slurped_objects=t
	  }
	  ;;
      esac

      append_fetch_head "$head" "$remote" \
	  "$remote_name" "$remote_nick" "$local_name" "$not_for_merge" || exit

  done

<<<<<<< HEAD
}
=======
  case "$remote" in
  http://* | https://* | ftp://* | rsync://* )
      ;; # we are already done.
  *)
    ( : subshell because we muck with IFS
      IFS=" 	$LF"
      (
	if test -f "$remote" ; then
	    test -n "$shallow_depth" &&
		die "shallow clone with bundle is not supported"
	    git-bundle unbundle "$remote" $rref ||
	    echo failed "$remote"
	else
	  git-fetch-pack --thin $exec $keep $shallow_depth \
	      $quiet $no_progress "$remote" $rref ||
	  echo failed "$remote"
	fi
      ) |
      (
	trap '
		if test -n "$keepfile" && test -f "$keepfile"
		then
			rm -f "$keepfile"
		fi
	' 0

        keepfile=
	while read sha1 remote_name
	do
	  case "$sha1" in
	  failed)
		  echo >&2 "Fetch failure: $remote"
		  exit 1 ;;
	  # special line coming from index-pack with the pack name
	  pack)
		  continue ;;
	  keep)
		  keepfile="$GIT_OBJECT_DIRECTORY/pack/pack-$remote_name.keep"
		  continue ;;
	  esac
	  found=
	  single_force=
	  for ref in $refs
	  do
	      case "$ref" in
	      +$remote_name:*)
		  single_force=t
		  not_for_merge=
		  found="$ref"
		  break ;;
	      .+$remote_name:*)
		  single_force=t
		  not_for_merge=t
		  found="$ref"
		  break ;;
	      .$remote_name:*)
		  not_for_merge=t
		  found="$ref"
		  break ;;
	      $remote_name:*)
		  not_for_merge=
		  found="$ref"
		  break ;;
	      esac
	  done
	  local_name=$(expr "z$found" : 'z[^:]*:\(.*\)')
	  append_fetch_head "$sha1" "$remote" \
		  "$remote_name" "$remote_nick" "$local_name" \
		  "$not_for_merge" || exit
        done
      )
    ) || exit ;;
  esac
>>>>>>> a858c006

fetch_main () {
	case "$remote" in
	http://* | https://* | ftp://* | rsync://* )
		fetch_per_ref "$@"
		;;
	*)
		fetch_all_at_once "$@"
		;;
	esac
}

fetch_main "$reflist" || exit

# automated tag following
case "$no_tags$tags" in
'')
	case "$reflist" in
	*:refs/*)
		# effective only when we are following remote branch
		# using local tracking branch.
		taglist=$(IFS='	' &&
		echo "$ls_remote_result" |
		git-show-ref --exclude-existing=refs/tags/ |
		while read sha1 name
		do
			git-cat-file -t "$sha1" >/dev/null 2>&1 || continue
			echo >&2 "Auto-following $name"
			echo ".${name}:${name}"
		done)
	esac
	case "$taglist" in
	'') ;;
	?*)
		# do not deepen a shallow tree when following tags
		shallow_depth=
		fetch_main "$taglist" || exit ;;
	esac
esac

# If the original head was empty (i.e. no "master" yet), or
# if we were told not to worry, we do not have to check.
case "$orig_head" in
'')
	;;
?*)
	curr_head=$(git-rev-parse --verify HEAD 2>/dev/null)
	if test "$curr_head" != "$orig_head"
	then
	    git-update-ref \
			-m "$GIT_REFLOG_ACTION: Undoing incorrectly fetched HEAD." \
			HEAD "$orig_head"
		die "Cannot fetch into the current branch."
	fi
	;;
esac<|MERGE_RESOLUTION|>--- conflicted
+++ resolved
@@ -177,8 +177,8 @@
 	    git-bundle unbundle "$remote" $rref ||
 	    echo failed "$remote"
 	else
-	  git-fetch-pack --thin $exec $keep $shallow_depth $no_progress \
-		"$remote" $rref ||
+	  git-fetch-pack --thin $exec $keep $shallow_depth \
+	      $quiet $no_progress "$remote" $rref ||
 	  echo failed "$remote"
 	fi
       ) |
@@ -252,12 +252,8 @@
 	  expr "z$head" : "z$_x40\$" >/dev/null ||
 		die "No such ref $remote_name at $remote"
 	  echo >&2 "Fetching $remote_name from $remote using $proto"
-<<<<<<< HEAD
-	  git-http-fetch -v -a "$head" "$remote" || exit
-=======
 	  case "$quiet" in '') v=-v ;; *) v= ;; esac
-	  git-http-fetch $v -a "$head" "$remote/" || exit
->>>>>>> a858c006
+	  git-http-fetch $v -a "$head" "$remote" || exit
 	  ;;
       rsync://*)
 	  test -n "$shallow_depth" &&
@@ -299,83 +295,7 @@
 
   done
 
-<<<<<<< HEAD
 }
-=======
-  case "$remote" in
-  http://* | https://* | ftp://* | rsync://* )
-      ;; # we are already done.
-  *)
-    ( : subshell because we muck with IFS
-      IFS=" 	$LF"
-      (
-	if test -f "$remote" ; then
-	    test -n "$shallow_depth" &&
-		die "shallow clone with bundle is not supported"
-	    git-bundle unbundle "$remote" $rref ||
-	    echo failed "$remote"
-	else
-	  git-fetch-pack --thin $exec $keep $shallow_depth \
-	      $quiet $no_progress "$remote" $rref ||
-	  echo failed "$remote"
-	fi
-      ) |
-      (
-	trap '
-		if test -n "$keepfile" && test -f "$keepfile"
-		then
-			rm -f "$keepfile"
-		fi
-	' 0
-
-        keepfile=
-	while read sha1 remote_name
-	do
-	  case "$sha1" in
-	  failed)
-		  echo >&2 "Fetch failure: $remote"
-		  exit 1 ;;
-	  # special line coming from index-pack with the pack name
-	  pack)
-		  continue ;;
-	  keep)
-		  keepfile="$GIT_OBJECT_DIRECTORY/pack/pack-$remote_name.keep"
-		  continue ;;
-	  esac
-	  found=
-	  single_force=
-	  for ref in $refs
-	  do
-	      case "$ref" in
-	      +$remote_name:*)
-		  single_force=t
-		  not_for_merge=
-		  found="$ref"
-		  break ;;
-	      .+$remote_name:*)
-		  single_force=t
-		  not_for_merge=t
-		  found="$ref"
-		  break ;;
-	      .$remote_name:*)
-		  not_for_merge=t
-		  found="$ref"
-		  break ;;
-	      $remote_name:*)
-		  not_for_merge=
-		  found="$ref"
-		  break ;;
-	      esac
-	  done
-	  local_name=$(expr "z$found" : 'z[^:]*:\(.*\)')
-	  append_fetch_head "$sha1" "$remote" \
-		  "$remote_name" "$remote_nick" "$local_name" \
-		  "$not_for_merge" || exit
-        done
-      )
-    ) || exit ;;
-  esac
->>>>>>> a858c006
 
 fetch_main () {
 	case "$remote" in
