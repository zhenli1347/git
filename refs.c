#include "cache.h"
#include "lockfile.h"
#include "refs.h"
#include "object.h"
#include "tag.h"
#include "dir.h"
#include "string-list.h"

struct ref_lock {
	char *ref_name;
	char *orig_ref_name;
	struct lock_file *lk;
	unsigned char old_sha1[20];
};

/*
 * How to handle various characters in refnames:
 * 0: An acceptable character for refs
 * 1: End-of-component
 * 2: ., look for a preceding . to reject .. in refs
 * 3: {, look for a preceding @ to reject @{ in refs
 * 4: A bad character: ASCII control characters, "~", "^", ":" or SP
 */
static unsigned char refname_disposition[256] = {
	1, 4, 4, 4, 4, 4, 4, 4, 4, 4, 4, 4, 4, 4, 4, 4,
	4, 4, 4, 4, 4, 4, 4, 4, 4, 4, 4, 4, 4, 4, 4, 4,
	4, 0, 0, 0, 0, 0, 0, 0, 0, 0, 4, 0, 0, 0, 2, 1,
	0, 0, 0, 0, 0, 0, 0, 0, 0, 0, 4, 0, 0, 0, 0, 4,
	0, 0, 0, 0, 0, 0, 0, 0, 0, 0, 0, 0, 0, 0, 0, 0,
	0, 0, 0, 0, 0, 0, 0, 0, 0, 0, 0, 4, 4, 0, 4, 0,
	0, 0, 0, 0, 0, 0, 0, 0, 0, 0, 0, 0, 0, 0, 0, 0,
	0, 0, 0, 0, 0, 0, 0, 0, 0, 0, 0, 3, 0, 0, 4, 4
};

/*
 * Flag passed to lock_ref_sha1_basic() telling it to tolerate broken
 * refs (i.e., because the reference is about to be deleted anyway).
 */
#define REF_DELETING	0x02

/*
 * Used as a flag in ref_update::flags when a loose ref is being
 * pruned.
 */
#define REF_ISPRUNING	0x04

/*
 * Used as a flag in ref_update::flags when the reference should be
 * updated to new_sha1.
 */
#define REF_HAVE_NEW	0x08

/*
 * Used as a flag in ref_update::flags when old_sha1 should be
 * checked.
 */
#define REF_HAVE_OLD	0x10

/*
 * Used as a flag in ref_update::flags when the lockfile needs to be
 * committed.
 */
#define REF_NEEDS_COMMIT 0x20

/*
 * Try to read one refname component from the front of refname.
 * Return the length of the component found, or -1 if the component is
 * not legal.  It is legal if it is something reasonable to have under
 * ".git/refs/"; We do not like it if:
 *
 * - any path component of it begins with ".", or
 * - it has double dots "..", or
 * - it has ASCII control character, "~", "^", ":" or SP, anywhere, or
 * - it ends with a "/".
 * - it ends with ".lock"
 * - it contains a "\" (backslash)
 */
static int check_refname_component(const char *refname, int flags)
{
	const char *cp;
	char last = '\0';

	for (cp = refname; ; cp++) {
		int ch = *cp & 255;
		unsigned char disp = refname_disposition[ch];
		switch (disp) {
		case 1:
			goto out;
		case 2:
			if (last == '.')
				return -1; /* Refname contains "..". */
			break;
		case 3:
			if (last == '@')
				return -1; /* Refname contains "@{". */
			break;
		case 4:
			return -1;
		}
		last = ch;
	}
out:
	if (cp == refname)
		return 0; /* Component has zero length. */
	if (refname[0] == '.')
		return -1; /* Component starts with '.'. */
	if (cp - refname >= LOCK_SUFFIX_LEN &&
	    !memcmp(cp - LOCK_SUFFIX_LEN, LOCK_SUFFIX, LOCK_SUFFIX_LEN))
		return -1; /* Refname ends with ".lock". */
	return cp - refname;
}

int check_refname_format(const char *refname, int flags)
{
	int component_len, component_count = 0;

	if (!strcmp(refname, "@"))
		/* Refname is a single character '@'. */
		return -1;

	while (1) {
		/* We are at the start of a path component. */
		component_len = check_refname_component(refname, flags);
		if (component_len <= 0) {
			if ((flags & REFNAME_REFSPEC_PATTERN) &&
					refname[0] == '*' &&
					(refname[1] == '\0' || refname[1] == '/')) {
				/* Accept one wildcard as a full refname component. */
				flags &= ~REFNAME_REFSPEC_PATTERN;
				component_len = 1;
			} else {
				return -1;
			}
		}
		component_count++;
		if (refname[component_len] == '\0')
			break;
		/* Skip to next component. */
		refname += component_len + 1;
	}

	if (refname[component_len - 1] == '.')
		return -1; /* Refname ends with '.'. */
	if (!(flags & REFNAME_ALLOW_ONELEVEL) && component_count < 2)
		return -1; /* Refname has only one component. */
	return 0;
}

struct ref_entry;

/*
 * Information used (along with the information in ref_entry) to
 * describe a single cached reference.  This data structure only
 * occurs embedded in a union in struct ref_entry, and only when
 * (ref_entry->flag & REF_DIR) is zero.
 */
struct ref_value {
	/*
	 * The name of the object to which this reference resolves
	 * (which may be a tag object).  If REF_ISBROKEN, this is
	 * null.  If REF_ISSYMREF, then this is the name of the object
	 * referred to by the last reference in the symlink chain.
	 */
	unsigned char sha1[20];

	/*
	 * If REF_KNOWS_PEELED, then this field holds the peeled value
	 * of this reference, or null if the reference is known not to
	 * be peelable.  See the documentation for peel_ref() for an
	 * exact definition of "peelable".
	 */
	unsigned char peeled[20];
};

struct ref_cache;

/*
 * Information used (along with the information in ref_entry) to
 * describe a level in the hierarchy of references.  This data
 * structure only occurs embedded in a union in struct ref_entry, and
 * only when (ref_entry.flag & REF_DIR) is set.  In that case,
 * (ref_entry.flag & REF_INCOMPLETE) determines whether the references
 * in the directory have already been read:
 *
 *     (ref_entry.flag & REF_INCOMPLETE) unset -- a directory of loose
 *         or packed references, already read.
 *
 *     (ref_entry.flag & REF_INCOMPLETE) set -- a directory of loose
 *         references that hasn't been read yet (nor has any of its
 *         subdirectories).
 *
 * Entries within a directory are stored within a growable array of
 * pointers to ref_entries (entries, nr, alloc).  Entries 0 <= i <
 * sorted are sorted by their component name in strcmp() order and the
 * remaining entries are unsorted.
 *
 * Loose references are read lazily, one directory at a time.  When a
 * directory of loose references is read, then all of the references
 * in that directory are stored, and REF_INCOMPLETE stubs are created
 * for any subdirectories, but the subdirectories themselves are not
 * read.  The reading is triggered by get_ref_dir().
 */
struct ref_dir {
	int nr, alloc;

	/*
	 * Entries with index 0 <= i < sorted are sorted by name.  New
	 * entries are appended to the list unsorted, and are sorted
	 * only when required; thus we avoid the need to sort the list
	 * after the addition of every reference.
	 */
	int sorted;

	/* A pointer to the ref_cache that contains this ref_dir. */
	struct ref_cache *ref_cache;

	struct ref_entry **entries;
};

/*
 * Bit values for ref_entry::flag.  REF_ISSYMREF=0x01,
 * REF_ISPACKED=0x02, REF_ISBROKEN=0x04 and REF_BAD_NAME=0x08 are
 * public values; see refs.h.
 */

/*
 * The field ref_entry->u.value.peeled of this value entry contains
 * the correct peeled value for the reference, which might be
 * null_sha1 if the reference is not a tag or if it is broken.
 */
#define REF_KNOWS_PEELED 0x10

/* ref_entry represents a directory of references */
#define REF_DIR 0x20

/*
 * Entry has not yet been read from disk (used only for REF_DIR
 * entries representing loose references)
 */
#define REF_INCOMPLETE 0x40

/*
 * A ref_entry represents either a reference or a "subdirectory" of
 * references.
 *
 * Each directory in the reference namespace is represented by a
 * ref_entry with (flags & REF_DIR) set and containing a subdir member
 * that holds the entries in that directory that have been read so
 * far.  If (flags & REF_INCOMPLETE) is set, then the directory and
 * its subdirectories haven't been read yet.  REF_INCOMPLETE is only
 * used for loose reference directories.
 *
 * References are represented by a ref_entry with (flags & REF_DIR)
 * unset and a value member that describes the reference's value.  The
 * flag member is at the ref_entry level, but it is also needed to
 * interpret the contents of the value field (in other words, a
 * ref_value object is not very much use without the enclosing
 * ref_entry).
 *
 * Reference names cannot end with slash and directories' names are
 * always stored with a trailing slash (except for the top-level
 * directory, which is always denoted by "").  This has two nice
 * consequences: (1) when the entries in each subdir are sorted
 * lexicographically by name (as they usually are), the references in
 * a whole tree can be generated in lexicographic order by traversing
 * the tree in left-to-right, depth-first order; (2) the names of
 * references and subdirectories cannot conflict, and therefore the
 * presence of an empty subdirectory does not block the creation of a
 * similarly-named reference.  (The fact that reference names with the
 * same leading components can conflict *with each other* is a
 * separate issue that is regulated by verify_refname_available().)
 *
 * Please note that the name field contains the fully-qualified
 * reference (or subdirectory) name.  Space could be saved by only
 * storing the relative names.  But that would require the full names
 * to be generated on the fly when iterating in do_for_each_ref(), and
 * would break callback functions, who have always been able to assume
 * that the name strings that they are passed will not be freed during
 * the iteration.
 */
struct ref_entry {
	unsigned char flag; /* ISSYMREF? ISPACKED? */
	union {
		struct ref_value value; /* if not (flags&REF_DIR) */
		struct ref_dir subdir; /* if (flags&REF_DIR) */
	} u;
	/*
	 * The full name of the reference (e.g., "refs/heads/master")
	 * or the full name of the directory with a trailing slash
	 * (e.g., "refs/heads/"):
	 */
	char name[FLEX_ARRAY];
};

static void read_loose_refs(const char *dirname, struct ref_dir *dir);

static struct ref_dir *get_ref_dir(struct ref_entry *entry)
{
	struct ref_dir *dir;
	assert(entry->flag & REF_DIR);
	dir = &entry->u.subdir;
	if (entry->flag & REF_INCOMPLETE) {
		read_loose_refs(entry->name, dir);
		entry->flag &= ~REF_INCOMPLETE;
	}
	return dir;
}

/*
 * Check if a refname is safe.
 * For refs that start with "refs/" we consider it safe as long they do
 * not try to resolve to outside of refs/.
 *
 * For all other refs we only consider them safe iff they only contain
 * upper case characters and '_' (like "HEAD" AND "MERGE_HEAD", and not like
 * "config").
 */
static int refname_is_safe(const char *refname)
{
	if (starts_with(refname, "refs/")) {
		char *buf;
		int result;

		buf = xmalloc(strlen(refname) + 1);
		/*
		 * Does the refname try to escape refs/?
		 * For example: refs/foo/../bar is safe but refs/foo/../../bar
		 * is not.
		 */
		result = !normalize_path_copy(buf, refname + strlen("refs/"));
		free(buf);
		return result;
	}
	while (*refname) {
		if (!isupper(*refname) && *refname != '_')
			return 0;
		refname++;
	}
	return 1;
}

static struct ref_entry *create_ref_entry(const char *refname,
					  const unsigned char *sha1, int flag,
					  int check_name)
{
	int len;
	struct ref_entry *ref;

	if (check_name &&
	    check_refname_format(refname, REFNAME_ALLOW_ONELEVEL))
		die("Reference has invalid format: '%s'", refname);
	len = strlen(refname) + 1;
	ref = xmalloc(sizeof(struct ref_entry) + len);
	hashcpy(ref->u.value.sha1, sha1);
	hashclr(ref->u.value.peeled);
	memcpy(ref->name, refname, len);
	ref->flag = flag;
	return ref;
}

static void clear_ref_dir(struct ref_dir *dir);

static void free_ref_entry(struct ref_entry *entry)
{
	if (entry->flag & REF_DIR) {
		/*
		 * Do not use get_ref_dir() here, as that might
		 * trigger the reading of loose refs.
		 */
		clear_ref_dir(&entry->u.subdir);
	}
	free(entry);
}

/*
 * Add a ref_entry to the end of dir (unsorted).  Entry is always
 * stored directly in dir; no recursion into subdirectories is
 * done.
 */
static void add_entry_to_dir(struct ref_dir *dir, struct ref_entry *entry)
{
	ALLOC_GROW(dir->entries, dir->nr + 1, dir->alloc);
	dir->entries[dir->nr++] = entry;
	/* optimize for the case that entries are added in order */
	if (dir->nr == 1 ||
	    (dir->nr == dir->sorted + 1 &&
	     strcmp(dir->entries[dir->nr - 2]->name,
		    dir->entries[dir->nr - 1]->name) < 0))
		dir->sorted = dir->nr;
}

/*
 * Clear and free all entries in dir, recursively.
 */
static void clear_ref_dir(struct ref_dir *dir)
{
	int i;
	for (i = 0; i < dir->nr; i++)
		free_ref_entry(dir->entries[i]);
	free(dir->entries);
	dir->sorted = dir->nr = dir->alloc = 0;
	dir->entries = NULL;
}

/*
 * Create a struct ref_entry object for the specified dirname.
 * dirname is the name of the directory with a trailing slash (e.g.,
 * "refs/heads/") or "" for the top-level directory.
 */
static struct ref_entry *create_dir_entry(struct ref_cache *ref_cache,
					  const char *dirname, size_t len,
					  int incomplete)
{
	struct ref_entry *direntry;
	direntry = xcalloc(1, sizeof(struct ref_entry) + len + 1);
	memcpy(direntry->name, dirname, len);
	direntry->name[len] = '\0';
	direntry->u.subdir.ref_cache = ref_cache;
	direntry->flag = REF_DIR | (incomplete ? REF_INCOMPLETE : 0);
	return direntry;
}

static int ref_entry_cmp(const void *a, const void *b)
{
	struct ref_entry *one = *(struct ref_entry **)a;
	struct ref_entry *two = *(struct ref_entry **)b;
	return strcmp(one->name, two->name);
}

static void sort_ref_dir(struct ref_dir *dir);

struct string_slice {
	size_t len;
	const char *str;
};

static int ref_entry_cmp_sslice(const void *key_, const void *ent_)
{
	const struct string_slice *key = key_;
	const struct ref_entry *ent = *(const struct ref_entry * const *)ent_;
	int cmp = strncmp(key->str, ent->name, key->len);
	if (cmp)
		return cmp;
	return '\0' - (unsigned char)ent->name[key->len];
}

/*
 * Return the index of the entry with the given refname from the
 * ref_dir (non-recursively), sorting dir if necessary.  Return -1 if
 * no such entry is found.  dir must already be complete.
 */
static int search_ref_dir(struct ref_dir *dir, const char *refname, size_t len)
{
	struct ref_entry **r;
	struct string_slice key;

	if (refname == NULL || !dir->nr)
		return -1;

	sort_ref_dir(dir);
	key.len = len;
	key.str = refname;
	r = bsearch(&key, dir->entries, dir->nr, sizeof(*dir->entries),
		    ref_entry_cmp_sslice);

	if (r == NULL)
		return -1;

	return r - dir->entries;
}

/*
 * Search for a directory entry directly within dir (without
 * recursing).  Sort dir if necessary.  subdirname must be a directory
 * name (i.e., end in '/').  If mkdir is set, then create the
 * directory if it is missing; otherwise, return NULL if the desired
 * directory cannot be found.  dir must already be complete.
 */
static struct ref_dir *search_for_subdir(struct ref_dir *dir,
					 const char *subdirname, size_t len,
					 int mkdir)
{
	int entry_index = search_ref_dir(dir, subdirname, len);
	struct ref_entry *entry;
	if (entry_index == -1) {
		if (!mkdir)
			return NULL;
		/*
		 * Since dir is complete, the absence of a subdir
		 * means that the subdir really doesn't exist;
		 * therefore, create an empty record for it but mark
		 * the record complete.
		 */
		entry = create_dir_entry(dir->ref_cache, subdirname, len, 0);
		add_entry_to_dir(dir, entry);
	} else {
		entry = dir->entries[entry_index];
	}
	return get_ref_dir(entry);
}

/*
 * If refname is a reference name, find the ref_dir within the dir
 * tree that should hold refname.  If refname is a directory name
 * (i.e., ends in '/'), then return that ref_dir itself.  dir must
 * represent the top-level directory and must already be complete.
 * Sort ref_dirs and recurse into subdirectories as necessary.  If
 * mkdir is set, then create any missing directories; otherwise,
 * return NULL if the desired directory cannot be found.
 */
static struct ref_dir *find_containing_dir(struct ref_dir *dir,
					   const char *refname, int mkdir)
{
	const char *slash;
	for (slash = strchr(refname, '/'); slash; slash = strchr(slash + 1, '/')) {
		size_t dirnamelen = slash - refname + 1;
		struct ref_dir *subdir;
		subdir = search_for_subdir(dir, refname, dirnamelen, mkdir);
		if (!subdir) {
			dir = NULL;
			break;
		}
		dir = subdir;
	}

	return dir;
}

/*
 * Find the value entry with the given name in dir, sorting ref_dirs
 * and recursing into subdirectories as necessary.  If the name is not
 * found or it corresponds to a directory entry, return NULL.
 */
static struct ref_entry *find_ref(struct ref_dir *dir, const char *refname)
{
	int entry_index;
	struct ref_entry *entry;
	dir = find_containing_dir(dir, refname, 0);
	if (!dir)
		return NULL;
	entry_index = search_ref_dir(dir, refname, strlen(refname));
	if (entry_index == -1)
		return NULL;
	entry = dir->entries[entry_index];
	return (entry->flag & REF_DIR) ? NULL : entry;
}

/*
 * Remove the entry with the given name from dir, recursing into
 * subdirectories as necessary.  If refname is the name of a directory
 * (i.e., ends with '/'), then remove the directory and its contents.
 * If the removal was successful, return the number of entries
 * remaining in the directory entry that contained the deleted entry.
 * If the name was not found, return -1.  Please note that this
 * function only deletes the entry from the cache; it does not delete
 * it from the filesystem or ensure that other cache entries (which
 * might be symbolic references to the removed entry) are updated.
 * Nor does it remove any containing dir entries that might be made
 * empty by the removal.  dir must represent the top-level directory
 * and must already be complete.
 */
static int remove_entry(struct ref_dir *dir, const char *refname)
{
	int refname_len = strlen(refname);
	int entry_index;
	struct ref_entry *entry;
	int is_dir = refname[refname_len - 1] == '/';
	if (is_dir) {
		/*
		 * refname represents a reference directory.  Remove
		 * the trailing slash; otherwise we will get the
		 * directory *representing* refname rather than the
		 * one *containing* it.
		 */
		char *dirname = xmemdupz(refname, refname_len - 1);
		dir = find_containing_dir(dir, dirname, 0);
		free(dirname);
	} else {
		dir = find_containing_dir(dir, refname, 0);
	}
	if (!dir)
		return -1;
	entry_index = search_ref_dir(dir, refname, refname_len);
	if (entry_index == -1)
		return -1;
	entry = dir->entries[entry_index];

	memmove(&dir->entries[entry_index],
		&dir->entries[entry_index + 1],
		(dir->nr - entry_index - 1) * sizeof(*dir->entries)
		);
	dir->nr--;
	if (dir->sorted > entry_index)
		dir->sorted--;
	free_ref_entry(entry);
	return dir->nr;
}

/*
 * Add a ref_entry to the ref_dir (unsorted), recursing into
 * subdirectories as necessary.  dir must represent the top-level
 * directory.  Return 0 on success.
 */
static int add_ref(struct ref_dir *dir, struct ref_entry *ref)
{
	dir = find_containing_dir(dir, ref->name, 1);
	if (!dir)
		return -1;
	add_entry_to_dir(dir, ref);
	return 0;
}

/*
 * Emit a warning and return true iff ref1 and ref2 have the same name
 * and the same sha1.  Die if they have the same name but different
 * sha1s.
 */
static int is_dup_ref(const struct ref_entry *ref1, const struct ref_entry *ref2)
{
	if (strcmp(ref1->name, ref2->name))
		return 0;

	/* Duplicate name; make sure that they don't conflict: */

	if ((ref1->flag & REF_DIR) || (ref2->flag & REF_DIR))
		/* This is impossible by construction */
		die("Reference directory conflict: %s", ref1->name);

	if (hashcmp(ref1->u.value.sha1, ref2->u.value.sha1))
		die("Duplicated ref, and SHA1s don't match: %s", ref1->name);

	warning("Duplicated ref: %s", ref1->name);
	return 1;
}

/*
 * Sort the entries in dir non-recursively (if they are not already
 * sorted) and remove any duplicate entries.
 */
static void sort_ref_dir(struct ref_dir *dir)
{
	int i, j;
	struct ref_entry *last = NULL;

	/*
	 * This check also prevents passing a zero-length array to qsort(),
	 * which is a problem on some platforms.
	 */
	if (dir->sorted == dir->nr)
		return;

	qsort(dir->entries, dir->nr, sizeof(*dir->entries), ref_entry_cmp);

	/* Remove any duplicates: */
	for (i = 0, j = 0; j < dir->nr; j++) {
		struct ref_entry *entry = dir->entries[j];
		if (last && is_dup_ref(last, entry))
			free_ref_entry(entry);
		else
			last = dir->entries[i++] = entry;
	}
	dir->sorted = dir->nr = i;
}

/* Include broken references in a do_for_each_ref*() iteration: */
#define DO_FOR_EACH_INCLUDE_BROKEN 0x01

/*
 * Return true iff the reference described by entry can be resolved to
 * an object in the database.  Emit a warning if the referred-to
 * object does not exist.
 */
static int ref_resolves_to_object(struct ref_entry *entry)
{
	if (entry->flag & REF_ISBROKEN)
		return 0;
	if (!has_sha1_file(entry->u.value.sha1)) {
		error("%s does not point to a valid object!", entry->name);
		return 0;
	}
	return 1;
}

/*
 * current_ref is a performance hack: when iterating over references
 * using the for_each_ref*() functions, current_ref is set to the
 * current reference's entry before calling the callback function.  If
 * the callback function calls peel_ref(), then peel_ref() first
 * checks whether the reference to be peeled is the current reference
 * (it usually is) and if so, returns that reference's peeled version
 * if it is available.  This avoids a refname lookup in a common case.
 */
static struct ref_entry *current_ref;

typedef int each_ref_entry_fn(struct ref_entry *entry, void *cb_data);

struct ref_entry_cb {
	const char *base;
	int trim;
	int flags;
	each_ref_fn *fn;
	void *cb_data;
};

/*
 * Handle one reference in a do_for_each_ref*()-style iteration,
 * calling an each_ref_fn for each entry.
 */
static int do_one_ref(struct ref_entry *entry, void *cb_data)
{
	struct ref_entry_cb *data = cb_data;
	struct ref_entry *old_current_ref;
	int retval;

	if (!starts_with(entry->name, data->base))
		return 0;

	if (!(data->flags & DO_FOR_EACH_INCLUDE_BROKEN) &&
	      !ref_resolves_to_object(entry))
		return 0;

	/* Store the old value, in case this is a recursive call: */
	old_current_ref = current_ref;
	current_ref = entry;
	retval = data->fn(entry->name + data->trim, entry->u.value.sha1,
			  entry->flag, data->cb_data);
	current_ref = old_current_ref;
	return retval;
}

/*
 * Call fn for each reference in dir that has index in the range
 * offset <= index < dir->nr.  Recurse into subdirectories that are in
 * that index range, sorting them before iterating.  This function
 * does not sort dir itself; it should be sorted beforehand.  fn is
 * called for all references, including broken ones.
 */
static int do_for_each_entry_in_dir(struct ref_dir *dir, int offset,
				    each_ref_entry_fn fn, void *cb_data)
{
	int i;
	assert(dir->sorted == dir->nr);
	for (i = offset; i < dir->nr; i++) {
		struct ref_entry *entry = dir->entries[i];
		int retval;
		if (entry->flag & REF_DIR) {
			struct ref_dir *subdir = get_ref_dir(entry);
			sort_ref_dir(subdir);
			retval = do_for_each_entry_in_dir(subdir, 0, fn, cb_data);
		} else {
			retval = fn(entry, cb_data);
		}
		if (retval)
			return retval;
	}
	return 0;
}

/*
 * Call fn for each reference in the union of dir1 and dir2, in order
 * by refname.  Recurse into subdirectories.  If a value entry appears
 * in both dir1 and dir2, then only process the version that is in
 * dir2.  The input dirs must already be sorted, but subdirs will be
 * sorted as needed.  fn is called for all references, including
 * broken ones.
 */
static int do_for_each_entry_in_dirs(struct ref_dir *dir1,
				     struct ref_dir *dir2,
				     each_ref_entry_fn fn, void *cb_data)
{
	int retval;
	int i1 = 0, i2 = 0;

	assert(dir1->sorted == dir1->nr);
	assert(dir2->sorted == dir2->nr);
	while (1) {
		struct ref_entry *e1, *e2;
		int cmp;
		if (i1 == dir1->nr) {
			return do_for_each_entry_in_dir(dir2, i2, fn, cb_data);
		}
		if (i2 == dir2->nr) {
			return do_for_each_entry_in_dir(dir1, i1, fn, cb_data);
		}
		e1 = dir1->entries[i1];
		e2 = dir2->entries[i2];
		cmp = strcmp(e1->name, e2->name);
		if (cmp == 0) {
			if ((e1->flag & REF_DIR) && (e2->flag & REF_DIR)) {
				/* Both are directories; descend them in parallel. */
				struct ref_dir *subdir1 = get_ref_dir(e1);
				struct ref_dir *subdir2 = get_ref_dir(e2);
				sort_ref_dir(subdir1);
				sort_ref_dir(subdir2);
				retval = do_for_each_entry_in_dirs(
						subdir1, subdir2, fn, cb_data);
				i1++;
				i2++;
			} else if (!(e1->flag & REF_DIR) && !(e2->flag & REF_DIR)) {
				/* Both are references; ignore the one from dir1. */
				retval = fn(e2, cb_data);
				i1++;
				i2++;
			} else {
				die("conflict between reference and directory: %s",
				    e1->name);
			}
		} else {
			struct ref_entry *e;
			if (cmp < 0) {
				e = e1;
				i1++;
			} else {
				e = e2;
				i2++;
			}
			if (e->flag & REF_DIR) {
				struct ref_dir *subdir = get_ref_dir(e);
				sort_ref_dir(subdir);
				retval = do_for_each_entry_in_dir(
						subdir, 0, fn, cb_data);
			} else {
				retval = fn(e, cb_data);
			}
		}
		if (retval)
			return retval;
	}
}

/*
 * Load all of the refs from the dir into our in-memory cache. The hard work
 * of loading loose refs is done by get_ref_dir(), so we just need to recurse
 * through all of the sub-directories. We do not even need to care about
 * sorting, as traversal order does not matter to us.
 */
static void prime_ref_dir(struct ref_dir *dir)
{
	int i;
	for (i = 0; i < dir->nr; i++) {
		struct ref_entry *entry = dir->entries[i];
		if (entry->flag & REF_DIR)
			prime_ref_dir(get_ref_dir(entry));
	}
}

struct nonmatching_ref_data {
	const struct string_list *skip;
	const char *conflicting_refname;
};

static int nonmatching_ref_fn(struct ref_entry *entry, void *vdata)
{
	struct nonmatching_ref_data *data = vdata;

	if (data->skip && string_list_has_string(data->skip, entry->name))
		return 0;

	data->conflicting_refname = entry->name;
	return 1;
}

/*
 * Return 0 if a reference named refname could be created without
 * conflicting with the name of an existing reference in dir.
 * Otherwise, return a negative value and write an explanation to err.
 * If extras is non-NULL, it is a list of additional refnames with
 * which refname is not allowed to conflict. If skip is non-NULL,
 * ignore potential conflicts with refs in skip (e.g., because they
 * are scheduled for deletion in the same operation). Behavior is
 * undefined if the same name is listed in both extras and skip.
 *
 * Two reference names conflict if one of them exactly matches the
 * leading components of the other; e.g., "refs/foo/bar" conflicts
 * with both "refs/foo" and with "refs/foo/bar/baz" but not with
 * "refs/foo/bar" or "refs/foo/barbados".
 *
 * extras and skip must be sorted.
 */
static int verify_refname_available(const char *refname,
				    const struct string_list *extras,
				    const struct string_list *skip,
				    struct ref_dir *dir,
				    struct strbuf *err)
{
	const char *slash;
	int pos;
	struct strbuf dirname = STRBUF_INIT;
	int ret = -1;

	/*
	 * For the sake of comments in this function, suppose that
	 * refname is "refs/foo/bar".
	 */

	assert(err);

	strbuf_grow(&dirname, strlen(refname) + 1);
	for (slash = strchr(refname, '/'); slash; slash = strchr(slash + 1, '/')) {
		/* Expand dirname to the new prefix, not including the trailing slash: */
		strbuf_add(&dirname, refname + dirname.len, slash - refname - dirname.len);

		/*
		 * We are still at a leading dir of the refname (e.g.,
		 * "refs/foo"; if there is a reference with that name,
		 * it is a conflict, *unless* it is in skip.
		 */
		if (dir) {
			pos = search_ref_dir(dir, dirname.buf, dirname.len);
			if (pos >= 0 &&
			    (!skip || !string_list_has_string(skip, dirname.buf))) {
				/*
				 * We found a reference whose name is
				 * a proper prefix of refname; e.g.,
				 * "refs/foo", and is not in skip.
				 */
				strbuf_addf(err, "'%s' exists; cannot create '%s'",
					    dirname.buf, refname);
				goto cleanup;
			}
		}

		if (extras && string_list_has_string(extras, dirname.buf) &&
		    (!skip || !string_list_has_string(skip, dirname.buf))) {
			strbuf_addf(err, "cannot process '%s' and '%s' at the same time",
				    refname, dirname.buf);
			goto cleanup;
		}

		/*
		 * Otherwise, we can try to continue our search with
		 * the next component. So try to look up the
		 * directory, e.g., "refs/foo/". If we come up empty,
		 * we know there is nothing under this whole prefix,
		 * but even in that case we still have to continue the
		 * search for conflicts with extras.
		 */
		strbuf_addch(&dirname, '/');
		if (dir) {
			pos = search_ref_dir(dir, dirname.buf, dirname.len);
			if (pos < 0) {
				/*
				 * There was no directory "refs/foo/",
				 * so there is nothing under this
				 * whole prefix. So there is no need
				 * to continue looking for conflicting
				 * references. But we need to continue
				 * looking for conflicting extras.
				 */
				dir = NULL;
			} else {
				dir = get_ref_dir(dir->entries[pos]);
			}
		}
	}

	/*
	 * We are at the leaf of our refname (e.g., "refs/foo/bar").
	 * There is no point in searching for a reference with that
	 * name, because a refname isn't considered to conflict with
	 * itself. But we still need to check for references whose
	 * names are in the "refs/foo/bar/" namespace, because they
	 * *do* conflict.
	 */
	strbuf_addstr(&dirname, refname + dirname.len);
	strbuf_addch(&dirname, '/');

	if (dir) {
		pos = search_ref_dir(dir, dirname.buf, dirname.len);

		if (pos >= 0) {
			/*
			 * We found a directory named "$refname/"
			 * (e.g., "refs/foo/bar/"). It is a problem
			 * iff it contains any ref that is not in
			 * "skip".
			 */
			struct nonmatching_ref_data data;

			data.skip = skip;
			data.conflicting_refname = NULL;
			dir = get_ref_dir(dir->entries[pos]);
			sort_ref_dir(dir);
			if (do_for_each_entry_in_dir(dir, 0, nonmatching_ref_fn, &data)) {
				strbuf_addf(err, "'%s' exists; cannot create '%s'",
					    data.conflicting_refname, refname);
				goto cleanup;
			}
		}
	}

	if (extras) {
		/*
		 * Check for entries in extras that start with
		 * "$refname/". We do that by looking for the place
		 * where "$refname/" would be inserted in extras. If
		 * there is an entry at that position that starts with
		 * "$refname/" and is not in skip, then we have a
		 * conflict.
		 */
		for (pos = string_list_find_insert_index(extras, dirname.buf, 0);
		     pos < extras->nr; pos++) {
			const char *extra_refname = extras->items[pos].string;

			if (!starts_with(extra_refname, dirname.buf))
				break;

			if (!skip || !string_list_has_string(skip, extra_refname)) {
				strbuf_addf(err, "cannot process '%s' and '%s' at the same time",
					    refname, extra_refname);
				goto cleanup;
			}
		}
	}

	/* No conflicts were found */
	ret = 0;

cleanup:
	strbuf_release(&dirname);
	return ret;
}

struct packed_ref_cache {
	struct ref_entry *root;

	/*
	 * Count of references to the data structure in this instance,
	 * including the pointer from ref_cache::packed if any.  The
	 * data will not be freed as long as the reference count is
	 * nonzero.
	 */
	unsigned int referrers;

	/*
	 * Iff the packed-refs file associated with this instance is
	 * currently locked for writing, this points at the associated
	 * lock (which is owned by somebody else).  The referrer count
	 * is also incremented when the file is locked and decremented
	 * when it is unlocked.
	 */
	struct lock_file *lock;

	/* The metadata from when this packed-refs cache was read */
	struct stat_validity validity;
};

/*
 * Future: need to be in "struct repository"
 * when doing a full libification.
 */
static struct ref_cache {
	struct ref_cache *next;
	struct ref_entry *loose;
	struct packed_ref_cache *packed;
	/*
	 * The submodule name, or "" for the main repo.  We allocate
	 * length 1 rather than FLEX_ARRAY so that the main ref_cache
	 * is initialized correctly.
	 */
	char name[1];
} ref_cache, *submodule_ref_caches;

/* Lock used for the main packed-refs file: */
static struct lock_file packlock;

/*
 * Increment the reference count of *packed_refs.
 */
static void acquire_packed_ref_cache(struct packed_ref_cache *packed_refs)
{
	packed_refs->referrers++;
}

/*
 * Decrease the reference count of *packed_refs.  If it goes to zero,
 * free *packed_refs and return true; otherwise return false.
 */
static int release_packed_ref_cache(struct packed_ref_cache *packed_refs)
{
	if (!--packed_refs->referrers) {
		free_ref_entry(packed_refs->root);
		stat_validity_clear(&packed_refs->validity);
		free(packed_refs);
		return 1;
	} else {
		return 0;
	}
}

static void clear_packed_ref_cache(struct ref_cache *refs)
{
	if (refs->packed) {
		struct packed_ref_cache *packed_refs = refs->packed;

		if (packed_refs->lock)
			die("internal error: packed-ref cache cleared while locked");
		refs->packed = NULL;
		release_packed_ref_cache(packed_refs);
	}
}

static void clear_loose_ref_cache(struct ref_cache *refs)
{
	if (refs->loose) {
		free_ref_entry(refs->loose);
		refs->loose = NULL;
	}
}

static struct ref_cache *create_ref_cache(const char *submodule)
{
	int len;
	struct ref_cache *refs;
	if (!submodule)
		submodule = "";
	len = strlen(submodule) + 1;
	refs = xcalloc(1, sizeof(struct ref_cache) + len);
	memcpy(refs->name, submodule, len);
	return refs;
}

/*
 * Return a pointer to a ref_cache for the specified submodule. For
 * the main repository, use submodule==NULL. The returned structure
 * will be allocated and initialized but not necessarily populated; it
 * should not be freed.
 */
static struct ref_cache *get_ref_cache(const char *submodule)
{
	struct ref_cache *refs;

	if (!submodule || !*submodule)
		return &ref_cache;

	for (refs = submodule_ref_caches; refs; refs = refs->next)
		if (!strcmp(submodule, refs->name))
			return refs;

	refs = create_ref_cache(submodule);
	refs->next = submodule_ref_caches;
	submodule_ref_caches = refs;
	return refs;
}

/* The length of a peeled reference line in packed-refs, including EOL: */
#define PEELED_LINE_LENGTH 42

/*
 * The packed-refs header line that we write out.  Perhaps other
 * traits will be added later.  The trailing space is required.
 */
static const char PACKED_REFS_HEADER[] =
	"# pack-refs with: peeled fully-peeled \n";

/*
 * Parse one line from a packed-refs file.  Write the SHA1 to sha1.
 * Return a pointer to the refname within the line (null-terminated),
 * or NULL if there was a problem.
 */
static const char *parse_ref_line(struct strbuf *line, unsigned char *sha1)
{
	const char *ref;

	/*
	 * 42: the answer to everything.
	 *
	 * In this case, it happens to be the answer to
	 *  40 (length of sha1 hex representation)
	 *  +1 (space in between hex and name)
	 *  +1 (newline at the end of the line)
	 */
	if (line->len <= 42)
		return NULL;

	if (get_sha1_hex(line->buf, sha1) < 0)
		return NULL;
	if (!isspace(line->buf[40]))
		return NULL;

	ref = line->buf + 41;
	if (isspace(*ref))
		return NULL;

	if (line->buf[line->len - 1] != '\n')
		return NULL;
	line->buf[--line->len] = 0;

	return ref;
}

/*
 * Read f, which is a packed-refs file, into dir.
 *
 * A comment line of the form "# pack-refs with: " may contain zero or
 * more traits. We interpret the traits as follows:
 *
 *   No traits:
 *
 *      Probably no references are peeled. But if the file contains a
 *      peeled value for a reference, we will use it.
 *
 *   peeled:
 *
 *      References under "refs/tags/", if they *can* be peeled, *are*
 *      peeled in this file. References outside of "refs/tags/" are
 *      probably not peeled even if they could have been, but if we find
 *      a peeled value for such a reference we will use it.
 *
 *   fully-peeled:
 *
 *      All references in the file that can be peeled are peeled.
 *      Inversely (and this is more important), any references in the
 *      file for which no peeled value is recorded is not peelable. This
 *      trait should typically be written alongside "peeled" for
 *      compatibility with older clients, but we do not require it
 *      (i.e., "peeled" is a no-op if "fully-peeled" is set).
 */
static void read_packed_refs(FILE *f, struct ref_dir *dir)
{
	struct ref_entry *last = NULL;
	struct strbuf line = STRBUF_INIT;
	enum { PEELED_NONE, PEELED_TAGS, PEELED_FULLY } peeled = PEELED_NONE;

	while (strbuf_getwholeline(&line, f, '\n') != EOF) {
		unsigned char sha1[20];
		const char *refname;
		const char *traits;

		if (skip_prefix(line.buf, "# pack-refs with:", &traits)) {
			if (strstr(traits, " fully-peeled "))
				peeled = PEELED_FULLY;
			else if (strstr(traits, " peeled "))
				peeled = PEELED_TAGS;
			/* perhaps other traits later as well */
			continue;
		}

		refname = parse_ref_line(&line, sha1);
		if (refname) {
			int flag = REF_ISPACKED;

			if (check_refname_format(refname, REFNAME_ALLOW_ONELEVEL)) {
				if (!refname_is_safe(refname))
					die("packed refname is dangerous: %s", refname);
				hashclr(sha1);
				flag |= REF_BAD_NAME | REF_ISBROKEN;
			}
			last = create_ref_entry(refname, sha1, flag, 0);
			if (peeled == PEELED_FULLY ||
			    (peeled == PEELED_TAGS && starts_with(refname, "refs/tags/")))
				last->flag |= REF_KNOWS_PEELED;
			add_ref(dir, last);
			continue;
		}
		if (last &&
		    line.buf[0] == '^' &&
		    line.len == PEELED_LINE_LENGTH &&
		    line.buf[PEELED_LINE_LENGTH - 1] == '\n' &&
		    !get_sha1_hex(line.buf + 1, sha1)) {
			hashcpy(last->u.value.peeled, sha1);
			/*
			 * Regardless of what the file header said,
			 * we definitely know the value of *this*
			 * reference:
			 */
			last->flag |= REF_KNOWS_PEELED;
		}
	}

	strbuf_release(&line);
}

/*
 * Get the packed_ref_cache for the specified ref_cache, creating it
 * if necessary.
 */
static struct packed_ref_cache *get_packed_ref_cache(struct ref_cache *refs)
{
	const char *packed_refs_file;

	if (*refs->name)
		packed_refs_file = git_path_submodule(refs->name, "packed-refs");
	else
		packed_refs_file = git_path("packed-refs");

	if (refs->packed &&
	    !stat_validity_check(&refs->packed->validity, packed_refs_file))
		clear_packed_ref_cache(refs);

	if (!refs->packed) {
		FILE *f;

		refs->packed = xcalloc(1, sizeof(*refs->packed));
		acquire_packed_ref_cache(refs->packed);
		refs->packed->root = create_dir_entry(refs, "", 0, 0);
		f = fopen(packed_refs_file, "r");
		if (f) {
			stat_validity_update(&refs->packed->validity, fileno(f));
			read_packed_refs(f, get_ref_dir(refs->packed->root));
			fclose(f);
		}
	}
	return refs->packed;
}

static struct ref_dir *get_packed_ref_dir(struct packed_ref_cache *packed_ref_cache)
{
	return get_ref_dir(packed_ref_cache->root);
}

static struct ref_dir *get_packed_refs(struct ref_cache *refs)
{
	return get_packed_ref_dir(get_packed_ref_cache(refs));
}

void add_packed_ref(const char *refname, const unsigned char *sha1)
{
	struct packed_ref_cache *packed_ref_cache =
		get_packed_ref_cache(&ref_cache);

	if (!packed_ref_cache->lock)
		die("internal error: packed refs not locked");
	add_ref(get_packed_ref_dir(packed_ref_cache),
		create_ref_entry(refname, sha1, REF_ISPACKED, 1));
}

/*
 * Read the loose references from the namespace dirname into dir
 * (without recursing).  dirname must end with '/'.  dir must be the
 * directory entry corresponding to dirname.
 */
static void read_loose_refs(const char *dirname, struct ref_dir *dir)
{
	struct ref_cache *refs = dir->ref_cache;
	DIR *d;
	const char *path;
	struct dirent *de;
	int dirnamelen = strlen(dirname);
	struct strbuf refname;

	if (*refs->name)
		path = git_path_submodule(refs->name, "%s", dirname);
	else
		path = git_path("%s", dirname);

	d = opendir(path);
	if (!d)
		return;

	strbuf_init(&refname, dirnamelen + 257);
	strbuf_add(&refname, dirname, dirnamelen);

	while ((de = readdir(d)) != NULL) {
		unsigned char sha1[20];
		struct stat st;
		int flag;
		const char *refdir;

		if (de->d_name[0] == '.')
			continue;
		if (ends_with(de->d_name, ".lock"))
			continue;
		strbuf_addstr(&refname, de->d_name);
		refdir = *refs->name
			? git_path_submodule(refs->name, "%s", refname.buf)
			: git_path("%s", refname.buf);
		if (stat(refdir, &st) < 0) {
			; /* silently ignore */
		} else if (S_ISDIR(st.st_mode)) {
			strbuf_addch(&refname, '/');
			add_entry_to_dir(dir,
					 create_dir_entry(refs, refname.buf,
							  refname.len, 1));
		} else {
			if (*refs->name) {
				hashclr(sha1);
				flag = 0;
				if (resolve_gitlink_ref(refs->name, refname.buf, sha1) < 0) {
					hashclr(sha1);
					flag |= REF_ISBROKEN;
				}
			} else if (read_ref_full(refname.buf,
						 RESOLVE_REF_READING,
						 sha1, &flag)) {
				hashclr(sha1);
				flag |= REF_ISBROKEN;
			}
			if (check_refname_format(refname.buf,
						 REFNAME_ALLOW_ONELEVEL)) {
				if (!refname_is_safe(refname.buf))
					die("loose refname is dangerous: %s", refname.buf);
				hashclr(sha1);
				flag |= REF_BAD_NAME | REF_ISBROKEN;
			}
			add_entry_to_dir(dir,
					 create_ref_entry(refname.buf, sha1, flag, 0));
		}
		strbuf_setlen(&refname, dirnamelen);
	}
	strbuf_release(&refname);
	closedir(d);
}

static struct ref_dir *get_loose_refs(struct ref_cache *refs)
{
	if (!refs->loose) {
		/*
		 * Mark the top-level directory complete because we
		 * are about to read the only subdirectory that can
		 * hold references:
		 */
		refs->loose = create_dir_entry(refs, "", 0, 0);
		/*
		 * Create an incomplete entry for "refs/":
		 */
		add_entry_to_dir(get_ref_dir(refs->loose),
				 create_dir_entry(refs, "refs/", 5, 1));
	}
	return get_ref_dir(refs->loose);
}

/* We allow "recursive" symbolic refs. Only within reason, though */
#define MAXDEPTH 5
#define MAXREFLEN (1024)

/*
 * Called by resolve_gitlink_ref_recursive() after it failed to read
 * from the loose refs in ref_cache refs. Find <refname> in the
 * packed-refs file for the submodule.
 */
static int resolve_gitlink_packed_ref(struct ref_cache *refs,
				      const char *refname, unsigned char *sha1)
{
	struct ref_entry *ref;
	struct ref_dir *dir = get_packed_refs(refs);

	ref = find_ref(dir, refname);
	if (ref == NULL)
		return -1;

	hashcpy(sha1, ref->u.value.sha1);
	return 0;
}

static int resolve_gitlink_ref_recursive(struct ref_cache *refs,
					 const char *refname, unsigned char *sha1,
					 int recursion)
{
	int fd, len;
	char buffer[128], *p;
	const char *path;

	if (recursion > MAXDEPTH || strlen(refname) > MAXREFLEN)
		return -1;
	path = *refs->name
		? git_path_submodule(refs->name, "%s", refname)
		: git_path("%s", refname);
	fd = open(path, O_RDONLY);
	if (fd < 0)
		return resolve_gitlink_packed_ref(refs, refname, sha1);

	len = read(fd, buffer, sizeof(buffer)-1);
	close(fd);
	if (len < 0)
		return -1;
	while (len && isspace(buffer[len-1]))
		len--;
	buffer[len] = 0;

	/* Was it a detached head or an old-fashioned symlink? */
	if (!get_sha1_hex(buffer, sha1))
		return 0;

	/* Symref? */
	if (strncmp(buffer, "ref:", 4))
		return -1;
	p = buffer + 4;
	while (isspace(*p))
		p++;

	return resolve_gitlink_ref_recursive(refs, p, sha1, recursion+1);
}

int resolve_gitlink_ref(const char *path, const char *refname, unsigned char *sha1)
{
	int len = strlen(path), retval;
	char *submodule;
	struct ref_cache *refs;

	while (len && path[len-1] == '/')
		len--;
	if (!len)
		return -1;
	submodule = xstrndup(path, len);
	refs = get_ref_cache(submodule);
	free(submodule);

	retval = resolve_gitlink_ref_recursive(refs, refname, sha1, 0);
	return retval;
}

/*
 * Return the ref_entry for the given refname from the packed
 * references.  If it does not exist, return NULL.
 */
static struct ref_entry *get_packed_ref(const char *refname)
{
	return find_ref(get_packed_refs(&ref_cache), refname);
}

/*
 * A loose ref file doesn't exist; check for a packed ref.  The
 * options are forwarded from resolve_safe_unsafe().
 */
static int resolve_missing_loose_ref(const char *refname,
				     int resolve_flags,
				     unsigned char *sha1,
				     int *flags)
{
	struct ref_entry *entry;

	/*
	 * The loose reference file does not exist; check for a packed
	 * reference.
	 */
	entry = get_packed_ref(refname);
	if (entry) {
		hashcpy(sha1, entry->u.value.sha1);
		if (flags)
			*flags |= REF_ISPACKED;
		return 0;
	}
	/* The reference is not a packed reference, either. */
	if (resolve_flags & RESOLVE_REF_READING) {
		errno = ENOENT;
		return -1;
	} else {
		hashclr(sha1);
		return 0;
	}
}

/* This function needs to return a meaningful errno on failure */
static const char *resolve_ref_unsafe_1(const char *refname,
					int resolve_flags,
					unsigned char *sha1,
					int *flags,
					struct strbuf *sb_path)
{
	int depth = MAXDEPTH;
	ssize_t len;
	char buffer[256];
	static char refname_buffer[256];
	int bad_name = 0;

	if (flags)
		*flags = 0;

	if (check_refname_format(refname, REFNAME_ALLOW_ONELEVEL)) {
		if (flags)
			*flags |= REF_BAD_NAME;

		if (!(resolve_flags & RESOLVE_REF_ALLOW_BAD_NAME) ||
		    !refname_is_safe(refname)) {
			errno = EINVAL;
			return NULL;
		}
		/*
		 * dwim_ref() uses REF_ISBROKEN to distinguish between
		 * missing refs and refs that were present but invalid,
		 * to complain about the latter to stderr.
		 *
		 * We don't know whether the ref exists, so don't set
		 * REF_ISBROKEN yet.
		 */
		bad_name = 1;
	}
	for (;;) {
		const char *path;
		struct stat st;
		char *buf;
		int fd;

		if (--depth < 0) {
			errno = ELOOP;
			return NULL;
		}

		strbuf_reset(sb_path);
		strbuf_git_path(sb_path, "%s", refname);
		path = sb_path->buf;

		/*
		 * We might have to loop back here to avoid a race
		 * condition: first we lstat() the file, then we try
		 * to read it as a link or as a file.  But if somebody
		 * changes the type of the file (file <-> directory
		 * <-> symlink) between the lstat() and reading, then
		 * we don't want to report that as an error but rather
		 * try again starting with the lstat().
		 */
	stat_ref:
		if (lstat(path, &st) < 0) {
			if (errno != ENOENT)
				return NULL;
			if (resolve_missing_loose_ref(refname, resolve_flags,
						      sha1, flags))
				return NULL;
			if (bad_name) {
				hashclr(sha1);
				if (flags)
					*flags |= REF_ISBROKEN;
			}
			return refname;
		}

		/* Follow "normalized" - ie "refs/.." symlinks by hand */
		if (S_ISLNK(st.st_mode)) {
			len = readlink(path, buffer, sizeof(buffer)-1);
			if (len < 0) {
				if (errno == ENOENT || errno == EINVAL)
					/* inconsistent with lstat; retry */
					goto stat_ref;
				else
					return NULL;
			}
			buffer[len] = 0;
			if (starts_with(buffer, "refs/") &&
					!check_refname_format(buffer, 0)) {
				strcpy(refname_buffer, buffer);
				refname = refname_buffer;
				if (flags)
					*flags |= REF_ISSYMREF;
				if (resolve_flags & RESOLVE_REF_NO_RECURSE) {
					hashclr(sha1);
					return refname;
				}
				continue;
			}
		}

		/* Is it a directory? */
		if (S_ISDIR(st.st_mode)) {
			errno = EISDIR;
			return NULL;
		}

		/*
		 * Anything else, just open it and try to use it as
		 * a ref
		 */
		fd = open(path, O_RDONLY);
		if (fd < 0) {
			if (errno == ENOENT)
				/* inconsistent with lstat; retry */
				goto stat_ref;
			else
				return NULL;
		}
		len = read_in_full(fd, buffer, sizeof(buffer)-1);
		if (len < 0) {
			int save_errno = errno;
			close(fd);
			errno = save_errno;
			return NULL;
		}
		close(fd);
		while (len && isspace(buffer[len-1]))
			len--;
		buffer[len] = '\0';

		/*
		 * Is it a symbolic ref?
		 */
		if (!starts_with(buffer, "ref:")) {
			/*
			 * Please note that FETCH_HEAD has a second
			 * line containing other data.
			 */
			if (get_sha1_hex(buffer, sha1) ||
			    (buffer[40] != '\0' && !isspace(buffer[40]))) {
				if (flags)
					*flags |= REF_ISBROKEN;
				errno = EINVAL;
				return NULL;
			}
			if (bad_name) {
				hashclr(sha1);
				if (flags)
					*flags |= REF_ISBROKEN;
			}
			return refname;
		}
		if (flags)
			*flags |= REF_ISSYMREF;
		buf = buffer + 4;
		while (isspace(*buf))
			buf++;
		refname = strcpy(refname_buffer, buf);
		if (resolve_flags & RESOLVE_REF_NO_RECURSE) {
			hashclr(sha1);
			return refname;
		}
		if (check_refname_format(buf, REFNAME_ALLOW_ONELEVEL)) {
			if (flags)
				*flags |= REF_ISBROKEN;

			if (!(resolve_flags & RESOLVE_REF_ALLOW_BAD_NAME) ||
			    !refname_is_safe(buf)) {
				errno = EINVAL;
				return NULL;
			}
			bad_name = 1;
		}
	}
}

const char *resolve_ref_unsafe(const char *refname, int resolve_flags,
			       unsigned char *sha1, int *flags)
{
	struct strbuf sb_path = STRBUF_INIT;
	const char *ret = resolve_ref_unsafe_1(refname, resolve_flags,
					       sha1, flags, &sb_path);
	strbuf_release(&sb_path);
	return ret;
}

char *resolve_refdup(const char *ref, int resolve_flags, unsigned char *sha1, int *flags)
{
	return xstrdup_or_null(resolve_ref_unsafe(ref, resolve_flags, sha1, flags));
}

/* The argument to filter_refs */
struct ref_filter {
	const char *pattern;
	each_ref_fn *fn;
	void *cb_data;
};

int read_ref_full(const char *refname, int resolve_flags, unsigned char *sha1, int *flags)
{
	if (resolve_ref_unsafe(refname, resolve_flags, sha1, flags))
		return 0;
	return -1;
}

int read_ref(const char *refname, unsigned char *sha1)
{
	return read_ref_full(refname, RESOLVE_REF_READING, sha1, NULL);
}

int ref_exists(const char *refname)
{
	unsigned char sha1[20];
	return !!resolve_ref_unsafe(refname, RESOLVE_REF_READING, sha1, NULL);
}

static int filter_refs(const char *refname, const unsigned char *sha1, int flags,
		       void *data)
{
	struct ref_filter *filter = (struct ref_filter *)data;
	if (wildmatch(filter->pattern, refname, 0, NULL))
		return 0;
	return filter->fn(refname, sha1, flags, filter->cb_data);
}

enum peel_status {
	/* object was peeled successfully: */
	PEEL_PEELED = 0,

	/*
	 * object cannot be peeled because the named object (or an
	 * object referred to by a tag in the peel chain), does not
	 * exist.
	 */
	PEEL_INVALID = -1,

	/* object cannot be peeled because it is not a tag: */
	PEEL_NON_TAG = -2,

	/* ref_entry contains no peeled value because it is a symref: */
	PEEL_IS_SYMREF = -3,

	/*
	 * ref_entry cannot be peeled because it is broken (i.e., the
	 * symbolic reference cannot even be resolved to an object
	 * name):
	 */
	PEEL_BROKEN = -4
};

/*
 * Peel the named object; i.e., if the object is a tag, resolve the
 * tag recursively until a non-tag is found.  If successful, store the
 * result to sha1 and return PEEL_PEELED.  If the object is not a tag
 * or is not valid, return PEEL_NON_TAG or PEEL_INVALID, respectively,
 * and leave sha1 unchanged.
 */
static enum peel_status peel_object(const unsigned char *name, unsigned char *sha1)
{
	struct object *o = lookup_unknown_object(name);

	if (o->type == OBJ_NONE) {
		int type = sha1_object_info(name, NULL);
		if (type < 0 || !object_as_type(o, type, 0))
			return PEEL_INVALID;
	}

	if (o->type != OBJ_TAG)
		return PEEL_NON_TAG;

	o = deref_tag_noverify(o);
	if (!o)
		return PEEL_INVALID;

	hashcpy(sha1, o->sha1);
	return PEEL_PEELED;
}

/*
 * Peel the entry (if possible) and return its new peel_status.  If
 * repeel is true, re-peel the entry even if there is an old peeled
 * value that is already stored in it.
 *
 * It is OK to call this function with a packed reference entry that
 * might be stale and might even refer to an object that has since
 * been garbage-collected.  In such a case, if the entry has
 * REF_KNOWS_PEELED then leave the status unchanged and return
 * PEEL_PEELED or PEEL_NON_TAG; otherwise, return PEEL_INVALID.
 */
static enum peel_status peel_entry(struct ref_entry *entry, int repeel)
{
	enum peel_status status;

	if (entry->flag & REF_KNOWS_PEELED) {
		if (repeel) {
			entry->flag &= ~REF_KNOWS_PEELED;
			hashclr(entry->u.value.peeled);
		} else {
			return is_null_sha1(entry->u.value.peeled) ?
				PEEL_NON_TAG : PEEL_PEELED;
		}
	}
	if (entry->flag & REF_ISBROKEN)
		return PEEL_BROKEN;
	if (entry->flag & REF_ISSYMREF)
		return PEEL_IS_SYMREF;

	status = peel_object(entry->u.value.sha1, entry->u.value.peeled);
	if (status == PEEL_PEELED || status == PEEL_NON_TAG)
		entry->flag |= REF_KNOWS_PEELED;
	return status;
}

int peel_ref(const char *refname, unsigned char *sha1)
{
	int flag;
	unsigned char base[20];

	if (current_ref && (current_ref->name == refname
			    || !strcmp(current_ref->name, refname))) {
		if (peel_entry(current_ref, 0))
			return -1;
		hashcpy(sha1, current_ref->u.value.peeled);
		return 0;
	}

	if (read_ref_full(refname, RESOLVE_REF_READING, base, &flag))
		return -1;

	/*
	 * If the reference is packed, read its ref_entry from the
	 * cache in the hope that we already know its peeled value.
	 * We only try this optimization on packed references because
	 * (a) forcing the filling of the loose reference cache could
	 * be expensive and (b) loose references anyway usually do not
	 * have REF_KNOWS_PEELED.
	 */
	if (flag & REF_ISPACKED) {
		struct ref_entry *r = get_packed_ref(refname);
		if (r) {
			if (peel_entry(r, 0))
				return -1;
			hashcpy(sha1, r->u.value.peeled);
			return 0;
		}
	}

	return peel_object(base, sha1);
}

struct warn_if_dangling_data {
	FILE *fp;
	const char *refname;
	const struct string_list *refnames;
	const char *msg_fmt;
};

static int warn_if_dangling_symref(const char *refname, const unsigned char *sha1,
				   int flags, void *cb_data)
{
	struct warn_if_dangling_data *d = cb_data;
	const char *resolves_to;
	unsigned char junk[20];

	if (!(flags & REF_ISSYMREF))
		return 0;

	resolves_to = resolve_ref_unsafe(refname, 0, junk, NULL);
	if (!resolves_to
	    || (d->refname
		? strcmp(resolves_to, d->refname)
		: !string_list_has_string(d->refnames, resolves_to))) {
		return 0;
	}

	fprintf(d->fp, d->msg_fmt, refname);
	fputc('\n', d->fp);
	return 0;
}

void warn_dangling_symref(FILE *fp, const char *msg_fmt, const char *refname)
{
	struct warn_if_dangling_data data;

	data.fp = fp;
	data.refname = refname;
	data.refnames = NULL;
	data.msg_fmt = msg_fmt;
	for_each_rawref(warn_if_dangling_symref, &data);
}

void warn_dangling_symrefs(FILE *fp, const char *msg_fmt, const struct string_list *refnames)
{
	struct warn_if_dangling_data data;

	data.fp = fp;
	data.refname = NULL;
	data.refnames = refnames;
	data.msg_fmt = msg_fmt;
	for_each_rawref(warn_if_dangling_symref, &data);
}

/*
 * Call fn for each reference in the specified ref_cache, omitting
 * references not in the containing_dir of base.  fn is called for all
 * references, including broken ones.  If fn ever returns a non-zero
 * value, stop the iteration and return that value; otherwise, return
 * 0.
 */
static int do_for_each_entry(struct ref_cache *refs, const char *base,
			     each_ref_entry_fn fn, void *cb_data)
{
	struct packed_ref_cache *packed_ref_cache;
	struct ref_dir *loose_dir;
	struct ref_dir *packed_dir;
	int retval = 0;

	/*
	 * We must make sure that all loose refs are read before accessing the
	 * packed-refs file; this avoids a race condition in which loose refs
	 * are migrated to the packed-refs file by a simultaneous process, but
	 * our in-memory view is from before the migration. get_packed_ref_cache()
	 * takes care of making sure our view is up to date with what is on
	 * disk.
	 */
	loose_dir = get_loose_refs(refs);
	if (base && *base) {
		loose_dir = find_containing_dir(loose_dir, base, 0);
	}
	if (loose_dir)
		prime_ref_dir(loose_dir);

	packed_ref_cache = get_packed_ref_cache(refs);
	acquire_packed_ref_cache(packed_ref_cache);
	packed_dir = get_packed_ref_dir(packed_ref_cache);
	if (base && *base) {
		packed_dir = find_containing_dir(packed_dir, base, 0);
	}

	if (packed_dir && loose_dir) {
		sort_ref_dir(packed_dir);
		sort_ref_dir(loose_dir);
		retval = do_for_each_entry_in_dirs(
				packed_dir, loose_dir, fn, cb_data);
	} else if (packed_dir) {
		sort_ref_dir(packed_dir);
		retval = do_for_each_entry_in_dir(
				packed_dir, 0, fn, cb_data);
	} else if (loose_dir) {
		sort_ref_dir(loose_dir);
		retval = do_for_each_entry_in_dir(
				loose_dir, 0, fn, cb_data);
	}

	release_packed_ref_cache(packed_ref_cache);
	return retval;
}

/*
 * Call fn for each reference in the specified ref_cache for which the
 * refname begins with base.  If trim is non-zero, then trim that many
 * characters off the beginning of each refname before passing the
 * refname to fn.  flags can be DO_FOR_EACH_INCLUDE_BROKEN to include
 * broken references in the iteration.  If fn ever returns a non-zero
 * value, stop the iteration and return that value; otherwise, return
 * 0.
 */
static int do_for_each_ref(struct ref_cache *refs, const char *base,
			   each_ref_fn fn, int trim, int flags, void *cb_data)
{
	struct ref_entry_cb data;
	data.base = base;
	data.trim = trim;
	data.flags = flags;
	data.fn = fn;
	data.cb_data = cb_data;

	if (ref_paranoia < 0)
		ref_paranoia = git_env_bool("GIT_REF_PARANOIA", 0);
	if (ref_paranoia)
		data.flags |= DO_FOR_EACH_INCLUDE_BROKEN;

	return do_for_each_entry(refs, base, do_one_ref, &data);
}

static int do_head_ref(const char *submodule, each_ref_fn fn, void *cb_data)
{
	unsigned char sha1[20];
	int flag;

	if (submodule) {
		if (resolve_gitlink_ref(submodule, "HEAD", sha1) == 0)
			return fn("HEAD", sha1, 0, cb_data);

		return 0;
	}

	if (!read_ref_full("HEAD", RESOLVE_REF_READING, sha1, &flag))
		return fn("HEAD", sha1, flag, cb_data);

	return 0;
}

int head_ref(each_ref_fn fn, void *cb_data)
{
	return do_head_ref(NULL, fn, cb_data);
}

int head_ref_submodule(const char *submodule, each_ref_fn fn, void *cb_data)
{
	return do_head_ref(submodule, fn, cb_data);
}

int for_each_ref(each_ref_fn fn, void *cb_data)
{
	return do_for_each_ref(&ref_cache, "", fn, 0, 0, cb_data);
}

int for_each_ref_submodule(const char *submodule, each_ref_fn fn, void *cb_data)
{
	return do_for_each_ref(get_ref_cache(submodule), "", fn, 0, 0, cb_data);
}

int for_each_ref_in(const char *prefix, each_ref_fn fn, void *cb_data)
{
	return do_for_each_ref(&ref_cache, prefix, fn, strlen(prefix), 0, cb_data);
}

int for_each_ref_in_submodule(const char *submodule, const char *prefix,
		each_ref_fn fn, void *cb_data)
{
	return do_for_each_ref(get_ref_cache(submodule), prefix, fn, strlen(prefix), 0, cb_data);
}

int for_each_tag_ref(each_ref_fn fn, void *cb_data)
{
	return for_each_ref_in("refs/tags/", fn, cb_data);
}

int for_each_tag_ref_submodule(const char *submodule, each_ref_fn fn, void *cb_data)
{
	return for_each_ref_in_submodule(submodule, "refs/tags/", fn, cb_data);
}

int for_each_branch_ref(each_ref_fn fn, void *cb_data)
{
	return for_each_ref_in("refs/heads/", fn, cb_data);
}

int for_each_branch_ref_submodule(const char *submodule, each_ref_fn fn, void *cb_data)
{
	return for_each_ref_in_submodule(submodule, "refs/heads/", fn, cb_data);
}

int for_each_remote_ref(each_ref_fn fn, void *cb_data)
{
	return for_each_ref_in("refs/remotes/", fn, cb_data);
}

int for_each_remote_ref_submodule(const char *submodule, each_ref_fn fn, void *cb_data)
{
	return for_each_ref_in_submodule(submodule, "refs/remotes/", fn, cb_data);
}

int for_each_replace_ref(each_ref_fn fn, void *cb_data)
{
	return do_for_each_ref(&ref_cache, "refs/replace/", fn, 13, 0, cb_data);
}

int head_ref_namespaced(each_ref_fn fn, void *cb_data)
{
	struct strbuf buf = STRBUF_INIT;
	int ret = 0;
	unsigned char sha1[20];
	int flag;

	strbuf_addf(&buf, "%sHEAD", get_git_namespace());
	if (!read_ref_full(buf.buf, RESOLVE_REF_READING, sha1, &flag))
		ret = fn(buf.buf, sha1, flag, cb_data);
	strbuf_release(&buf);

	return ret;
}

int for_each_namespaced_ref(each_ref_fn fn, void *cb_data)
{
	struct strbuf buf = STRBUF_INIT;
	int ret;
	strbuf_addf(&buf, "%srefs/", get_git_namespace());
	ret = do_for_each_ref(&ref_cache, buf.buf, fn, 0, 0, cb_data);
	strbuf_release(&buf);
	return ret;
}

int for_each_glob_ref_in(each_ref_fn fn, const char *pattern,
	const char *prefix, void *cb_data)
{
	struct strbuf real_pattern = STRBUF_INIT;
	struct ref_filter filter;
	int ret;

	if (!prefix && !starts_with(pattern, "refs/"))
		strbuf_addstr(&real_pattern, "refs/");
	else if (prefix)
		strbuf_addstr(&real_pattern, prefix);
	strbuf_addstr(&real_pattern, pattern);

	if (!has_glob_specials(pattern)) {
		/* Append implied '/' '*' if not present. */
		if (real_pattern.buf[real_pattern.len - 1] != '/')
			strbuf_addch(&real_pattern, '/');
		/* No need to check for '*', there is none. */
		strbuf_addch(&real_pattern, '*');
	}

	filter.pattern = real_pattern.buf;
	filter.fn = fn;
	filter.cb_data = cb_data;
	ret = for_each_ref(filter_refs, &filter);

	strbuf_release(&real_pattern);
	return ret;
}

int for_each_glob_ref(each_ref_fn fn, const char *pattern, void *cb_data)
{
	return for_each_glob_ref_in(fn, pattern, NULL, cb_data);
}

int for_each_rawref(each_ref_fn fn, void *cb_data)
{
	return do_for_each_ref(&ref_cache, "", fn, 0,
			       DO_FOR_EACH_INCLUDE_BROKEN, cb_data);
}

const char *prettify_refname(const char *name)
{
	return name + (
		starts_with(name, "refs/heads/") ? 11 :
		starts_with(name, "refs/tags/") ? 10 :
		starts_with(name, "refs/remotes/") ? 13 :
		0);
}

static const char *ref_rev_parse_rules[] = {
	"%.*s",
	"refs/%.*s",
	"refs/tags/%.*s",
	"refs/heads/%.*s",
	"refs/remotes/%.*s",
	"refs/remotes/%.*s/HEAD",
	NULL
};

int refname_match(const char *abbrev_name, const char *full_name)
{
	const char **p;
	const int abbrev_name_len = strlen(abbrev_name);

	for (p = ref_rev_parse_rules; *p; p++) {
		if (!strcmp(full_name, mkpath(*p, abbrev_name_len, abbrev_name))) {
			return 1;
		}
	}

	return 0;
}

static void unlock_ref(struct ref_lock *lock)
{
	/* Do not free lock->lk -- atexit() still looks at them */
	if (lock->lk)
		rollback_lock_file(lock->lk);
	free(lock->ref_name);
	free(lock->orig_ref_name);
	free(lock);
}

/* This function should make sure errno is meaningful on error */
static struct ref_lock *verify_lock(struct ref_lock *lock,
	const unsigned char *old_sha1, int mustexist)
{
	if (read_ref_full(lock->ref_name,
			  mustexist ? RESOLVE_REF_READING : 0,
			  lock->old_sha1, NULL)) {
		int save_errno = errno;
		error("Can't verify ref %s", lock->ref_name);
		unlock_ref(lock);
		errno = save_errno;
		return NULL;
	}
	if (hashcmp(lock->old_sha1, old_sha1)) {
		error("Ref %s is at %s but expected %s", lock->ref_name,
			sha1_to_hex(lock->old_sha1), sha1_to_hex(old_sha1));
		unlock_ref(lock);
		errno = EBUSY;
		return NULL;
	}
	return lock;
}

static int remove_empty_directories(const char *file)
{
	/* we want to create a file but there is a directory there;
	 * if that is an empty directory (or a directory that contains
	 * only empty directories), remove them.
	 */
	struct strbuf path;
	int result, save_errno;

	strbuf_init(&path, 20);
	strbuf_addstr(&path, file);

	result = remove_dir_recursively(&path, REMOVE_DIR_EMPTY_ONLY);
	save_errno = errno;

	strbuf_release(&path);
	errno = save_errno;

	return result;
}

/*
 * *string and *len will only be substituted, and *string returned (for
 * later free()ing) if the string passed in is a magic short-hand form
 * to name a branch.
 */
static char *substitute_branch_name(const char **string, int *len)
{
	struct strbuf buf = STRBUF_INIT;
	int ret = interpret_branch_name(*string, *len, &buf);

	if (ret == *len) {
		size_t size;
		*string = strbuf_detach(&buf, &size);
		*len = size;
		return (char *)*string;
	}

	return NULL;
}

int dwim_ref(const char *str, int len, unsigned char *sha1, char **ref)
{
	char *last_branch = substitute_branch_name(&str, &len);
	const char **p, *r;
	int refs_found = 0;

	*ref = NULL;
	for (p = ref_rev_parse_rules; *p; p++) {
		char fullref[PATH_MAX];
		unsigned char sha1_from_ref[20];
		unsigned char *this_result;
		int flag;

		this_result = refs_found ? sha1_from_ref : sha1;
		mksnpath(fullref, sizeof(fullref), *p, len, str);
		r = resolve_ref_unsafe(fullref, RESOLVE_REF_READING,
				       this_result, &flag);
		if (r) {
			if (!refs_found++)
				*ref = xstrdup(r);
			if (!warn_ambiguous_refs)
				break;
		} else if ((flag & REF_ISSYMREF) && strcmp(fullref, "HEAD")) {
			warning("ignoring dangling symref %s.", fullref);
		} else if ((flag & REF_ISBROKEN) && strchr(fullref, '/')) {
			warning("ignoring broken ref %s.", fullref);
		}
	}
	free(last_branch);
	return refs_found;
}

int dwim_log(const char *str, int len, unsigned char *sha1, char **log)
{
	char *last_branch = substitute_branch_name(&str, &len);
	const char **p;
	int logs_found = 0;

	*log = NULL;
	for (p = ref_rev_parse_rules; *p; p++) {
		unsigned char hash[20];
		char path[PATH_MAX];
		const char *ref, *it;

		mksnpath(path, sizeof(path), *p, len, str);
		ref = resolve_ref_unsafe(path, RESOLVE_REF_READING,
					 hash, NULL);
		if (!ref)
			continue;
		if (reflog_exists(path))
			it = path;
		else if (strcmp(ref, path) && reflog_exists(ref))
			it = ref;
		else
			continue;
		if (!logs_found++) {
			*log = xstrdup(it);
			hashcpy(sha1, hash);
		}
		if (!warn_ambiguous_refs)
			break;
	}
	free(last_branch);
	return logs_found;
}

/*
 * Locks a ref returning the lock on success and NULL on failure.
 * On failure errno is set to something meaningful.
 */
static struct ref_lock *lock_ref_sha1_basic(const char *refname,
					    const unsigned char *old_sha1,
					    const struct string_list *extras,
					    const struct string_list *skip,
					    unsigned int flags, int *type_p,
					    struct strbuf *err)
{
	const char *ref_file;
	const char *orig_refname = refname;
	struct ref_lock *lock;
	int last_errno = 0;
	int type, lflags;
	int mustexist = (old_sha1 && !is_null_sha1(old_sha1));
	int resolve_flags = 0;
	int attempts_remaining = 3;

	assert(err);

	lock = xcalloc(1, sizeof(struct ref_lock));

	if (mustexist)
		resolve_flags |= RESOLVE_REF_READING;
	if (flags & REF_DELETING) {
		resolve_flags |= RESOLVE_REF_ALLOW_BAD_NAME;
		if (flags & REF_NODEREF)
			resolve_flags |= RESOLVE_REF_NO_RECURSE;
	}

	refname = resolve_ref_unsafe(refname, resolve_flags,
				     lock->old_sha1, &type);
	if (!refname && errno == EISDIR) {
		/* we are trying to lock foo but we used to
		 * have foo/bar which now does not exist;
		 * it is normal for the empty directory 'foo'
		 * to remain.
		 */
		ref_file = git_path("%s", orig_refname);
		if (remove_empty_directories(ref_file)) {
			last_errno = errno;

			if (!verify_refname_available(orig_refname, extras, skip,
						      get_loose_refs(&ref_cache), err))
				strbuf_addf(err, "there are still refs under '%s'",
					    orig_refname);

			goto error_return;
		}
		refname = resolve_ref_unsafe(orig_refname, resolve_flags,
					     lock->old_sha1, &type);
	}
	if (type_p)
	    *type_p = type;
	if (!refname) {
		last_errno = errno;
		if (last_errno != ENOTDIR ||
		    !verify_refname_available(orig_refname, extras, skip,
					      get_loose_refs(&ref_cache), err))
			strbuf_addf(err, "unable to resolve reference %s: %s",
				    orig_refname, strerror(last_errno));

		goto error_return;
	}
	/*
	 * If the ref did not exist and we are creating it, make sure
	 * there is no existing packed ref whose name begins with our
	 * refname, nor a packed ref whose name is a proper prefix of
	 * our refname.
	 */
	if (is_null_sha1(lock->old_sha1) &&
	    verify_refname_available(refname, extras, skip,
				     get_packed_refs(&ref_cache), err)) {
		last_errno = ENOTDIR;
		goto error_return;
	}

	lock->lk = xcalloc(1, sizeof(struct lock_file));

	lflags = 0;
	if (flags & REF_NODEREF) {
		refname = orig_refname;
		lflags |= LOCK_NO_DEREF;
	}
	lock->ref_name = xstrdup(refname);
	lock->orig_ref_name = xstrdup(orig_refname);
	ref_file = git_path("%s", refname);

 retry:
	switch (safe_create_leading_directories_const(ref_file)) {
	case SCLD_OK:
		break; /* success */
	case SCLD_VANISHED:
		if (--attempts_remaining > 0)
			goto retry;
		/* fall through */
	default:
		last_errno = errno;
		strbuf_addf(err, "unable to create directory for %s", ref_file);
		goto error_return;
	}

	if (hold_lock_file_for_update(lock->lk, ref_file, lflags) < 0) {
		last_errno = errno;
		if (errno == ENOENT && --attempts_remaining > 0)
			/*
			 * Maybe somebody just deleted one of the
			 * directories leading to ref_file.  Try
			 * again:
			 */
			goto retry;
		else {
			unable_to_lock_message(ref_file, errno, err);
			goto error_return;
		}
	}
	return old_sha1 ? verify_lock(lock, old_sha1, mustexist) : lock;

 error_return:
	unlock_ref(lock);
	errno = last_errno;
	return NULL;
}

/*
 * Write an entry to the packed-refs file for the specified refname.
 * If peeled is non-NULL, write it as the entry's peeled value.
 */
static void write_packed_entry(FILE *fh, char *refname, unsigned char *sha1,
			       unsigned char *peeled)
{
	fprintf_or_die(fh, "%s %s\n", sha1_to_hex(sha1), refname);
	if (peeled)
		fprintf_or_die(fh, "^%s\n", sha1_to_hex(peeled));
}

/*
 * An each_ref_entry_fn that writes the entry to a packed-refs file.
 */
static int write_packed_entry_fn(struct ref_entry *entry, void *cb_data)
{
	enum peel_status peel_status = peel_entry(entry, 0);

	if (peel_status != PEEL_PEELED && peel_status != PEEL_NON_TAG)
		error("internal error: %s is not a valid packed reference!",
		      entry->name);
	write_packed_entry(cb_data, entry->name, entry->u.value.sha1,
			   peel_status == PEEL_PEELED ?
			   entry->u.value.peeled : NULL);
	return 0;
}

/* This should return a meaningful errno on failure */
int lock_packed_refs(int flags)
{
	struct packed_ref_cache *packed_ref_cache;

	if (hold_lock_file_for_update(&packlock, git_path("packed-refs"), flags) < 0)
		return -1;
	/*
	 * Get the current packed-refs while holding the lock.  If the
	 * packed-refs file has been modified since we last read it,
	 * this will automatically invalidate the cache and re-read
	 * the packed-refs file.
	 */
	packed_ref_cache = get_packed_ref_cache(&ref_cache);
	packed_ref_cache->lock = &packlock;
	/* Increment the reference count to prevent it from being freed: */
	acquire_packed_ref_cache(packed_ref_cache);
	return 0;
}

/*
 * Commit the packed refs changes.
 * On error we must make sure that errno contains a meaningful value.
 */
int commit_packed_refs(void)
{
	struct packed_ref_cache *packed_ref_cache =
		get_packed_ref_cache(&ref_cache);
	int error = 0;
	int save_errno = 0;
	FILE *out;

	if (!packed_ref_cache->lock)
		die("internal error: packed-refs not locked");

	out = fdopen_lock_file(packed_ref_cache->lock, "w");
	if (!out)
		die_errno("unable to fdopen packed-refs descriptor");

	fprintf_or_die(out, "%s", PACKED_REFS_HEADER);
	do_for_each_entry_in_dir(get_packed_ref_dir(packed_ref_cache),
				 0, write_packed_entry_fn, out);

	if (commit_lock_file(packed_ref_cache->lock)) {
		save_errno = errno;
		error = -1;
	}
	packed_ref_cache->lock = NULL;
	release_packed_ref_cache(packed_ref_cache);
	errno = save_errno;
	return error;
}

void rollback_packed_refs(void)
{
	struct packed_ref_cache *packed_ref_cache =
		get_packed_ref_cache(&ref_cache);

	if (!packed_ref_cache->lock)
		die("internal error: packed-refs not locked");
	rollback_lock_file(packed_ref_cache->lock);
	packed_ref_cache->lock = NULL;
	release_packed_ref_cache(packed_ref_cache);
	clear_packed_ref_cache(&ref_cache);
}

struct ref_to_prune {
	struct ref_to_prune *next;
	unsigned char sha1[20];
	char name[FLEX_ARRAY];
};

struct pack_refs_cb_data {
	unsigned int flags;
	struct ref_dir *packed_refs;
	struct ref_to_prune *ref_to_prune;
};

/*
 * An each_ref_entry_fn that is run over loose references only.  If
 * the loose reference can be packed, add an entry in the packed ref
 * cache.  If the reference should be pruned, also add it to
 * ref_to_prune in the pack_refs_cb_data.
 */
static int pack_if_possible_fn(struct ref_entry *entry, void *cb_data)
{
	struct pack_refs_cb_data *cb = cb_data;
	enum peel_status peel_status;
	struct ref_entry *packed_entry;
	int is_tag_ref = starts_with(entry->name, "refs/tags/");

	/* ALWAYS pack tags */
	if (!(cb->flags & PACK_REFS_ALL) && !is_tag_ref)
		return 0;

	/* Do not pack symbolic or broken refs: */
	if ((entry->flag & REF_ISSYMREF) || !ref_resolves_to_object(entry))
		return 0;

	/* Add a packed ref cache entry equivalent to the loose entry. */
	peel_status = peel_entry(entry, 1);
	if (peel_status != PEEL_PEELED && peel_status != PEEL_NON_TAG)
		die("internal error peeling reference %s (%s)",
		    entry->name, sha1_to_hex(entry->u.value.sha1));
	packed_entry = find_ref(cb->packed_refs, entry->name);
	if (packed_entry) {
		/* Overwrite existing packed entry with info from loose entry */
		packed_entry->flag = REF_ISPACKED | REF_KNOWS_PEELED;
		hashcpy(packed_entry->u.value.sha1, entry->u.value.sha1);
	} else {
		packed_entry = create_ref_entry(entry->name, entry->u.value.sha1,
						REF_ISPACKED | REF_KNOWS_PEELED, 0);
		add_ref(cb->packed_refs, packed_entry);
	}
	hashcpy(packed_entry->u.value.peeled, entry->u.value.peeled);

	/* Schedule the loose reference for pruning if requested. */
	if ((cb->flags & PACK_REFS_PRUNE)) {
		int namelen = strlen(entry->name) + 1;
		struct ref_to_prune *n = xcalloc(1, sizeof(*n) + namelen);
		hashcpy(n->sha1, entry->u.value.sha1);
		strcpy(n->name, entry->name);
		n->next = cb->ref_to_prune;
		cb->ref_to_prune = n;
	}
	return 0;
}

/*
 * Remove empty parents, but spare refs/ and immediate subdirs.
 * Note: munges *name.
 */
static void try_remove_empty_parents(char *name)
{
	char *p, *q;
	int i;
	p = name;
	for (i = 0; i < 2; i++) { /* refs/{heads,tags,...}/ */
		while (*p && *p != '/')
			p++;
		/* tolerate duplicate slashes; see check_refname_format() */
		while (*p == '/')
			p++;
	}
	for (q = p; *q; q++)
		;
	while (1) {
		while (q > p && *q != '/')
			q--;
		while (q > p && *(q-1) == '/')
			q--;
		if (q == p)
			break;
		*q = '\0';
		if (rmdir(git_path("%s", name)))
			break;
	}
}

/* make sure nobody touched the ref, and unlink */
static void prune_ref(struct ref_to_prune *r)
{
	struct ref_transaction *transaction;
	struct strbuf err = STRBUF_INIT;

	if (check_refname_format(r->name, 0))
		return;

	transaction = ref_transaction_begin(&err);
	if (!transaction ||
	    ref_transaction_delete(transaction, r->name, r->sha1,
				   REF_ISPRUNING, NULL, &err) ||
	    ref_transaction_commit(transaction, &err)) {
		ref_transaction_free(transaction);
		error("%s", err.buf);
		strbuf_release(&err);
		return;
	}
	ref_transaction_free(transaction);
	strbuf_release(&err);
	try_remove_empty_parents(r->name);
}

static void prune_refs(struct ref_to_prune *r)
{
	while (r) {
		prune_ref(r);
		r = r->next;
	}
}

int pack_refs(unsigned int flags)
{
	struct pack_refs_cb_data cbdata;

	memset(&cbdata, 0, sizeof(cbdata));
	cbdata.flags = flags;

	lock_packed_refs(LOCK_DIE_ON_ERROR);
	cbdata.packed_refs = get_packed_refs(&ref_cache);

	do_for_each_entry_in_dir(get_loose_refs(&ref_cache), 0,
				 pack_if_possible_fn, &cbdata);

	if (commit_packed_refs())
		die_errno("unable to overwrite old ref-pack file");

	prune_refs(cbdata.ref_to_prune);
	return 0;
}

int repack_without_refs(struct string_list *refnames, struct strbuf *err)
{
	struct ref_dir *packed;
	struct string_list_item *refname;
	int ret, needs_repacking = 0, removed = 0;

	assert(err);

	/* Look for a packed ref */
	for_each_string_list_item(refname, refnames) {
		if (get_packed_ref(refname->string)) {
			needs_repacking = 1;
			break;
		}
	}

	/* Avoid locking if we have nothing to do */
	if (!needs_repacking)
		return 0; /* no refname exists in packed refs */

	if (lock_packed_refs(0)) {
		unable_to_lock_message(git_path("packed-refs"), errno, err);
		return -1;
	}
	packed = get_packed_refs(&ref_cache);

	/* Remove refnames from the cache */
	for_each_string_list_item(refname, refnames)
		if (remove_entry(packed, refname->string) != -1)
			removed = 1;
	if (!removed) {
		/*
		 * All packed entries disappeared while we were
		 * acquiring the lock.
		 */
		rollback_packed_refs();
		return 0;
	}

	/* Write what remains */
	ret = commit_packed_refs();
	if (ret)
		strbuf_addf(err, "unable to overwrite old ref-pack file: %s",
			    strerror(errno));
	return ret;
}

static int delete_ref_loose(struct ref_lock *lock, int flag, struct strbuf *err)
{
	assert(err);

	if (!(flag & REF_ISPACKED) || flag & REF_ISSYMREF) {
		/*
		 * loose.  The loose file name is the same as the
		 * lockfile name, minus ".lock":
		 */
		char *loose_filename = get_locked_file_path(lock->lk);
		int res = unlink_or_msg(loose_filename, err);
		free(loose_filename);
		if (res)
			return 1;
	}
	return 0;
}

int delete_ref(const char *refname, const unsigned char *sha1, unsigned int flags)
{
	struct ref_transaction *transaction;
	struct strbuf err = STRBUF_INIT;

	transaction = ref_transaction_begin(&err);
	if (!transaction ||
	    ref_transaction_delete(transaction, refname,
				   (sha1 && !is_null_sha1(sha1)) ? sha1 : NULL,
				   flags, NULL, &err) ||
	    ref_transaction_commit(transaction, &err)) {
		error("%s", err.buf);
		ref_transaction_free(transaction);
		strbuf_release(&err);
		return 1;
	}
	ref_transaction_free(transaction);
	strbuf_release(&err);
	return 0;
}

/*
 * People using contrib's git-new-workdir have .git/logs/refs ->
 * /some/other/path/.git/logs/refs, and that may live on another device.
 *
 * IOW, to avoid cross device rename errors, the temporary renamed log must
 * live into logs/refs.
 */
#define TMP_RENAMED_LOG  "logs/refs/.tmp-renamed-log"

static int rename_tmp_log(const char *newrefname)
{
	int attempts_remaining = 4;

 retry:
	switch (safe_create_leading_directories_const(git_path("logs/%s", newrefname))) {
	case SCLD_OK:
		break; /* success */
	case SCLD_VANISHED:
		if (--attempts_remaining > 0)
			goto retry;
		/* fall through */
	default:
		error("unable to create directory for %s", newrefname);
		return -1;
	}

	if (rename(git_path(TMP_RENAMED_LOG), git_path("logs/%s", newrefname))) {
		if ((errno==EISDIR || errno==ENOTDIR) && --attempts_remaining > 0) {
			/*
			 * rename(a, b) when b is an existing
			 * directory ought to result in ISDIR, but
			 * Solaris 5.8 gives ENOTDIR.  Sheesh.
			 */
			if (remove_empty_directories(git_path("logs/%s", newrefname))) {
				error("Directory not empty: logs/%s", newrefname);
				return -1;
			}
			goto retry;
		} else if (errno == ENOENT && --attempts_remaining > 0) {
			/*
			 * Maybe another process just deleted one of
			 * the directories in the path to newrefname.
			 * Try again from the beginning.
			 */
			goto retry;
		} else {
			error("unable to move logfile "TMP_RENAMED_LOG" to logs/%s: %s",
				newrefname, strerror(errno));
			return -1;
		}
	}
	return 0;
}

static int rename_ref_available(const char *oldname, const char *newname)
{
	struct string_list skip = STRING_LIST_INIT_NODUP;
	struct strbuf err = STRBUF_INIT;
	int ret;

	string_list_insert(&skip, oldname);
	ret = !verify_refname_available(newname, NULL, &skip,
					get_packed_refs(&ref_cache), &err)
		&& !verify_refname_available(newname, NULL, &skip,
					     get_loose_refs(&ref_cache), &err);
	if (!ret)
		error("%s", err.buf);

	string_list_clear(&skip, 0);
	strbuf_release(&err);
	return ret;
}

static int write_ref_to_lockfile(struct ref_lock *lock, const unsigned char *sha1);
static int commit_ref_update(struct ref_lock *lock,
			     const unsigned char *sha1, const char *logmsg);

int rename_ref(const char *oldrefname, const char *newrefname, const char *logmsg)
{
	unsigned char sha1[20], orig_sha1[20];
	int flag = 0, logmoved = 0;
	struct ref_lock *lock;
	struct stat loginfo;
	int log = !lstat(git_path("logs/%s", oldrefname), &loginfo);
	const char *symref = NULL;
	struct strbuf err = STRBUF_INIT;

	if (log && S_ISLNK(loginfo.st_mode))
		return error("reflog for %s is a symlink", oldrefname);

	symref = resolve_ref_unsafe(oldrefname, RESOLVE_REF_READING,
				    orig_sha1, &flag);
	if (flag & REF_ISSYMREF)
		return error("refname %s is a symbolic ref, renaming it is not supported",
			oldrefname);
	if (!symref)
		return error("refname %s not found", oldrefname);

	if (!rename_ref_available(oldrefname, newrefname))
		return 1;

	if (log && rename(git_path("logs/%s", oldrefname), git_path(TMP_RENAMED_LOG)))
		return error("unable to move logfile logs/%s to "TMP_RENAMED_LOG": %s",
			oldrefname, strerror(errno));

	if (delete_ref(oldrefname, orig_sha1, REF_NODEREF)) {
		error("unable to delete old %s", oldrefname);
		goto rollback;
	}

	if (!read_ref_full(newrefname, RESOLVE_REF_READING, sha1, NULL) &&
	    delete_ref(newrefname, sha1, REF_NODEREF)) {
		if (errno==EISDIR) {
			if (remove_empty_directories(git_path("%s", newrefname))) {
				error("Directory not empty: %s", newrefname);
				goto rollback;
			}
		} else {
			error("unable to delete existing %s", newrefname);
			goto rollback;
		}
	}

	if (log && rename_tmp_log(newrefname))
		goto rollback;

	logmoved = log;

	lock = lock_ref_sha1_basic(newrefname, NULL, NULL, NULL, 0, NULL, &err);
	if (!lock) {
		error("unable to rename '%s' to '%s': %s", oldrefname, newrefname, err.buf);
		strbuf_release(&err);
		goto rollback;
	}
	hashcpy(lock->old_sha1, orig_sha1);

	if (write_ref_to_lockfile(lock, orig_sha1) ||
	    commit_ref_update(lock, orig_sha1, logmsg)) {
		error("unable to write current sha1 into %s", newrefname);
		goto rollback;
	}

	return 0;

 rollback:
	lock = lock_ref_sha1_basic(oldrefname, NULL, NULL, NULL, 0, NULL, &err);
	if (!lock) {
		error("unable to lock %s for rollback: %s", oldrefname, err.buf);
		strbuf_release(&err);
		goto rollbacklog;
	}

	flag = log_all_ref_updates;
	log_all_ref_updates = 0;
	if (write_ref_to_lockfile(lock, orig_sha1) ||
	    commit_ref_update(lock, orig_sha1, NULL))
		error("unable to write current sha1 into %s", oldrefname);
	log_all_ref_updates = flag;

 rollbacklog:
	if (logmoved && rename(git_path("logs/%s", newrefname), git_path("logs/%s", oldrefname)))
		error("unable to restore logfile %s from %s: %s",
			oldrefname, newrefname, strerror(errno));
	if (!logmoved && log &&
	    rename(git_path(TMP_RENAMED_LOG), git_path("logs/%s", oldrefname)))
		error("unable to restore logfile %s from "TMP_RENAMED_LOG": %s",
			oldrefname, strerror(errno));

	return 1;
}

static int close_ref(struct ref_lock *lock)
{
	if (close_lock_file(lock->lk))
		return -1;
	return 0;
}

static int commit_ref(struct ref_lock *lock)
{
	if (commit_lock_file(lock->lk))
		return -1;
	return 0;
}

/*
 * copy the reflog message msg to buf, which has been allocated sufficiently
 * large, while cleaning up the whitespaces.  Especially, convert LF to space,
 * because reflog file is one line per entry.
 */
static int copy_msg(char *buf, const char *msg)
{
	char *cp = buf;
	char c;
	int wasspace = 1;

	*cp++ = '\t';
	while ((c = *msg++)) {
		if (wasspace && isspace(c))
			continue;
		wasspace = isspace(c);
		if (wasspace)
			c = ' ';
		*cp++ = c;
	}
	while (buf < cp && isspace(cp[-1]))
		cp--;
	*cp++ = '\n';
	return cp - buf;
}

/* This function must set a meaningful errno on failure */
int log_ref_setup(const char *refname, struct strbuf *sb_logfile)
{
	int logfd, oflags = O_APPEND | O_WRONLY;
	char *logfile;

	strbuf_git_path(sb_logfile, "logs/%s", refname);
	logfile = sb_logfile->buf;
	/* make sure the rest of the function can't change "logfile" */
	sb_logfile = NULL;
	if (log_all_ref_updates &&
	    (starts_with(refname, "refs/heads/") ||
	     starts_with(refname, "refs/remotes/") ||
	     starts_with(refname, "refs/notes/") ||
	     !strcmp(refname, "HEAD"))) {
		if (safe_create_leading_directories(logfile) < 0) {
			int save_errno = errno;
			error("unable to create directory for %s", logfile);
			errno = save_errno;
			return -1;
		}
		oflags |= O_CREAT;
	}

	logfd = open(logfile, oflags, 0666);
	if (logfd < 0) {
		if (!(oflags & O_CREAT) && (errno == ENOENT || errno == EISDIR))
			return 0;

		if (errno == EISDIR) {
			if (remove_empty_directories(logfile)) {
				int save_errno = errno;
				error("There are still logs under '%s'",
				      logfile);
				errno = save_errno;
				return -1;
			}
			logfd = open(logfile, oflags, 0666);
		}

		if (logfd < 0) {
			int save_errno = errno;
			error("Unable to append to %s: %s", logfile,
			      strerror(errno));
			errno = save_errno;
			return -1;
		}
	}

	adjust_shared_perm(logfile);
	close(logfd);
	return 0;
}

static int log_ref_write_fd(int fd, const unsigned char *old_sha1,
			    const unsigned char *new_sha1,
			    const char *committer, const char *msg)
{
	int msglen, written;
	unsigned maxlen, len;
	char *logrec;

	msglen = msg ? strlen(msg) : 0;
	maxlen = strlen(committer) + msglen + 100;
	logrec = xmalloc(maxlen);
	len = sprintf(logrec, "%s %s %s\n",
		      sha1_to_hex(old_sha1),
		      sha1_to_hex(new_sha1),
		      committer);
	if (msglen)
		len += copy_msg(logrec + len - 1, msg) - 1;

	written = len <= maxlen ? write_in_full(fd, logrec, len) : -1;
	free(logrec);
	if (written != len)
		return -1;

	return 0;
}

static int log_ref_write_1(const char *refname, const unsigned char *old_sha1,
			   const unsigned char *new_sha1, const char *msg,
			   struct strbuf *sb_log_file)
{
	int logfd, result, oflags = O_APPEND | O_WRONLY;
	char *log_file;

	if (log_all_ref_updates < 0)
		log_all_ref_updates = !is_bare_repository();

	result = log_ref_setup(refname, sb_log_file);
	if (result)
		return result;
	log_file = sb_log_file->buf;
	/* make sure the rest of the function can't change "log_file" */
	sb_log_file = NULL;

	logfd = open(log_file, oflags);
	if (logfd < 0)
		return 0;
	result = log_ref_write_fd(logfd, old_sha1, new_sha1,
				  git_committer_info(0), msg);
	if (result) {
		int save_errno = errno;
		close(logfd);
		error("Unable to append to %s", log_file);
		errno = save_errno;
		return -1;
	}
	if (close(logfd)) {
		int save_errno = errno;
		error("Unable to append to %s", log_file);
		errno = save_errno;
		return -1;
	}
	return 0;
}

static int log_ref_write(const char *refname, const unsigned char *old_sha1,
			 const unsigned char *new_sha1, const char *msg)
{
	struct strbuf sb = STRBUF_INIT;
	int ret = log_ref_write_1(refname, old_sha1, new_sha1, msg, &sb);
	strbuf_release(&sb);
	return ret;
}

int is_branch(const char *refname)
{
	return !strcmp(refname, "HEAD") || starts_with(refname, "refs/heads/");
}

/*
 * Write sha1 into the open lockfile, then close the lockfile. On
 * errors, rollback the lockfile and set errno to reflect the problem.
 */
static int write_ref_to_lockfile(struct ref_lock *lock,
				 const unsigned char *sha1)
{
	static char term = '\n';
	struct object *o;

	o = parse_object(sha1);
	if (!o) {
		error("Trying to write ref %s with nonexistent object %s",
			lock->ref_name, sha1_to_hex(sha1));
		unlock_ref(lock);
		errno = EINVAL;
		return -1;
	}
	if (o->type != OBJ_COMMIT && is_branch(lock->ref_name)) {
		error("Trying to write non-commit object %s to branch %s",
			sha1_to_hex(sha1), lock->ref_name);
		unlock_ref(lock);
		errno = EINVAL;
		return -1;
	}
	if (write_in_full(lock->lk->fd, sha1_to_hex(sha1), 40) != 40 ||
	    write_in_full(lock->lk->fd, &term, 1) != 1 ||
	    close_ref(lock) < 0) {
		int save_errno = errno;
		error("Couldn't write %s", lock->lk->filename.buf);
		unlock_ref(lock);
		errno = save_errno;
		return -1;
	}
	return 0;
}

/*
 * Commit a change to a loose reference that has already been written
 * to the loose reference lockfile. Also update the reflogs if
 * necessary, using the specified lockmsg (which can be NULL).
 */
static int commit_ref_update(struct ref_lock *lock,
			     const unsigned char *sha1, const char *logmsg)
{
	clear_loose_ref_cache(&ref_cache);
	if (log_ref_write(lock->ref_name, lock->old_sha1, sha1, logmsg) < 0 ||
	    (strcmp(lock->ref_name, lock->orig_ref_name) &&
	     log_ref_write(lock->orig_ref_name, lock->old_sha1, sha1, logmsg) < 0)) {
		unlock_ref(lock);
		return -1;
	}
	if (strcmp(lock->orig_ref_name, "HEAD") != 0) {
		/*
		 * Special hack: If a branch is updated directly and HEAD
		 * points to it (may happen on the remote side of a push
		 * for example) then logically the HEAD reflog should be
		 * updated too.
		 * A generic solution implies reverse symref information,
		 * but finding all symrefs pointing to the given branch
		 * would be rather costly for this rare event (the direct
		 * update of a branch) to be worth it.  So let's cheat and
		 * check with HEAD only which should cover 99% of all usage
		 * scenarios (even 100% of the default ones).
		 */
		unsigned char head_sha1[20];
		int head_flag;
		const char *head_ref;
		head_ref = resolve_ref_unsafe("HEAD", RESOLVE_REF_READING,
					      head_sha1, &head_flag);
		if (head_ref && (head_flag & REF_ISSYMREF) &&
		    !strcmp(head_ref, lock->ref_name))
			log_ref_write("HEAD", lock->old_sha1, sha1, logmsg);
	}
	if (commit_ref(lock)) {
		error("Couldn't set %s", lock->ref_name);
		unlock_ref(lock);
		return -1;
	}
	unlock_ref(lock);
	return 0;
}

int create_symref(const char *ref_target, const char *refs_heads_master,
		  const char *logmsg)
{
	const char *lockpath;
	char ref[1000];
	int fd, len, written;
	char *git_HEAD = git_pathdup("%s", ref_target);
	unsigned char old_sha1[20], new_sha1[20];

	if (logmsg && read_ref(ref_target, old_sha1))
		hashclr(old_sha1);

	if (safe_create_leading_directories(git_HEAD) < 0)
		return error("unable to create directory for %s", git_HEAD);

#ifndef NO_SYMLINK_HEAD
	if (prefer_symlink_refs) {
		unlink(git_HEAD);
		if (!symlink(refs_heads_master, git_HEAD))
			goto done;
		fprintf(stderr, "no symlink - falling back to symbolic ref\n");
	}
#endif

	len = snprintf(ref, sizeof(ref), "ref: %s\n", refs_heads_master);
	if (sizeof(ref) <= len) {
		error("refname too long: %s", refs_heads_master);
		goto error_free_return;
	}
	lockpath = mkpath("%s.lock", git_HEAD);
	fd = open(lockpath, O_CREAT | O_EXCL | O_WRONLY, 0666);
	if (fd < 0) {
		error("Unable to open %s for writing", lockpath);
		goto error_free_return;
	}
	written = write_in_full(fd, ref, len);
	if (close(fd) != 0 || written != len) {
		error("Unable to write to %s", lockpath);
		goto error_unlink_return;
	}
	if (rename(lockpath, git_HEAD) < 0) {
		error("Unable to create %s", git_HEAD);
		goto error_unlink_return;
	}
	if (adjust_shared_perm(git_HEAD)) {
		error("Unable to fix permissions on %s", lockpath);
	error_unlink_return:
		unlink_or_warn(lockpath);
	error_free_return:
		free(git_HEAD);
		return -1;
	}

#ifndef NO_SYMLINK_HEAD
	done:
#endif
	if (logmsg && !read_ref(refs_heads_master, new_sha1))
		log_ref_write(ref_target, old_sha1, new_sha1, logmsg);

	free(git_HEAD);
	return 0;
}

struct read_ref_at_cb {
	const char *refname;
	unsigned long at_time;
	int cnt;
	int reccnt;
	unsigned char *sha1;
	int found_it;

	unsigned char osha1[20];
	unsigned char nsha1[20];
	int tz;
	unsigned long date;
	char **msg;
	unsigned long *cutoff_time;
	int *cutoff_tz;
	int *cutoff_cnt;
};

static int read_ref_at_ent(unsigned char *osha1, unsigned char *nsha1,
		const char *email, unsigned long timestamp, int tz,
		const char *message, void *cb_data)
{
	struct read_ref_at_cb *cb = cb_data;

	cb->reccnt++;
	cb->tz = tz;
	cb->date = timestamp;

	if (timestamp <= cb->at_time || cb->cnt == 0) {
		if (cb->msg)
			*cb->msg = xstrdup(message);
		if (cb->cutoff_time)
			*cb->cutoff_time = timestamp;
		if (cb->cutoff_tz)
			*cb->cutoff_tz = tz;
		if (cb->cutoff_cnt)
			*cb->cutoff_cnt = cb->reccnt - 1;
		/*
		 * we have not yet updated cb->[n|o]sha1 so they still
		 * hold the values for the previous record.
		 */
		if (!is_null_sha1(cb->osha1)) {
			hashcpy(cb->sha1, nsha1);
			if (hashcmp(cb->osha1, nsha1))
				warning("Log for ref %s has gap after %s.",
					cb->refname, show_date(cb->date, cb->tz, DATE_RFC2822));
		}
		else if (cb->date == cb->at_time)
			hashcpy(cb->sha1, nsha1);
		else if (hashcmp(nsha1, cb->sha1))
			warning("Log for ref %s unexpectedly ended on %s.",
				cb->refname, show_date(cb->date, cb->tz,
						   DATE_RFC2822));
		hashcpy(cb->osha1, osha1);
		hashcpy(cb->nsha1, nsha1);
		cb->found_it = 1;
		return 1;
	}
	hashcpy(cb->osha1, osha1);
	hashcpy(cb->nsha1, nsha1);
	if (cb->cnt > 0)
		cb->cnt--;
	return 0;
}

static int read_ref_at_ent_oldest(unsigned char *osha1, unsigned char *nsha1,
				  const char *email, unsigned long timestamp,
				  int tz, const char *message, void *cb_data)
{
	struct read_ref_at_cb *cb = cb_data;

	if (cb->msg)
		*cb->msg = xstrdup(message);
	if (cb->cutoff_time)
		*cb->cutoff_time = timestamp;
	if (cb->cutoff_tz)
		*cb->cutoff_tz = tz;
	if (cb->cutoff_cnt)
		*cb->cutoff_cnt = cb->reccnt;
	hashcpy(cb->sha1, osha1);
	if (is_null_sha1(cb->sha1))
		hashcpy(cb->sha1, nsha1);
	/* We just want the first entry */
	return 1;
}

int read_ref_at(const char *refname, unsigned int flags, unsigned long at_time, int cnt,
		unsigned char *sha1, char **msg,
		unsigned long *cutoff_time, int *cutoff_tz, int *cutoff_cnt)
{
	struct read_ref_at_cb cb;

	memset(&cb, 0, sizeof(cb));
	cb.refname = refname;
	cb.at_time = at_time;
	cb.cnt = cnt;
	cb.msg = msg;
	cb.cutoff_time = cutoff_time;
	cb.cutoff_tz = cutoff_tz;
	cb.cutoff_cnt = cutoff_cnt;
	cb.sha1 = sha1;

	for_each_reflog_ent_reverse(refname, read_ref_at_ent, &cb);

	if (!cb.reccnt) {
		if (flags & GET_SHA1_QUIETLY)
			exit(128);
		else
			die("Log for %s is empty.", refname);
	}
	if (cb.found_it)
		return 0;

	for_each_reflog_ent(refname, read_ref_at_ent_oldest, &cb);

	return 1;
}

int reflog_exists(const char *refname)
{
	struct stat st;

	return !lstat(git_path("logs/%s", refname), &st) &&
		S_ISREG(st.st_mode);
}

int delete_reflog(const char *refname)
{
	return remove_path(git_path("logs/%s", refname));
}

static int show_one_reflog_ent(struct strbuf *sb, each_reflog_ent_fn fn, void *cb_data)
{
	unsigned char osha1[20], nsha1[20];
	char *email_end, *message;
	unsigned long timestamp;
	int tz;

	/* old SP new SP name <email> SP time TAB msg LF */
	if (sb->len < 83 || sb->buf[sb->len - 1] != '\n' ||
	    get_sha1_hex(sb->buf, osha1) || sb->buf[40] != ' ' ||
	    get_sha1_hex(sb->buf + 41, nsha1) || sb->buf[81] != ' ' ||
	    !(email_end = strchr(sb->buf + 82, '>')) ||
	    email_end[1] != ' ' ||
	    !(timestamp = strtoul(email_end + 2, &message, 10)) ||
	    !message || message[0] != ' ' ||
	    (message[1] != '+' && message[1] != '-') ||
	    !isdigit(message[2]) || !isdigit(message[3]) ||
	    !isdigit(message[4]) || !isdigit(message[5]))
		return 0; /* corrupt? */
	email_end[1] = '\0';
	tz = strtol(message + 1, NULL, 10);
	if (message[6] != '\t')
		message += 6;
	else
		message += 7;
	return fn(osha1, nsha1, sb->buf + 82, timestamp, tz, message, cb_data);
}

static char *find_beginning_of_line(char *bob, char *scan)
{
	while (bob < scan && *(--scan) != '\n')
		; /* keep scanning backwards */
	/*
	 * Return either beginning of the buffer, or LF at the end of
	 * the previous line.
	 */
	return scan;
}

int for_each_reflog_ent_reverse(const char *refname, each_reflog_ent_fn fn, void *cb_data)
{
	struct strbuf sb = STRBUF_INIT;
	FILE *logfp;
	long pos;
	int ret = 0, at_tail = 1;

	logfp = fopen(git_path("logs/%s", refname), "r");
	if (!logfp)
		return -1;

	/* Jump to the end */
	if (fseek(logfp, 0, SEEK_END) < 0)
		return error("cannot seek back reflog for %s: %s",
			     refname, strerror(errno));
	pos = ftell(logfp);
	while (!ret && 0 < pos) {
		int cnt;
		size_t nread;
		char buf[BUFSIZ];
		char *endp, *scanp;

		/* Fill next block from the end */
		cnt = (sizeof(buf) < pos) ? sizeof(buf) : pos;
		if (fseek(logfp, pos - cnt, SEEK_SET))
			return error("cannot seek back reflog for %s: %s",
				     refname, strerror(errno));
		nread = fread(buf, cnt, 1, logfp);
		if (nread != 1)
			return error("cannot read %d bytes from reflog for %s: %s",
				     cnt, refname, strerror(errno));
		pos -= cnt;

		scanp = endp = buf + cnt;
		if (at_tail && scanp[-1] == '\n')
			/* Looking at the final LF at the end of the file */
			scanp--;
		at_tail = 0;

		while (buf < scanp) {
			/*
			 * terminating LF of the previous line, or the beginning
			 * of the buffer.
			 */
			char *bp;

			bp = find_beginning_of_line(buf, scanp);

			if (*bp == '\n') {
				/*
				 * The newline is the end of the previous line,
				 * so we know we have complete line starting
				 * at (bp + 1). Prefix it onto any prior data
				 * we collected for the line and process it.
				 */
				strbuf_splice(&sb, 0, 0, bp + 1, endp - (bp + 1));
				scanp = bp;
				endp = bp + 1;
				ret = show_one_reflog_ent(&sb, fn, cb_data);
				strbuf_reset(&sb);
				if (ret)
					break;
			} else if (!pos) {
				/*
				 * We are at the start of the buffer, and the
				 * start of the file; there is no previous
				 * line, and we have everything for this one.
				 * Process it, and we can end the loop.
				 */
				strbuf_splice(&sb, 0, 0, buf, endp - buf);
				ret = show_one_reflog_ent(&sb, fn, cb_data);
				strbuf_reset(&sb);
				break;
			}

			if (bp == buf) {
				/*
				 * We are at the start of the buffer, and there
				 * is more file to read backwards. Which means
				 * we are in the middle of a line. Note that we
				 * may get here even if *bp was a newline; that
				 * just means we are at the exact end of the
				 * previous line, rather than some spot in the
				 * middle.
				 *
				 * Save away what we have to be combined with
				 * the data from the next read.
				 */
				strbuf_splice(&sb, 0, 0, buf, endp - buf);
				break;
			}
		}

	}
	if (!ret && sb.len)
		die("BUG: reverse reflog parser had leftover data");

	fclose(logfp);
	strbuf_release(&sb);
	return ret;
}

int for_each_reflog_ent(const char *refname, each_reflog_ent_fn fn, void *cb_data)
{
	FILE *logfp;
	struct strbuf sb = STRBUF_INIT;
	int ret = 0;

	logfp = fopen(git_path("logs/%s", refname), "r");
	if (!logfp)
		return -1;

	while (!ret && !strbuf_getwholeline(&sb, logfp, '\n'))
		ret = show_one_reflog_ent(&sb, fn, cb_data);
	fclose(logfp);
	strbuf_release(&sb);
	return ret;
}
/*
 * Call fn for each reflog in the namespace indicated by name.  name
 * must be empty or end with '/'.  Name will be used as a scratch
 * space, but its contents will be restored before return.
 */
static int do_for_each_reflog(struct strbuf *name, each_ref_fn fn, void *cb_data)
{
	DIR *d = opendir(git_path("logs/%s", name->buf));
	int retval = 0;
	struct dirent *de;
	int oldlen = name->len;

	if (!d)
		return name->len ? errno : 0;

	while ((de = readdir(d)) != NULL) {
		struct stat st;

		if (de->d_name[0] == '.')
			continue;
		if (ends_with(de->d_name, ".lock"))
			continue;
		strbuf_addstr(name, de->d_name);
		if (stat(git_path("logs/%s", name->buf), &st) < 0) {
			; /* silently ignore */
		} else {
			if (S_ISDIR(st.st_mode)) {
				strbuf_addch(name, '/');
				retval = do_for_each_reflog(name, fn, cb_data);
			} else {
				unsigned char sha1[20];
				if (read_ref_full(name->buf, 0, sha1, NULL))
					retval = error("bad ref for %s", name->buf);
				else
					retval = fn(name->buf, sha1, 0, cb_data);
			}
			if (retval)
				break;
		}
		strbuf_setlen(name, oldlen);
	}
	closedir(d);
	return retval;
}

int for_each_reflog(each_ref_fn fn, void *cb_data)
{
	int retval;
	struct strbuf name;
	strbuf_init(&name, PATH_MAX);
	retval = do_for_each_reflog(&name, fn, cb_data);
	strbuf_release(&name);
	return retval;
}

/**
 * Information needed for a single ref update. Set new_sha1 to the new
 * value or to null_sha1 to delete the ref. To check the old value
 * while the ref is locked, set (flags & REF_HAVE_OLD) and set
 * old_sha1 to the old value, or to null_sha1 to ensure the ref does
 * not exist before update.
 */
struct ref_update {
	/*
	 * If (flags & REF_HAVE_NEW), set the reference to this value:
	 */
	unsigned char new_sha1[20];
	/*
	 * If (flags & REF_HAVE_OLD), check that the reference
	 * previously had this value:
	 */
	unsigned char old_sha1[20];
	/*
	 * One or more of REF_HAVE_NEW, REF_HAVE_OLD, REF_NODEREF,
	 * REF_DELETING, and REF_ISPRUNING:
	 */
	unsigned int flags;
	struct ref_lock *lock;
	int type;
	char *msg;
	const char refname[FLEX_ARRAY];
};

/*
 * Transaction states.
 * OPEN:   The transaction is in a valid state and can accept new updates.
 *         An OPEN transaction can be committed.
 * CLOSED: A closed transaction is no longer active and no other operations
 *         than free can be used on it in this state.
 *         A transaction can either become closed by successfully committing
 *         an active transaction or if there is a failure while building
 *         the transaction thus rendering it failed/inactive.
 */
enum ref_transaction_state {
	REF_TRANSACTION_OPEN   = 0,
	REF_TRANSACTION_CLOSED = 1
};

/*
 * Data structure for holding a reference transaction, which can
 * consist of checks and updates to multiple references, carried out
 * as atomically as possible.  This structure is opaque to callers.
 */
struct ref_transaction {
	struct ref_update **updates;
	size_t alloc;
	size_t nr;
	enum ref_transaction_state state;
};

struct ref_transaction *ref_transaction_begin(struct strbuf *err)
{
	assert(err);

	return xcalloc(1, sizeof(struct ref_transaction));
}

void ref_transaction_free(struct ref_transaction *transaction)
{
	int i;

	if (!transaction)
		return;

	for (i = 0; i < transaction->nr; i++) {
		free(transaction->updates[i]->msg);
		free(transaction->updates[i]);
	}
	free(transaction->updates);
	free(transaction);
}

static struct ref_update *add_update(struct ref_transaction *transaction,
				     const char *refname)
{
	size_t len = strlen(refname);
	struct ref_update *update = xcalloc(1, sizeof(*update) + len + 1);

	strcpy((char *)update->refname, refname);
	ALLOC_GROW(transaction->updates, transaction->nr + 1, transaction->alloc);
	transaction->updates[transaction->nr++] = update;
	return update;
}

int ref_transaction_update(struct ref_transaction *transaction,
			   const char *refname,
			   const unsigned char *new_sha1,
			   const unsigned char *old_sha1,
			   unsigned int flags, const char *msg,
			   struct strbuf *err)
{
	struct ref_update *update;

	assert(err);

	if (transaction->state != REF_TRANSACTION_OPEN)
		die("BUG: update called for transaction that is not open");

	if (new_sha1 && !is_null_sha1(new_sha1) &&
	    check_refname_format(refname, REFNAME_ALLOW_ONELEVEL)) {
		strbuf_addf(err, "refusing to update ref with bad name %s",
			    refname);
		return -1;
	}

	update = add_update(transaction, refname);
	if (new_sha1) {
		hashcpy(update->new_sha1, new_sha1);
		flags |= REF_HAVE_NEW;
	}
	if (old_sha1) {
		hashcpy(update->old_sha1, old_sha1);
		flags |= REF_HAVE_OLD;
	}
	update->flags = flags;
	if (msg)
		update->msg = xstrdup(msg);
	return 0;
}

int ref_transaction_create(struct ref_transaction *transaction,
			   const char *refname,
			   const unsigned char *new_sha1,
			   unsigned int flags, const char *msg,
			   struct strbuf *err)
{
	if (!new_sha1 || is_null_sha1(new_sha1))
		die("BUG: create called without valid new_sha1");
	return ref_transaction_update(transaction, refname, new_sha1,
				      null_sha1, flags, msg, err);
}

int ref_transaction_delete(struct ref_transaction *transaction,
			   const char *refname,
			   const unsigned char *old_sha1,
			   unsigned int flags, const char *msg,
			   struct strbuf *err)
{
	if (old_sha1 && is_null_sha1(old_sha1))
		die("BUG: delete called with old_sha1 set to zeros");
	return ref_transaction_update(transaction, refname,
				      null_sha1, old_sha1,
				      flags, msg, err);
}

int ref_transaction_verify(struct ref_transaction *transaction,
			   const char *refname,
			   const unsigned char *old_sha1,
			   unsigned int flags,
			   struct strbuf *err)
{
	if (!old_sha1)
		die("BUG: verify called with old_sha1 set to NULL");
	return ref_transaction_update(transaction, refname,
				      NULL, old_sha1,
				      flags, NULL, err);
}

int update_ref(const char *msg, const char *refname,
	       const unsigned char *new_sha1, const unsigned char *old_sha1,
	       unsigned int flags, enum action_on_err onerr)
{
	struct ref_transaction *t;
	struct strbuf err = STRBUF_INIT;

	t = ref_transaction_begin(&err);
	if (!t ||
	    ref_transaction_update(t, refname, new_sha1, old_sha1,
				   flags, msg, &err) ||
	    ref_transaction_commit(t, &err)) {
		const char *str = "update_ref failed for ref '%s': %s";

		ref_transaction_free(t);
		switch (onerr) {
		case UPDATE_REFS_MSG_ON_ERR:
			error(str, refname, err.buf);
			break;
		case UPDATE_REFS_DIE_ON_ERR:
			die(str, refname, err.buf);
			break;
		case UPDATE_REFS_QUIET_ON_ERR:
			break;
		}
		strbuf_release(&err);
		return 1;
	}
	strbuf_release(&err);
	ref_transaction_free(t);
	return 0;
}

static int ref_update_reject_duplicates(struct string_list *refnames,
					struct strbuf *err)
{
	int i, n = refnames->nr;

	assert(err);

	for (i = 1; i < n; i++)
		if (!strcmp(refnames->items[i - 1].string, refnames->items[i].string)) {
			strbuf_addf(err,
				    "Multiple updates for ref '%s' not allowed.",
				    refnames->items[i].string);
			return 1;
		}
	return 0;
}

int ref_transaction_commit(struct ref_transaction *transaction,
			   struct strbuf *err)
{
	int ret = 0, i;
	int n = transaction->nr;
	struct ref_update **updates = transaction->updates;
	struct string_list refs_to_delete = STRING_LIST_INIT_NODUP;
	struct string_list_item *ref_to_delete;
	struct string_list affected_refnames = STRING_LIST_INIT_NODUP;

	assert(err);

	if (transaction->state != REF_TRANSACTION_OPEN)
		die("BUG: commit called for transaction that is not open");

	if (!n) {
		transaction->state = REF_TRANSACTION_CLOSED;
		return 0;
	}

	/* Fail if a refname appears more than once in the transaction: */
	for (i = 0; i < n; i++)
		string_list_append(&affected_refnames, updates[i]->refname);
	string_list_sort(&affected_refnames);
	if (ref_update_reject_duplicates(&affected_refnames, err)) {
		ret = TRANSACTION_GENERIC_ERROR;
		goto cleanup;
	}

	/*
	 * Acquire all locks, verify old values if provided, check
	 * that new values are valid, and write new values to the
	 * lockfiles, ready to be activated. Only keep one lockfile
	 * open at a time to avoid running out of file descriptors.
	 */
	for (i = 0; i < n; i++) {
		struct ref_update *update = updates[i];

		if ((update->flags & REF_HAVE_NEW) &&
		    is_null_sha1(update->new_sha1))
			update->flags |= REF_DELETING;
		update->lock = lock_ref_sha1_basic(
				update->refname,
				((update->flags & REF_HAVE_OLD) ?
				 update->old_sha1 : NULL),
<<<<<<< HEAD
				NULL,
				update->flags,
				&update->type);
=======
				&affected_refnames, NULL,
				flags,
				&update->type,
				err);
>>>>>>> c628edfd
		if (!update->lock) {
			char *reason;

			ret = (errno == ENOTDIR)
				? TRANSACTION_NAME_CONFLICT
				: TRANSACTION_GENERIC_ERROR;
			reason = strbuf_detach(err, NULL);
			strbuf_addf(err, "Cannot lock ref '%s': %s",
				    update->refname, reason);
			free(reason);
			goto cleanup;
		}
		if ((update->flags & REF_HAVE_NEW) &&
		    !(update->flags & REF_DELETING)) {
			int overwriting_symref = ((update->type & REF_ISSYMREF) &&
						  (update->flags & REF_NODEREF));

			if (!overwriting_symref &&
			    !hashcmp(update->lock->old_sha1, update->new_sha1)) {
				/*
				 * The reference already has the desired
				 * value, so we don't need to write it.
				 */
			} else if (write_ref_to_lockfile(update->lock,
							 update->new_sha1)) {
				/*
				 * The lock was freed upon failure of
				 * write_ref_to_lockfile():
				 */
				update->lock = NULL;
				strbuf_addf(err, "Cannot update the ref '%s'.",
					    update->refname);
				ret = TRANSACTION_GENERIC_ERROR;
				goto cleanup;
			} else {
				update->flags |= REF_NEEDS_COMMIT;
			}
		}
		if (!(update->flags & REF_NEEDS_COMMIT)) {
			/*
			 * We didn't have to write anything to the lockfile.
			 * Close it to free up the file descriptor:
			 */
			if (close_ref(update->lock)) {
				strbuf_addf(err, "Couldn't close %s.lock",
					    update->refname);
				goto cleanup;
			}
		}
	}

	/* Perform updates first so live commits remain referenced */
	for (i = 0; i < n; i++) {
		struct ref_update *update = updates[i];

		if (update->flags & REF_NEEDS_COMMIT) {
			if (commit_ref_update(update->lock,
					      update->new_sha1, update->msg)) {
				/* freed by commit_ref_update(): */
				update->lock = NULL;
				strbuf_addf(err, "Cannot update the ref '%s'.",
					    update->refname);
				ret = TRANSACTION_GENERIC_ERROR;
				goto cleanup;
			} else {
				/* freed by commit_ref_update(): */
				update->lock = NULL;
			}
		}
	}

	/* Perform deletes now that updates are safely completed */
	for (i = 0; i < n; i++) {
		struct ref_update *update = updates[i];

		if (update->flags & REF_DELETING) {
			if (delete_ref_loose(update->lock, update->type, err)) {
				ret = TRANSACTION_GENERIC_ERROR;
				goto cleanup;
			}

			if (!(update->flags & REF_ISPRUNING))
				string_list_append(&refs_to_delete,
						   update->lock->ref_name);
		}
	}

	if (repack_without_refs(&refs_to_delete, err)) {
		ret = TRANSACTION_GENERIC_ERROR;
		goto cleanup;
	}
	for_each_string_list_item(ref_to_delete, &refs_to_delete)
		unlink_or_warn(git_path("logs/%s", ref_to_delete->string));
	clear_loose_ref_cache(&ref_cache);

cleanup:
	transaction->state = REF_TRANSACTION_CLOSED;

	for (i = 0; i < n; i++)
		if (updates[i]->lock)
			unlock_ref(updates[i]->lock);
	string_list_clear(&refs_to_delete, 0);
	string_list_clear(&affected_refnames, 0);
	return ret;
}

char *shorten_unambiguous_ref(const char *refname, int strict)
{
	int i;
	static char **scanf_fmts;
	static int nr_rules;
	char *short_name;

	if (!nr_rules) {
		/*
		 * Pre-generate scanf formats from ref_rev_parse_rules[].
		 * Generate a format suitable for scanf from a
		 * ref_rev_parse_rules rule by interpolating "%s" at the
		 * location of the "%.*s".
		 */
		size_t total_len = 0;
		size_t offset = 0;

		/* the rule list is NULL terminated, count them first */
		for (nr_rules = 0; ref_rev_parse_rules[nr_rules]; nr_rules++)
			/* -2 for strlen("%.*s") - strlen("%s"); +1 for NUL */
			total_len += strlen(ref_rev_parse_rules[nr_rules]) - 2 + 1;

		scanf_fmts = xmalloc(nr_rules * sizeof(char *) + total_len);

		offset = 0;
		for (i = 0; i < nr_rules; i++) {
			assert(offset < total_len);
			scanf_fmts[i] = (char *)&scanf_fmts[nr_rules] + offset;
			offset += snprintf(scanf_fmts[i], total_len - offset,
					   ref_rev_parse_rules[i], 2, "%s") + 1;
		}
	}

	/* bail out if there are no rules */
	if (!nr_rules)
		return xstrdup(refname);

	/* buffer for scanf result, at most refname must fit */
	short_name = xstrdup(refname);

	/* skip first rule, it will always match */
	for (i = nr_rules - 1; i > 0 ; --i) {
		int j;
		int rules_to_fail = i;
		int short_name_len;

		if (1 != sscanf(refname, scanf_fmts[i], short_name))
			continue;

		short_name_len = strlen(short_name);

		/*
		 * in strict mode, all (except the matched one) rules
		 * must fail to resolve to a valid non-ambiguous ref
		 */
		if (strict)
			rules_to_fail = nr_rules;

		/*
		 * check if the short name resolves to a valid ref,
		 * but use only rules prior to the matched one
		 */
		for (j = 0; j < rules_to_fail; j++) {
			const char *rule = ref_rev_parse_rules[j];
			char refname[PATH_MAX];

			/* skip matched rule */
			if (i == j)
				continue;

			/*
			 * the short name is ambiguous, if it resolves
			 * (with this previous rule) to a valid ref
			 * read_ref() returns 0 on success
			 */
			mksnpath(refname, sizeof(refname),
				 rule, short_name_len, short_name);
			if (ref_exists(refname))
				break;
		}

		/*
		 * short name is non-ambiguous if all previous rules
		 * haven't resolved to a valid ref
		 */
		if (j == rules_to_fail)
			return short_name;
	}

	free(short_name);
	return xstrdup(refname);
}

static struct string_list *hide_refs;

int parse_hide_refs_config(const char *var, const char *value, const char *section)
{
	if (!strcmp("transfer.hiderefs", var) ||
	    /* NEEDSWORK: use parse_config_key() once both are merged */
	    (starts_with(var, section) && var[strlen(section)] == '.' &&
	     !strcmp(var + strlen(section), ".hiderefs"))) {
		char *ref;
		int len;

		if (!value)
			return config_error_nonbool(var);
		ref = xstrdup(value);
		len = strlen(ref);
		while (len && ref[len - 1] == '/')
			ref[--len] = '\0';
		if (!hide_refs) {
			hide_refs = xcalloc(1, sizeof(*hide_refs));
			hide_refs->strdup_strings = 1;
		}
		string_list_append(hide_refs, ref);
	}
	return 0;
}

int ref_is_hidden(const char *refname)
{
	struct string_list_item *item;

	if (!hide_refs)
		return 0;
	for_each_string_list_item(item, hide_refs) {
		int len;
		if (!starts_with(refname, item->string))
			continue;
		len = strlen(item->string);
		if (!refname[len] || refname[len] == '/')
			return 1;
	}
	return 0;
}

struct expire_reflog_cb {
	unsigned int flags;
	reflog_expiry_should_prune_fn *should_prune_fn;
	void *policy_cb;
	FILE *newlog;
	unsigned char last_kept_sha1[20];
};

static int expire_reflog_ent(unsigned char *osha1, unsigned char *nsha1,
			     const char *email, unsigned long timestamp, int tz,
			     const char *message, void *cb_data)
{
	struct expire_reflog_cb *cb = cb_data;
	struct expire_reflog_policy_cb *policy_cb = cb->policy_cb;

	if (cb->flags & EXPIRE_REFLOGS_REWRITE)
		osha1 = cb->last_kept_sha1;

	if ((*cb->should_prune_fn)(osha1, nsha1, email, timestamp, tz,
				   message, policy_cb)) {
		if (!cb->newlog)
			printf("would prune %s", message);
		else if (cb->flags & EXPIRE_REFLOGS_VERBOSE)
			printf("prune %s", message);
	} else {
		if (cb->newlog) {
			fprintf(cb->newlog, "%s %s %s %lu %+05d\t%s",
				sha1_to_hex(osha1), sha1_to_hex(nsha1),
				email, timestamp, tz, message);
			hashcpy(cb->last_kept_sha1, nsha1);
		}
		if (cb->flags & EXPIRE_REFLOGS_VERBOSE)
			printf("keep %s", message);
	}
	return 0;
}

int reflog_expire(const char *refname, const unsigned char *sha1,
		 unsigned int flags,
		 reflog_expiry_prepare_fn prepare_fn,
		 reflog_expiry_should_prune_fn should_prune_fn,
		 reflog_expiry_cleanup_fn cleanup_fn,
		 void *policy_cb_data)
{
	static struct lock_file reflog_lock;
	struct expire_reflog_cb cb;
	struct ref_lock *lock;
	char *log_file;
	int status = 0;
	int type;
	struct strbuf err = STRBUF_INIT;

	memset(&cb, 0, sizeof(cb));
	cb.flags = flags;
	cb.policy_cb = policy_cb_data;
	cb.should_prune_fn = should_prune_fn;

	/*
	 * The reflog file is locked by holding the lock on the
	 * reference itself, plus we might need to update the
	 * reference if --updateref was specified:
	 */
	lock = lock_ref_sha1_basic(refname, sha1, NULL, NULL, 0, &type, &err);
	if (!lock) {
		error("cannot lock ref '%s': %s", refname, err.buf);
		strbuf_release(&err);
		return -1;
	}
	if (!reflog_exists(refname)) {
		unlock_ref(lock);
		return 0;
	}

	log_file = git_pathdup("logs/%s", refname);
	if (!(flags & EXPIRE_REFLOGS_DRY_RUN)) {
		/*
		 * Even though holding $GIT_DIR/logs/$reflog.lock has
		 * no locking implications, we use the lock_file
		 * machinery here anyway because it does a lot of the
		 * work we need, including cleaning up if the program
		 * exits unexpectedly.
		 */
		if (hold_lock_file_for_update(&reflog_lock, log_file, 0) < 0) {
			struct strbuf err = STRBUF_INIT;
			unable_to_lock_message(log_file, errno, &err);
			error("%s", err.buf);
			strbuf_release(&err);
			goto failure;
		}
		cb.newlog = fdopen_lock_file(&reflog_lock, "w");
		if (!cb.newlog) {
			error("cannot fdopen %s (%s)",
			      reflog_lock.filename.buf, strerror(errno));
			goto failure;
		}
	}

	(*prepare_fn)(refname, sha1, cb.policy_cb);
	for_each_reflog_ent(refname, expire_reflog_ent, &cb);
	(*cleanup_fn)(cb.policy_cb);

	if (!(flags & EXPIRE_REFLOGS_DRY_RUN)) {
		/*
		 * It doesn't make sense to adjust a reference pointed
		 * to by a symbolic ref based on expiring entries in
		 * the symbolic reference's reflog. Nor can we update
		 * a reference if there are no remaining reflog
		 * entries.
		 */
		int update = (flags & EXPIRE_REFLOGS_UPDATE_REF) &&
			!(type & REF_ISSYMREF) &&
			!is_null_sha1(cb.last_kept_sha1);

		if (close_lock_file(&reflog_lock)) {
			status |= error("couldn't write %s: %s", log_file,
					strerror(errno));
		} else if (update &&
			   (write_in_full(lock->lk->fd,
				sha1_to_hex(cb.last_kept_sha1), 40) != 40 ||
			 write_str_in_full(lock->lk->fd, "\n") != 1 ||
			 close_ref(lock) < 0)) {
			status |= error("couldn't write %s",
					lock->lk->filename.buf);
			rollback_lock_file(&reflog_lock);
		} else if (commit_lock_file(&reflog_lock)) {
			status |= error("unable to commit reflog '%s' (%s)",
					log_file, strerror(errno));
		} else if (update && commit_ref(lock)) {
			status |= error("couldn't set %s", lock->ref_name);
		}
	}
	free(log_file);
	unlock_ref(lock);
	return status;

 failure:
	rollback_lock_file(&reflog_lock);
	free(log_file);
	unlock_ref(lock);
	return -1;
}<|MERGE_RESOLUTION|>--- conflicted
+++ resolved
@@ -3889,16 +3889,10 @@
 				update->refname,
 				((update->flags & REF_HAVE_OLD) ?
 				 update->old_sha1 : NULL),
-<<<<<<< HEAD
-				NULL,
+				&affected_refnames, NULL,
 				update->flags,
-				&update->type);
-=======
-				&affected_refnames, NULL,
-				flags,
 				&update->type,
 				err);
->>>>>>> c628edfd
 		if (!update->lock) {
 			char *reason;
 
