--- conflicted
+++ resolved
@@ -66,15 +66,9 @@
 	int show_all_errors;
 };
 
-<<<<<<< HEAD
 int get_tree_entry(const struct object_id *, const char *, struct object_id *, unsigned short *);
-extern char *make_traverse_path(char *path, const struct traverse_info *info, const struct name_entry *n);
-extern void setup_traverse_info(struct traverse_info *info, const char *base);
-=======
-int get_tree_entry(const struct object_id *, const char *, struct object_id *, unsigned *);
 char *make_traverse_path(char *path, const struct traverse_info *info, const struct name_entry *n);
 void setup_traverse_info(struct traverse_info *info, const char *base);
->>>>>>> ad6dad09
 
 static inline int traverse_path_len(const struct traverse_info *info, const struct name_entry *n)
 {
