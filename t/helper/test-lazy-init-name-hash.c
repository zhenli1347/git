--- conflicted
+++ resolved
@@ -4,10 +4,7 @@
 #include "environment.h"
 #include "parse-options.h"
 #include "setup.h"
-<<<<<<< HEAD
-=======
 #include "trace.h"
->>>>>>> 331b094e
 
 static int single;
 static int multi;
