/*
 * test-run-command.c: test run command API.
 *
 * (C) 2009 Ilari Liusvaara <ilari.liusvaara@elisanet.fi>
 *
 * This code is free software; you can redistribute it and/or modify
 * it under the terms of the GNU General Public License version 2 as
 * published by the Free Software Foundation.
 */

#include "test-tool.h"
#include "git-compat-util.h"
#include "run-command.h"
#include "argv-array.h"
#include "strbuf.h"
#include "gettext.h"
#include "parse-options.h"

static int number_callbacks;
static int parallel_next(struct child_process *cp,
			 struct strbuf *err,
			 void *cb,
			 void **task_cb)
{
	struct child_process *d = cb;
	if (number_callbacks >= 4)
		return 0;

	argv_array_pushv(&cp->args, d->argv);
	strbuf_addstr(err, "preloaded output of a child\n");
	number_callbacks++;
	return 1;
}

static int no_job(struct child_process *cp,
		  struct strbuf *err,
		  void *cb,
		  void **task_cb)
{
	strbuf_addstr(err, "no further jobs available\n");
	return 0;
}

static int task_finished(int result,
			 struct strbuf *err,
			 void *pp_cb,
			 void *pp_task_cb)
{
	strbuf_addstr(err, "asking for a quick stop\n");
	return 1;
}

<<<<<<< HEAD
int cmd__run_command(int argc, const char **argv)
=======
static uint64_t my_random_next = 1234;

static uint64_t my_random(void)
{
	uint64_t res = my_random_next;
	my_random_next = my_random_next * 1103515245 + 12345;
	return res;
}

static int quote_stress_test(int argc, const char **argv)
{
	/*
	 * We are running a quote-stress test.
	 * spawn a subprocess that runs quote-stress with a
	 * special option that echoes back the arguments that
	 * were passed in.
	 */
	char special[] = ".?*\\^_\"'`{}()[]<>@~&+:;$%"; // \t\r\n\a";
	int i, j, k, trials = 100, skip = 0, msys2 = 0;
	struct strbuf out = STRBUF_INIT;
	struct argv_array args = ARGV_ARRAY_INIT;
	struct option options[] = {
		OPT_INTEGER('n', "trials", &trials, "Number of trials"),
		OPT_INTEGER('s', "skip", &skip, "Skip <n> trials"),
		OPT_BOOL('m', "msys2", &msys2, "Test quoting for MSYS2's sh"),
		OPT_END()
	};
	const char * const usage[] = {
		"test-run-command quote-stress-test <options>",
		NULL
	};

	argc = parse_options(argc, argv, NULL, options, usage, 0);

	setenv("MSYS_NO_PATHCONV", "1", 0);

	for (i = 0; i < trials; i++) {
		struct child_process cp = CHILD_PROCESS_INIT;
		size_t arg_count, arg_offset;
		int ret = 0;

		argv_array_clear(&args);
		if (msys2)
			argv_array_pushl(&args, "sh", "-c",
					 "printf %s\\\\0 \"$@\"", "skip", NULL);
		else
			argv_array_pushl(&args, "test-run-command",
					 "quote-echo", NULL);
		arg_offset = args.argc;

		if (argc > 0) {
			trials = 1;
			arg_count = argc;
			for (j = 0; j < arg_count; j++)
				argv_array_push(&args, argv[j]);
		} else {
			arg_count = 1 + (my_random() % 5);
			for (j = 0; j < arg_count; j++) {
				char buf[20];
				size_t min_len = 1;
				size_t arg_len = min_len +
					(my_random() % (ARRAY_SIZE(buf) - min_len));

				for (k = 0; k < arg_len; k++)
					buf[k] = special[my_random() %
						ARRAY_SIZE(special)];
				buf[arg_len] = '\0';

				argv_array_push(&args, buf);
			}
		}

		if (i < skip)
			continue;

		cp.argv = args.argv;
		strbuf_reset(&out);
		if (pipe_command(&cp, NULL, 0, &out, 0, NULL, 0) < 0)
			return error("Failed to spawn child process");

		for (j = 0, k = 0; j < arg_count; j++) {
			const char *arg = args.argv[j + arg_offset];

			if (strcmp(arg, out.buf + k))
				ret = error("incorrectly quoted arg: '%s', "
					    "echoed back as '%s'",
					     arg, out.buf + k);
			k += strlen(out.buf + k) + 1;
		}

		if (k != out.len)
			ret = error("got %d bytes, but consumed only %d",
				     (int)out.len, (int)k);

		if (ret) {
			fprintf(stderr, "Trial #%d failed. Arguments:\n", i);
			for (j = 0; j < arg_count; j++)
				fprintf(stderr, "arg #%d: '%s'\n",
					(int)j, args.argv[j + arg_offset]);

			strbuf_release(&out);
			argv_array_clear(&args);

			return ret;
		}

		if (i && (i % 100) == 0)
			fprintf(stderr, "Trials completed: %d\n", (int)i);
	}

	strbuf_release(&out);
	argv_array_clear(&args);

	return 0;
}

static int quote_echo(int argc, const char **argv)
{
	while (argc > 1) {
		fwrite(argv[1], strlen(argv[1]), 1, stdout);
		fputc('\0', stdout);
		argv++;
		argc--;
	}

	return 0;
}

int cmd_main(int argc, const char **argv)
>>>>>>> a5ab8d03
{
	struct child_process proc = CHILD_PROCESS_INIT;
	int jobs;

	if (argc >= 2 && !strcmp(argv[1], "quote-stress-test"))
		return !!quote_stress_test(argc - 1, argv + 1);

	if (argc >= 2 && !strcmp(argv[1], "quote-echo"))
		return !!quote_echo(argc - 1, argv + 1);

	if (argc < 3)
		return 1;
	while (!strcmp(argv[1], "env")) {
		if (!argv[2])
			die("env specifier without a value");
		argv_array_push(&proc.env_array, argv[2]);
		argv += 2;
		argc -= 2;
	}
	if (argc < 3)
		return 1;
	proc.argv = (const char **)argv + 2;

	if (!strcmp(argv[1], "start-command-ENOENT")) {
		if (start_command(&proc) < 0 && errno == ENOENT)
			return 0;
		fprintf(stderr, "FAIL %s\n", argv[1]);
		return 1;
	}
	if (!strcmp(argv[1], "run-command"))
		exit(run_command(&proc));

	jobs = atoi(argv[2]);
	proc.argv = (const char **)argv + 3;

	if (!strcmp(argv[1], "run-command-parallel"))
		exit(run_processes_parallel(jobs, parallel_next,
					    NULL, NULL, &proc));

	if (!strcmp(argv[1], "run-command-abort"))
		exit(run_processes_parallel(jobs, parallel_next,
					    NULL, task_finished, &proc));

	if (!strcmp(argv[1], "run-command-no-jobs"))
		exit(run_processes_parallel(jobs, no_job,
					    NULL, task_finished, &proc));

	fprintf(stderr, "check usage\n");
	return 1;
}<|MERGE_RESOLUTION|>--- conflicted
+++ resolved
@@ -50,9 +50,6 @@
 	return 1;
 }
 
-<<<<<<< HEAD
-int cmd__run_command(int argc, const char **argv)
-=======
 static uint64_t my_random_next = 1234;
 
 static uint64_t my_random(void)
@@ -81,7 +78,7 @@
 		OPT_END()
 	};
 	const char * const usage[] = {
-		"test-run-command quote-stress-test <options>",
+		"test-tool run-command quote-stress-test <options>",
 		NULL
 	};
 
@@ -99,7 +96,7 @@
 			argv_array_pushl(&args, "sh", "-c",
 					 "printf %s\\\\0 \"$@\"", "skip", NULL);
 		else
-			argv_array_pushl(&args, "test-run-command",
+			argv_array_pushl(&args, "test-tool", "run-command",
 					 "quote-echo", NULL);
 		arg_offset = args.argc;
 
@@ -181,8 +178,7 @@
 	return 0;
 }
 
-int cmd_main(int argc, const char **argv)
->>>>>>> a5ab8d03
+int cmd__run_command(int argc, const char **argv)
 {
 	struct child_process proc = CHILD_PROCESS_INIT;
 	int jobs;
