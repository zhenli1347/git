#!/bin/sh
#
# Copyright (c) 2006 Junio C Hamano
#

test_description='various format-patch tests'

. ./test-lib.sh

test_expect_success setup '

	for i in 1 2 3 4 5 6 7 8 9 10; do echo "$i"; done >file &&
	cat file >elif &&
	git add file elif &&
	git commit -m Initial &&
	git checkout -b side &&

	for i in 1 2 5 6 A B C 7 8 9 10; do echo "$i"; done >file &&
	chmod +x elif &&
	git update-index file elif &&
	git update-index --chmod=+x elif &&
	git commit -m "Side changes #1" &&

	for i in D E F; do echo "$i"; done >>file &&
	git update-index file &&
	git commit -m "Side changes #2" &&
	git tag C2 &&

	for i in 5 6 1 2 3 A 4 B C 7 8 9 10 D E F; do echo "$i"; done >file &&
	git update-index file &&
	git commit -m "Side changes #3 with \\n backslash-n in it." &&

	git checkout master &&
	git diff-tree -p C2 | git apply --index &&
	git commit -m "Master accepts moral equivalent of #2"

'

test_expect_success "format-patch --ignore-if-in-upstream" '

	git format-patch --stdout master..side >patch0 &&
	cnt=`grep "^From " patch0 | wc -l` &&
	test $cnt = 3

'

test_expect_success "format-patch --ignore-if-in-upstream" '

	git format-patch --stdout \
		--ignore-if-in-upstream master..side >patch1 &&
	cnt=`grep "^From " patch1 | wc -l` &&
	test $cnt = 2

'

test_expect_success "format-patch result applies" '

	git checkout -b rebuild-0 master &&
	git am -3 patch0 &&
	cnt=`git rev-list master.. | wc -l` &&
	test $cnt = 2
'

test_expect_success "format-patch --ignore-if-in-upstream result applies" '

	git checkout -b rebuild-1 master &&
	git am -3 patch1 &&
	cnt=`git rev-list master.. | wc -l` &&
	test $cnt = 2
'

test_expect_success 'commit did not screw up the log message' '

	git cat-file commit side | grep "^Side .* with .* backslash-n"

'

test_expect_success 'format-patch did not screw up the log message' '

	grep "^Subject: .*Side changes #3 with .* backslash-n" patch0 &&
	grep "^Subject: .*Side changes #3 with .* backslash-n" patch1

'

test_expect_success 'replay did not screw up the log message' '

	git cat-file commit rebuild-1 | grep "^Side .* with .* backslash-n"

'

test_expect_success 'extra headers' '

	git config format.headers "To: R. E. Cipient <rcipient@example.com>
" &&
	git config --add format.headers "Cc: S. E. Cipient <scipient@example.com>
" &&
	git format-patch --stdout master..side > patch2 &&
	sed -e "/^$/q" patch2 > hdrs2 &&
	grep "^To: R. E. Cipient <rcipient@example.com>$" hdrs2 &&
	grep "^Cc: S. E. Cipient <scipient@example.com>$" hdrs2

'

test_expect_success 'extra headers without newlines' '

	git config --replace-all format.headers "To: R. E. Cipient <rcipient@example.com>" &&
	git config --add format.headers "Cc: S. E. Cipient <scipient@example.com>" &&
	git format-patch --stdout master..side >patch3 &&
	sed -e "/^$/q" patch3 > hdrs3 &&
	grep "^To: R. E. Cipient <rcipient@example.com>$" hdrs3 &&
	grep "^Cc: S. E. Cipient <scipient@example.com>$" hdrs3

'

test_expect_success 'extra headers with multiple To:s' '

	git config --replace-all format.headers "To: R. E. Cipient <rcipient@example.com>" &&
	git config --add format.headers "To: S. E. Cipient <scipient@example.com>" &&
	git format-patch --stdout master..side > patch4 &&
	sed -e "/^$/q" patch4 > hdrs4 &&
	grep "^To: R. E. Cipient <rcipient@example.com>,$" hdrs4 &&
	grep "^ *S. E. Cipient <scipient@example.com>$" hdrs4
'

test_expect_success 'additional command line cc' '

	git config --replace-all format.headers "Cc: R. E. Cipient <rcipient@example.com>" &&
	git format-patch --cc="S. E. Cipient <scipient@example.com>" --stdout master..side | sed -e "/^$/q" >patch5 &&
	grep "^Cc: R. E. Cipient <rcipient@example.com>,$" patch5 &&
	grep "^ *S. E. Cipient <scipient@example.com>$" patch5
'

test_expect_success 'multiple files' '

	rm -rf patches/ &&
	git checkout side &&
	git format-patch -o patches/ master &&
	ls patches/0001-Side-changes-1.patch patches/0002-Side-changes-2.patch patches/0003-Side-changes-3-with-n-backslash-n-in-it.patch
'

test_expect_success 'thread' '

	rm -rf patches/ &&
	git checkout side &&
	git format-patch --thread -o patches/ master &&
	FIRST_MID=$(grep "Message-Id:" patches/0001-* | sed "s/^[^<]*\(<[^>]*>\).*$/\1/") &&
	for i in patches/0002-* patches/0003-*
	do
	  grep "References: $FIRST_MID" $i &&
	  grep "In-Reply-To: $FIRST_MID" $i || break
	done
'

test_expect_success 'thread in-reply-to' '

	rm -rf patches/ &&
	git checkout side &&
	git format-patch --in-reply-to="<test.message>" --thread -o patches/ master &&
	FIRST_MID="<test.message>" &&
	for i in patches/*
	do
	  grep "References: $FIRST_MID" $i &&
	  grep "In-Reply-To: $FIRST_MID" $i || break
	done
'

test_expect_success 'thread cover-letter' '

	rm -rf patches/ &&
	git checkout side &&
	git format-patch --cover-letter --thread -o patches/ master &&
	FIRST_MID=$(grep "Message-Id:" patches/0000-* | sed "s/^[^<]*\(<[^>]*>\).*$/\1/") &&
	for i in patches/0001-* patches/0002-* patches/0003-*
	do
	  grep "References: $FIRST_MID" $i &&
	  grep "In-Reply-To: $FIRST_MID" $i || break
	done
'

test_expect_success 'thread cover-letter in-reply-to' '

	rm -rf patches/ &&
	git checkout side &&
	git format-patch --cover-letter --in-reply-to="<test.message>" --thread -o patches/ master &&
	FIRST_MID="<test.message>" &&
	for i in patches/*
	do
	  grep "References: $FIRST_MID" $i &&
	  grep "In-Reply-To: $FIRST_MID" $i || break
	done
'

test_expect_success 'excessive subject' '

	rm -rf patches/ &&
	git checkout side &&
	for i in 5 6 1 2 3 A 4 B C 7 8 9 10 D E F; do echo "$i"; done >>file &&
	git update-index file &&
	git commit -m "This is an excessively long subject line for a message due to the habit some projects have of not having a short, one-line subject at the start of the commit message, but rather sticking a whole paragraph right at the start as the only thing in the commit message. It had better not become the filename for the patch." &&
	git format-patch -o patches/ master..side &&
	ls patches/0004-This-is-an-excessively-long-subject-line-for-a-messa.patch
'

test_expect_success 'cover-letter inherits diff options' '

	git mv file foo &&
	git commit -m foo &&
	git format-patch --cover-letter -1 &&
	! grep "file => foo .* 0 *$" 0000-cover-letter.patch &&
	git format-patch --cover-letter -1 -M &&
	grep "file => foo .* 0 *$" 0000-cover-letter.patch

'

cat > expect << EOF
  This is an excessively long subject line for a message due to the
    habit some projects have of not having a short, one-line subject at
    the start of the commit message, but rather sticking a whole
    paragraph right at the start as the only thing in the commit
    message. It had better not become the filename for the patch.
  foo

EOF

test_expect_success 'shortlog of cover-letter wraps overly-long onelines' '

	git format-patch --cover-letter -2 &&
	sed -e "1,/A U Thor/d" -e "/^$/q" < 0000-cover-letter.patch > output &&
	test_cmp expect output

'

<<<<<<< HEAD
cat > expect << EOF
---
 file |   16 ++++++++++++++++
 1 files changed, 16 insertions(+), 0 deletions(-)

diff --git a/file b/file
index 40f36c6..2dc5c23 100644
--- a/file
+++ b/file
@@ -13,4 +13,20 @@ C
 10
 D
 E
 F
+5
EOF

test_expect_success 'format-patch respects -U' '

	git format-patch -U4 -2 &&
	sed -e "1,/^$/d" -e "/^+5/q" < 0001-This-is-an-excessively-long-subject-line-for-a-messa.patch > output &&
	test_cmp expect output

=======
test_expect_success 'format-patch from a subdirectory (1)' '
	filename=$(
		rm -rf sub &&
		mkdir -p sub/dir &&
		cd sub/dir &&
		git format-patch -1
	) &&
	case "$filename" in
	0*)
		;; # ok
	*)
		echo "Oops? $filename"
		false
		;;
	esac &&
	test -f "$filename"
'

test_expect_success 'format-patch from a subdirectory (2)' '
	filename=$(
		rm -rf sub &&
		mkdir -p sub/dir &&
		cd sub/dir &&
		git format-patch -1 -o ..
	) &&
	case "$filename" in
	../0*)
		;; # ok
	*)
		echo "Oops? $filename"
		false
		;;
	esac &&
	basename=$(expr "$filename" : ".*/\(.*\)") &&
	test -f "sub/$basename"
'

test_expect_success 'format-patch from a subdirectory (3)' '
	here="$TEST_DIRECTORY/$test" &&
	rm -f 0* &&
	filename=$(
		rm -rf sub &&
		mkdir -p sub/dir &&
		cd sub/dir &&
		git format-patch -1 -o "$here"
	) &&
	basename=$(expr "$filename" : ".*/\(.*\)") &&
	test -f "$basename"
>>>>>>> 9800a754
'

test_done<|MERGE_RESOLUTION|>--- conflicted
+++ resolved
@@ -230,7 +230,6 @@
 
 '
 
-<<<<<<< HEAD
 cat > expect << EOF
 ---
  file |   16 ++++++++++++++++
@@ -254,7 +253,8 @@
 	sed -e "1,/^$/d" -e "/^+5/q" < 0001-This-is-an-excessively-long-subject-line-for-a-messa.patch > output &&
 	test_cmp expect output
 
-=======
+'
+
 test_expect_success 'format-patch from a subdirectory (1)' '
 	filename=$(
 		rm -rf sub &&
@@ -303,7 +303,6 @@
 	) &&
 	basename=$(expr "$filename" : ".*/\(.*\)") &&
 	test -f "$basename"
->>>>>>> 9800a754
 '
 
 test_done